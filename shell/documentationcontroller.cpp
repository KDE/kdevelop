/*
   Copyright 2009 Aleix Pol Gonzalez <aleixpol@kde.org>
   Copyright 2010 Benjamin Port <port.benjamin@gmail.com>
   
   This library is free software; you can redistribute it and/or
   modify it under the terms of the GNU Library General Public
   License version 2 as published by the Free Software Foundation.

   This library is distributed in the hope that it will be useful,
   but WITHOUT ANY WARRANTY; without even the implied warranty of
   MERCHANTABILITY or FITNESS FOR A PARTICULAR PURPOSE.  See the GNU
   Library General Public License for more details.

   You should have received a copy of the GNU Library General Public License
   along with this library; see the file COPYING.LIB.  If not, write to
   the Free Software Foundation, Inc., 51 Franklin Street, Fifth Floor,
   Boston, MA 02110-1301, USA.
*/

#include "documentationcontroller.h"
#include <interfaces/iplugin.h>
#include <interfaces/idocumentationprovider.h>
#include <interfaces/idocumentationproviderprovider.h>
#include <interfaces/icore.h>
#include <interfaces/iplugincontroller.h>
#include <interfaces/iuicontroller.h>
#include <shell/core.h>

#include <ktexteditor/document.h>
#include <ktexteditor/view.h>
#include <KDebug>

#include <interfaces/contextmenuextension.h>
#include <interfaces/idocumentcontroller.h>

#include <language/interfaces/codecontext.h>
#include <language/duchain/duchain.h>
#include <language/duchain/duchainlock.h>
#include <language/duchain/duchainutils.h>
#include <language/duchain/types/identifiedtype.h>
#include <language/duchain/types/typeutils.h>
#include <documentation/documentationview.h>
#include <KParts/MainWindow>
#include <KActionCollection>
#include <QAction>

using namespace KDevelop;

namespace {

/**
 * Return a "more useful" declaration that documentation providers can look-up
 *
 * @code
 *   QPoint point;
 *            ^-- cursor here
 * @endcode
 *
 * In this case, this method returns a Declaration pointer to the *type*
 * instead of a pointer to the instance, which is more useful when looking for help
 *
 * @return A more appropriate Declaration pointer or the given parameter @p decl
 */
Declaration* usefulDeclaration(Declaration* decl)
{
    if (!decl)
        return nullptr;

    // First: Attempt to find the declaration of a definition
    decl = DUChainUtils::declarationForDefinition(decl);

    // Convenience feature: Retrieve the type declaration of instances,
    // it makes no sense to pass the declaration pointer of instances of types
    if (decl->kind() == Declaration::Instance) {
        AbstractType::Ptr type = TypeUtils::targetTypeKeepAliases(decl->abstractType(), decl->topContext());
        IdentifiedType* idType = dynamic_cast<IdentifiedType*>(type.unsafeData());
        Declaration* idDecl = idType ? idType->declaration(decl->topContext()) : 0;
        if (idDecl) {
            decl = idDecl;
        }
    }
    return decl;
}

}

class DocumentationViewFactory: public KDevelop::IToolViewFactory
{
    public:
        DocumentationViewFactory()
            : mProvidersModel(0)
        {}
        
        virtual QWidget* create( QWidget *parent = 0 )
        {
            return new DocumentationView( parent, providers() );
        }
        
        virtual Qt::DockWidgetArea defaultPosition() { return Qt::RightDockWidgetArea; }
        virtual QString id() const { return "org.kdevelop.DocumentationView"; }
        
    private:
        ProvidersModel* providers() {
            if(!mProvidersModel)
                mProvidersModel = new ProvidersModel;
            
            return mProvidersModel;
        }
        
        ProvidersModel* mProvidersModel;
};

DocumentationController::DocumentationController(Core* core)
    : m_factory(new DocumentationViewFactory)
{
    m_showDocumentation = core->uiController()->activeMainWindow()->actionCollection()->addAction("showDocumentation");
    m_showDocumentation->setText(i18n("Show Documentation"));
    m_showDocumentation->setIcon(QIcon::fromTheme("documentation"));
    connect(m_showDocumentation, SIGNAL(triggered(bool)), SLOT(doShowDocumentation()));
}

void DocumentationController::initialize()
{
    if(!documentationProviders().isEmpty() && !(Core::self()->setupFlags() & Core::NoUi)) {
        Core::self()->uiController()->addToolView( i18n("Documentation"), m_factory );
    }
}


void KDevelop::DocumentationController::doShowDocumentation()
{
    KTextEditor::View* view = ICore::self()->documentController()->activeTextDocumentView();
    if(!view)
      return;
    
    KDevelop::DUChainReadLocker lock( DUChain::lock() );
    
<<<<<<< HEAD
    Declaration *dec = DUChainUtils::declarationForDefinition( DUChainUtils::itemUnderCursor( view->document()->url(), SimpleCursor(view->cursorPosition()) ) );
    
    if(dec) {
        KSharedPtr< IDocumentation > documentation = documentationForDeclaration(dec);
        if(documentation) {
            showDocumentation(documentation);
        }
=======
    Declaration* decl = usefulDeclaration(DUChainUtils::itemUnderCursor(doc->url(), SimpleCursor(view->cursorPosition())));
    KSharedPtr<IDocumentation> documentation = documentationForDeclaration(decl);
    if(documentation) {
        showDocumentation(documentation);
>>>>>>> bbefbc6d
    }
}


Q_DECLARE_METATYPE(KSharedPtr<KDevelop::IDocumentation>)

KDevelop::ContextMenuExtension KDevelop::DocumentationController::contextMenuExtension ( Context* context )
{
    ContextMenuExtension menuExt;
    
    qRegisterMetaType<KSharedPtr<KDevelop::IDocumentation> >("KSharedPtr<KDevelop::IDocumentation>");
    
    DeclarationContext* ctx = dynamic_cast<DeclarationContext*>(context);
    if(ctx) {
        DUChainReadLocker lock(DUChain::lock());
        if(!ctx->declaration().data())
            return menuExt;
        
        KSharedPtr< IDocumentation > doc = documentationForDeclaration(ctx->declaration().data());
        if(doc) {
            menuExt.addAction(ContextMenuExtension::ExtensionGroup, m_showDocumentation);;
        }
    }
    
    return menuExt;
}

KSharedPtr< KDevelop::IDocumentation > DocumentationController::documentationForDeclaration(Declaration* decl)
{
    if (!decl)
        return KSharedPtr<IDocumentation>();

    KSharedPtr<KDevelop::IDocumentation> ret;
    foreach(IDocumentationProvider* doc, documentationProviders())
    {
        kDebug(9529) << "Documentation provider found:" << doc;
        ret=doc->documentationForDeclaration(decl);
        
        kDebug(9529) << "Documentation proposed: " << ret;
        if(ret)
            break;
    }
    return ret;
}


QList< IDocumentationProvider* > DocumentationController::documentationProviders() const
{
    QList<IPlugin*> plugins=ICore::self()->pluginController()->allPluginsForExtension("org.kdevelop.IDocumentationProvider");
    QList<IPlugin*> pluginsProvider=ICore::self()->pluginController()->allPluginsForExtension("org.kdevelop.IDocumentationProviderProvider");
    
    QList<IDocumentationProvider*> ret;
    foreach(IPlugin* p, pluginsProvider)
    {
        IDocumentationProviderProvider *docProvider=p->extension<IDocumentationProviderProvider>();
        if (!docProvider) {
            kWarning() << "plugin" << p << "does not implement ProviderProvider extension, rerun kbuildsycoca4";
            continue;
        }
        ret.append(docProvider->providers());
    }
    
    foreach(IPlugin* p, plugins)
    {
        IDocumentationProvider *doc=p->extension<IDocumentationProvider>();
        if (!doc) {
            kWarning() << "plugin" << p << "does not implement Provider extension, rerun kbuildsycoca4";
            continue;
        }
        ret.append(doc);
    }
    
    return ret;
}

void KDevelop::DocumentationController::showDocumentation(KSharedPtr< KDevelop::IDocumentation > doc)
{
    QWidget* w = ICore::self()->uiController()->findToolView(i18n("Documentation"), m_factory, KDevelop::IUiController::CreateAndRaise);
    if(!w) {
        kWarning() << "Could not add documentation toolview";
        return;
    }
    
    DocumentationView* view = dynamic_cast<DocumentationView*>(w);
    if( !view ) {
        kWarning() << "Could not cast toolview" << w << "to DocumentationView class!";
        return;
    }
    view->showDocumentation(doc);
}

void DocumentationController::changedDocumentationProviders()
{
    emit providersChanged();
}

#include "documentationcontroller.moc"<|MERGE_RESOLUTION|>--- conflicted
+++ resolved
@@ -135,20 +135,10 @@
     
     KDevelop::DUChainReadLocker lock( DUChain::lock() );
     
-<<<<<<< HEAD
-    Declaration *dec = DUChainUtils::declarationForDefinition( DUChainUtils::itemUnderCursor( view->document()->url(), SimpleCursor(view->cursorPosition()) ) );
-    
-    if(dec) {
-        KSharedPtr< IDocumentation > documentation = documentationForDeclaration(dec);
-        if(documentation) {
-            showDocumentation(documentation);
-        }
-=======
-    Declaration* decl = usefulDeclaration(DUChainUtils::itemUnderCursor(doc->url(), SimpleCursor(view->cursorPosition())));
+    Declaration* decl = usefulDeclaration(DUChainUtils::itemUnderCursor(view->document()->url(), SimpleCursor(view->cursorPosition())));
     KSharedPtr<IDocumentation> documentation = documentationForDeclaration(decl);
     if(documentation) {
         showDocumentation(documentation);
->>>>>>> bbefbc6d
     }
 }
 

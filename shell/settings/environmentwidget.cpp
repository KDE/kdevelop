/* This file is part of KDevelop
Copyright 2006 Adam Treat <treat@kde.org>
Copyright 2007 Dukju Ahn <dukjuahn@gmail.com>
Copyright 2008 Andreas Pakuat <apaku@gmx.de>
Copyright 2017 Friedrich W. H. Kossebau <kossebau@kde.org>

This library is free software; you can redistribute it and/or
modify it under the terms of the GNU Library General Public
License as published by the Free Software Foundation; either
version 2 of the License, or (at your option) any later version.

This library is distributed in the hope that it will be useful,
but WITHOUT ANY WARRANTY; without even the implied warranty of
MERCHANTABILITY or FITNESS FOR A PARTICULAR PURPOSE.  See the GNU
Library General Public License for more details.

You should have received a copy of the GNU Library General Public License
along with this library; see the file COPYING.LIB.  If not, write to
the Free Software Foundation, Inc., 51 Franklin Street, Fifth Floor,
Boston, MA 02110-1301, USA.
*/

#include "environmentwidget.h"

#include <QDialog>
#include <QDialogButtonBox>
#include <QHeaderView>
#include <QPushButton>
#include <QSortFilterProxyModel>
<<<<<<< HEAD
#include <QTextEdit>
#include <QLineEdit>
=======
#include <QPlainTextEdit>
>>>>>>> 66a00d35
#include <QVBoxLayout>
#include <QHBoxLayout>
#include <QValidator>

#include <KLocalizedString>

#include "environmentprofilelistmodel.h"
#include "environmentprofilemodel.h"
#include "placeholderitemproxymodel.h"
#include "../debug.h"

using namespace KDevelop;


class ProfileNameValidator : public QValidator
{
    Q_OBJECT

<<<<<<< HEAD
public:
    explicit ProfileNameValidator(EnvironmentProfileListModel* environmentProfileListModel, QObject* parent = nullptr);
    QValidator::State validate(QString& input, int& pos) const override;

private:
    const EnvironmentProfileListModel* const m_environmentProfileListModel;
};

ProfileNameValidator::ProfileNameValidator(EnvironmentProfileListModel* environmentProfileListModel,
                                           QObject* parent)
    : QValidator(parent)
    , m_environmentProfileListModel(environmentProfileListModel)
{
}

QValidator::State ProfileNameValidator::validate(QString& input, int& pos) const
{
    Q_UNUSED(pos);

    if (input.isEmpty()) {
        return QValidator::Intermediate;
    }
    if (m_environmentProfileListModel->hasProfile(input)) {
        return QValidator::Intermediate;
    }
    return QValidator::Acceptable;
}



EnvironmentWidget::EnvironmentWidget( QWidget *parent )
    : QWidget(parent)
    , m_environmentProfileListModel(new EnvironmentProfileListModel(this))
    , m_environmentProfileModel(new EnvironmentProfileModel(m_environmentProfileListModel, this))
    , m_proxyModel(new QSortFilterProxyModel(this))
{
=======
EnvironmentWidget::EnvironmentWidget( QWidget *parent )
    : QWidget( parent )
    , groupModel( new EnvironmentGroupModel(this) )
    , proxyModel( new QSortFilterProxyModel(this) )
{
>>>>>>> 66a00d35
    // setup ui
    ui.setupUi( this );

    ui.profileSelect->setModel(m_environmentProfileListModel);
    m_proxyModel->setSourceModel(m_environmentProfileModel);

    PlaceholderItemProxyModel* topProxyModel  = new PlaceholderItemProxyModel(this);
    topProxyModel->setSourceModel(m_proxyModel);
    topProxyModel->setColumnHint(0, i18n("Enter variable..."));
    connect(topProxyModel, &PlaceholderItemProxyModel::dataInserted, this, &EnvironmentWidget::onVariableInserted);

    ui.variableTable->setModel( topProxyModel );
    ui.variableTable->horizontalHeader()->setSectionResizeMode( 0, QHeaderView::ResizeToContents );
    ui.variableTable->horizontalHeader()->setSectionResizeMode( 1, QHeaderView::Stretch );
    ui.removeVariableButton->setShortcut(Qt::Key_Delete);

    connect(ui.removeVariableButton, &QPushButton::clicked,
            this, &EnvironmentWidget::removeSelectedVariables);
    connect(ui.batchModeEditButton, &QPushButton::clicked,
            this, &EnvironmentWidget::batchModeEditButtonClicked);

    connect(ui.cloneProfileButton, &QPushButton::clicked, this, &EnvironmentWidget::cloneSelectedProfile);
    connect(ui.addProfileButton, &QPushButton::clicked, this, &EnvironmentWidget::addProfile);
    connect(ui.removeProfileButton, &QPushButton::clicked, this, &EnvironmentWidget::removeSelectedProfile);
    connect(ui.setAsDefaultProfileButton, &QPushButton::clicked, this, &EnvironmentWidget::setSelectedProfileAsDefault);
    connect(ui.profileSelect, static_cast<void(KComboBox::*)(int)>(&KComboBox::currentIndexChanged),
            this, &EnvironmentWidget::onSelectedProfileChanged);

    connect(m_environmentProfileListModel, &EnvironmentProfileListModel::defaultProfileChanged,
            this, &EnvironmentWidget::onDefaultProfileChanged);
    connect(m_environmentProfileListModel, &EnvironmentProfileListModel::rowsInserted,
            this, &EnvironmentWidget::changed);
    connect(m_environmentProfileListModel, &EnvironmentProfileListModel::rowsRemoved,
            this, &EnvironmentWidget::changed);
    connect(m_environmentProfileListModel, &EnvironmentProfileListModel::defaultProfileChanged,
            this, &EnvironmentWidget::changed);

    connect(ui.variableTable->selectionModel(), &QItemSelectionModel::selectionChanged,
            this, &EnvironmentWidget::updateDeleteVariableButton);
    connect(m_environmentProfileModel, &EnvironmentProfileModel::rowsInserted,
            this, &EnvironmentWidget::updateDeleteVariableButton);
    connect(m_environmentProfileModel, &EnvironmentProfileModel::rowsRemoved,
            this, &EnvironmentWidget::updateDeleteVariableButton);
    connect(m_environmentProfileModel, &EnvironmentProfileModel::modelReset,
            this, &EnvironmentWidget::updateDeleteVariableButton);
    connect(m_environmentProfileModel, &EnvironmentProfileModel::dataChanged,
            this, &EnvironmentWidget::changed);
    connect(m_environmentProfileModel, &EnvironmentProfileModel::rowsInserted,
            this, &EnvironmentWidget::changed);
    connect(m_environmentProfileModel, &EnvironmentProfileModel::rowsRemoved,
            this, &EnvironmentWidget::changed);
}

void EnvironmentWidget::selectProfile(const QString& profileName)
{
    const int profileIndex = m_environmentProfileListModel->profileIndex(profileName);
    if (profileIndex < 0) {
        return;
    }
    ui.profileSelect->setCurrentIndex(profileIndex);
}

void EnvironmentWidget::updateDeleteVariableButton()
{
    const auto selectedRows = ui.variableTable->selectionModel()->selectedRows();
    ui.removeVariableButton->setEnabled(!selectedRows.isEmpty());
}

void EnvironmentWidget::setSelectedProfileAsDefault()
{
    const int selectedIndex = ui.profileSelect->currentIndex();
    m_environmentProfileListModel->setDefaultProfile(selectedIndex);
}

void EnvironmentWidget::loadSettings( KConfig* config )
{
    qCDebug(SHELL) << "Loading profiles from config";
    m_environmentProfileListModel->loadFromConfig(config);

    const int defaultProfileIndex = m_environmentProfileListModel->defaultProfileIndex();
    ui.profileSelect->setCurrentIndex(defaultProfileIndex);
}

void EnvironmentWidget::saveSettings( KConfig* config )
{
    m_environmentProfileListModel->saveToConfig(config);
}

void EnvironmentWidget::defaults( KConfig* config )
{
    loadSettings( config );
}

QString EnvironmentWidget::askNewProfileName(const QString& defaultName)
{
    QDialog dialog(this);
    dialog.setWindowTitle(i18n("Enter Name of New Environment Profile"));

    QVBoxLayout *layout = new QVBoxLayout(&dialog);

    auto editLayout = new QHBoxLayout;

    auto label = new QLabel(i18n("Name:"));
    editLayout->addWidget(label);
    auto edit = new QLineEdit;
    editLayout->addWidget(edit);
    layout->addLayout(editLayout);

    auto buttonBox = new QDialogButtonBox(QDialogButtonBox::Ok | QDialogButtonBox::Cancel);
    auto okButton = buttonBox->button(QDialogButtonBox::Ok);
    okButton->setEnabled(false);
    okButton->setDefault(true);
    dialog.connect(buttonBox, &QDialogButtonBox::accepted, &dialog, &QDialog::accept);
    dialog.connect(buttonBox, &QDialogButtonBox::rejected, &dialog, &QDialog::reject);
    layout->addWidget(buttonBox);

    auto validator = new ProfileNameValidator(m_environmentProfileListModel, &dialog);
    connect(edit, &QLineEdit::textChanged, validator, [validator, okButton](const QString& text) {
        int pos;
        QString t(text);
        const bool isValidProfileName = (validator->validate(t, pos) == QValidator::Acceptable);
        okButton->setEnabled(isValidProfileName);
    });

    edit->setText(defaultName);
    edit->selectAll();

    if (dialog.exec() != QDialog::Accepted) {
        return {};
    }

    return edit->text();
}

void EnvironmentWidget::removeSelectedVariables()
{
    const auto selectedRows = ui.variableTable->selectionModel()->selectedRows();
    if (selectedRows.isEmpty()) {
        return;
    }

    QStringList variables;
    for (const auto& idx : selectedRows) {
        const QString variable = idx.data(EnvironmentProfileModel::VariableRole).toString();
        variables << variable;
    }

    m_environmentProfileModel->removeVariables(variables);
}

void EnvironmentWidget::onVariableInserted(int column, const QVariant& value)
{
    Q_UNUSED(column);
    m_environmentProfileModel->addVariable(value.toString(), QString());
}

void EnvironmentWidget::batchModeEditButtonClicked()
{
    QDialog dialog(this);
    dialog.setWindowTitle( i18n( "Batch Edit Mode" ) );

    QVBoxLayout *layout = new QVBoxLayout(&dialog);

    auto edit = new QPlainTextEdit;
    edit->setPlaceholderText(QStringLiteral("VARIABLE1=VALUE1\nVARIABLE2=VALUE2"));
    QString text;
    for (int i = 0; i < m_proxyModel->rowCount(); ++i) {
        const auto variable = m_proxyModel->index(i, EnvironmentProfileModel::VariableColumn).data().toString();
        const auto value = m_proxyModel->index(i, EnvironmentProfileModel::ValueColumn).data().toString();
        text.append(QStringLiteral("%1=%2\n").arg(variable, value));
    }
    edit->setPlainText(text);
    layout->addWidget( edit );

    auto buttonBox = new QDialogButtonBox(QDialogButtonBox::Ok|QDialogButtonBox::Cancel);
    auto okButton = buttonBox->button(QDialogButtonBox::Ok);
    okButton->setDefault(true);
    okButton->setShortcut(Qt::CTRL | Qt::Key_Return);
    dialog.connect(buttonBox, &QDialogButtonBox::accepted, &dialog, &QDialog::accept);
    dialog.connect(buttonBox, &QDialogButtonBox::rejected, &dialog, &QDialog::reject);
    layout->addWidget(buttonBox);

    dialog.resize(600, 400);

    if ( dialog.exec() != QDialog::Accepted ) {
        return;
    }

    m_environmentProfileModel->setVariablesFromString(edit->toPlainText());
}

void EnvironmentWidget::addProfile()
{
    const auto profileName = askNewProfileName(QString());
    if (profileName.isEmpty()) {
        return;
    }

    const int profileIndex = m_environmentProfileListModel->addProfile(profileName);

    ui.profileSelect->setCurrentIndex(profileIndex);
    ui.variableTable->setFocus(Qt::OtherFocusReason);
}

void EnvironmentWidget::cloneSelectedProfile()
{
    const int currentIndex = ui.profileSelect->currentIndex();
    const auto currentProfileName = m_environmentProfileListModel->profileName(currentIndex);
    // pass original name as starting name, as the user might want to enter a variant of it
    const auto profileName = askNewProfileName(currentProfileName);
    if (profileName.isEmpty()) {
        return;
    }

    const int profileIndex = m_environmentProfileListModel->cloneProfile(profileName, currentProfileName);

    ui.profileSelect->setCurrentIndex(profileIndex);
    ui.variableTable->setFocus(Qt::OtherFocusReason);
}

void EnvironmentWidget::removeSelectedProfile()
{
    if (ui.profileSelect->count() <= 1) {
        return;
    }

    const int selectedProfileIndex = ui.profileSelect->currentIndex();

    m_environmentProfileListModel->removeProfile(selectedProfileIndex);

    const int defaultProfileIndex = m_environmentProfileListModel->defaultProfileIndex();
    ui.profileSelect->setCurrentIndex(defaultProfileIndex);
}

void EnvironmentWidget::onDefaultProfileChanged(int defaultProfileIndex)
{
    const int selectedProfileIndex = ui.profileSelect->currentIndex();
    const bool isDefaultProfile = (defaultProfileIndex == selectedProfileIndex);

    ui.removeProfileButton->setEnabled(ui.profileSelect->count() > 1 && !isDefaultProfile);
    ui.setAsDefaultProfileButton->setEnabled(!isDefaultProfile);
}

void EnvironmentWidget::onSelectedProfileChanged(int selectedProfileIndex)
{
    const auto selectedProfileName = m_environmentProfileListModel->profileName(selectedProfileIndex);
    m_environmentProfileModel->setCurrentProfile(selectedProfileName);

    const bool isDefaultProfile = (m_environmentProfileListModel->defaultProfileIndex() == selectedProfileIndex);

    ui.removeProfileButton->setEnabled(ui.profileSelect->count() > 1 && !isDefaultProfile);
    ui.setAsDefaultProfileButton->setEnabled(!isDefaultProfile);
}

#include "environmentwidget.moc"<|MERGE_RESOLUTION|>--- conflicted
+++ resolved
@@ -27,12 +27,8 @@
 #include <QHeaderView>
 #include <QPushButton>
 #include <QSortFilterProxyModel>
-<<<<<<< HEAD
-#include <QTextEdit>
 #include <QLineEdit>
-=======
 #include <QPlainTextEdit>
->>>>>>> 66a00d35
 #include <QVBoxLayout>
 #include <QHBoxLayout>
 #include <QValidator>
@@ -51,7 +47,6 @@
 {
     Q_OBJECT
 
-<<<<<<< HEAD
 public:
     explicit ProfileNameValidator(EnvironmentProfileListModel* environmentProfileListModel, QObject* parent = nullptr);
     QValidator::State validate(QString& input, int& pos) const override;
@@ -79,8 +74,6 @@
     }
     return QValidator::Acceptable;
 }
-
-
 
 EnvironmentWidget::EnvironmentWidget( QWidget *parent )
     : QWidget(parent)
@@ -88,13 +81,6 @@
     , m_environmentProfileModel(new EnvironmentProfileModel(m_environmentProfileListModel, this))
     , m_proxyModel(new QSortFilterProxyModel(this))
 {
-=======
-EnvironmentWidget::EnvironmentWidget( QWidget *parent )
-    : QWidget( parent )
-    , groupModel( new EnvironmentGroupModel(this) )
-    , proxyModel( new QSortFilterProxyModel(this) )
-{
->>>>>>> 66a00d35
     // setup ui
     ui.setupUi( this );
 

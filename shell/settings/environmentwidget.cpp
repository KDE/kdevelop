--- conflicted
+++ resolved
@@ -60,16 +60,11 @@
 
     ui.variableTable->setModel( topProxyModel );
     ui.variableTable->horizontalHeader()->setResizeMode( 1, QHeaderView::Stretch );
-<<<<<<< HEAD
+    ui.addgrpBtn->setIcon(QIcon::fromTheme("list-add"));
+    ui.removegrpBtn->setIcon(QIcon::fromTheme("list-remove"));
     ui.deleteButton->setIcon(QIcon::fromTheme("list-remove"));
+    ui.deleteButton->setShortcut(Qt::Key_Delete);
     ui.newMultipleButton->setIcon(QIcon::fromTheme("format-list-unordered"));
-=======
-    ui.addgrpBtn->setIcon(KIcon("list-add"));
-    ui.removegrpBtn->setIcon(KIcon("list-remove"));
-    ui.deleteButton->setIcon(KIcon("list-remove"));
-    ui.deleteButton->setShortcut(Qt::Key_Delete);
-    ui.newMultipleButton->setIcon(KIcon("format-list-unordered"));
->>>>>>> 3cb600fd
 
     connect( ui.deleteButton, SIGNAL(clicked()),
              SLOT(deleteButtonClicked()) );

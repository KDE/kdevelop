--- conflicted
+++ resolved
@@ -13,16 +13,11 @@
   <property name="windowTitle">
    <string>User Interface</string>
   </property>
-<<<<<<< HEAD
-  <layout class="QGridLayout" name="gridLayout_2">
+  <layout class="QVBoxLayout">
    <property name="margin">
     <number>0</number>
    </property>
-   <item row="0" column="0">
-=======
-  <layout class="QVBoxLayout">
    <item>
->>>>>>> 535e9b29
     <widget class="QGroupBox" name="groupBox">
      <property name="title">
       <string>Dock Window Behavior</string>

--- conflicted
+++ resolved
@@ -882,18 +882,10 @@
 
 void KDevelop::RunController::executeDefaultLaunch(const QString& runMode)
 {
-<<<<<<< HEAD
     if (auto dl = defaultLaunch()) {
         execute(runMode, dl);
     } else {
-        qWarning() << "no default launch!";
-=======
-    auto dl = defaultLaunch();
-    if( !dl )
-    {
         qCWarning(SHELL) << "no default launch!";
-        return;
->>>>>>> 06857e65
     }
 }
 

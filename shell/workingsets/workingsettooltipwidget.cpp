--- conflicted
+++ resolved
@@ -313,13 +313,8 @@
         disconnect(m_openButton, SIGNAL(clicked(bool)), m_setButton, SLOT(loadSet()));
         connect(m_openButton, SIGNAL(clicked(bool)), m_setButton, SLOT(closeSet()));
         connect(m_openButton, SIGNAL(clicked(bool)), this, SIGNAL(shouldClose()));
-<<<<<<< HEAD
         m_openButton->setIcon(QIcon::fromTheme("project-development-close"));
-        m_openButton->setText(i18n("Close"));
-=======
-        m_openButton->setIcon(KIcon("project-development-close"));
         m_openButton->setText(i18n("Stash"));
->>>>>>> 33506aeb
     }else{
         disconnect(m_openButton, SIGNAL(clicked(bool)), m_setButton, SLOT(closeSet()));
         connect(m_openButton, SIGNAL(clicked(bool)), m_setButton, SLOT(loadSet()));

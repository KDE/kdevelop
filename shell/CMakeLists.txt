
add_definitions( -DKDE_DEFAULT_DEBUG_AREA=9501 )
add_subdirectory(settings)
add_subdirectory(tests)

set(kdevplatformshell_LIB_SRCS
    workingsetcontroller.cpp
    workingsets/workingset.cpp
    workingsets/workingsetfilelabel.cpp
    workingsets/workingsettoolbutton.cpp
    workingsets/workingsettooltipwidget.cpp
    workingsets/workingsetwidget.cpp
    workingsets/closedworkingsetswidget.cpp
    workingsets/workingsethelpers.cpp
    assistantpopup.cpp
    mainwindow.cpp
    mainwindow_p.cpp
    plugincontroller.cpp
    shellextension.cpp
    core.cpp
    uicontroller.cpp
    projectcontroller.cpp
    project.cpp
    partcontroller.cpp
    #document.cpp
    partdocument.cpp
    textdocument.cpp
    documentcontroller.cpp
    languagecontroller.cpp
    language.cpp
    statusbar.cpp
    runcontroller.cpp
    sessioncontroller.cpp
    session.cpp
    sessionlock.cpp
    sessionchooserdialog.cpp
    savedialog.cpp
    sessiondialog.cpp
    sourceformattercontroller.cpp
    completionsettings.cpp
    openprojectpage.cpp
    openprojectdialog.cpp
    projectinfopage.cpp
    selectioncontroller.cpp
    documentationcontroller.cpp
    debugcontroller.cpp
    launchconfiguration.cpp
    launchconfigurationdialog.cpp
    loadedpluginsdialog.cpp
    testcontroller.cpp
    projectsourcepage.cpp

    progresswidget/progressmanager.cpp
    progresswidget/statusbarprogresswidget.cpp
    progresswidget/overlaywidget.cpp
    progresswidget/progressdialog.cpp

    areadisplay.cpp
)

# Check if KTE is new enough to have the EditVIMode view mode flag
try_compile( HAVE_EDITVIMODE ${CMAKE_CURRENT_SOURCE_DIR} ${CMAKE_CURRENT_SOURCE_DIR}/testeditvimode.cpp
             CMAKE_FLAGS "-DINCLUDE_DIRECTORIES=${KDE4_KTEXTEDITOR_INCLUDES}"
             LINK_LIBRARIES KF5::TextEditor )
if(HAVE_EDITVIMODE)
    add_definitions("-DKTEXTEDITOR_HAS_VIMODE=1")
endif()

set(kdevplatformshell_UI
    sessiondialog.ui
    projectinfopage.ui
    launchconfigurationdialog.ui
    projectsourcepage.ui
)

qt5_wrap_ui( kdevplatformshell_LIB_SRCS ${kdevplatformshell_UI} )
add_library(kdevplatformshell SHARED ${kdevplatformshell_LIB_SRCS})
target_link_libraries(kdevplatformshell LINK_PUBLIC
    KF5::XmlGui

    sublime
    kdevplatformoutputview
    kdevplatformdebugger
)
<<<<<<< HEAD
target_link_libraries(kdevplatformshell
LINK_PRIVATE
    KF5::KIOWidgets
    KF5::KCMUtils
    KF5::Parts
    KF5::NotifyConfig
    KF5::TextEditor
    KF5::ThreadWeaver
    KF5::JobWidgets
    KF5::ItemViews

=======
target_link_libraries(kdevplatformshell LINK_PRIVATE
    ${KDE4_KIO_LIBS}
    ${KDE4_KFILE_LIBS}
    ${KDE4_KCMUTILS_LIBS}
    ${KDE4_KPARTS_LIBS}
    ${KDE4_KNOTIFYCONFIG_LIBS}
    ${KDE4_KTEXTEDITOR_LIBS}
    ${KDE4_THREADWEAVER_LIBRARIES}
    ${QT_QTDECLARATIVE_LIBRARIES}
    kdevplatforminterfaces
>>>>>>> f4f421f4
    kdevplatformproject
    kdevplatformvcs
    kdevplatformlanguage
    kdevplatformutil
    kdevplatformdocumentation

LINK_PUBLIC
    kdevplatforminterfaces
    KF5::KDE4Support
)
set_target_properties(kdevplatformshell PROPERTIES VERSION ${KDEVPLATFORM_LIB_VERSION} SOVERSION ${KDEVPLATFORM_LIB_SOVERSION})

install(FILES
    mainwindow.h
    plugincontroller.h
    shellextension.h
    core.h
    uicontroller.h
    projectcontroller.h
    project.h
    partcontroller.h
    partdocument.h
    textdocument.h
    documentcontroller.h
    languagecontroller.h
    session.h
    sessioncontroller.h
    sessionlock.h
    sourceformattercontroller.h
    language.h
    shellexport.h
    selectioncontroller.h
    runcontroller.h
    launchconfiguration.h
    DESTINATION ${INCLUDE_INSTALL_DIR}/kdevplatform/shell COMPONENT Devel
)

install(TARGETS kdevplatformshell EXPORT KDevPlatformTargets ${INSTALL_TARGETS_DEFAULT_ARGS} )

install( FILES debugger/kdevdebuggershellui.rc DESTINATION ${DATA_INSTALL_DIR}/kdevdebugger )
install( FILES kdevsessionui.rc DESTINATION ${DATA_INSTALL_DIR}/kdevsession )
install( FILES kdevsourceformatter.rc DESTINATION ${DATA_INSTALL_DIR}/kdevsourceformatter )
<<<<<<< HEAD
=======
install( FILES AssistantButton.qml assistantpopup.qml DESTINATION ${DATA_INSTALL_DIR}/kdevelop )
>>>>>>> f4f421f4
<|MERGE_RESOLUTION|>--- conflicted
+++ resolved
@@ -82,9 +82,10 @@
     kdevplatformoutputview
     kdevplatformdebugger
 )
-<<<<<<< HEAD
 target_link_libraries(kdevplatformshell
 LINK_PRIVATE
+    Qt5::Declarative
+
     KF5::KIOWidgets
     KF5::KCMUtils
     KF5::Parts
@@ -94,18 +95,6 @@
     KF5::JobWidgets
     KF5::ItemViews
 
-=======
-target_link_libraries(kdevplatformshell LINK_PRIVATE
-    ${KDE4_KIO_LIBS}
-    ${KDE4_KFILE_LIBS}
-    ${KDE4_KCMUTILS_LIBS}
-    ${KDE4_KPARTS_LIBS}
-    ${KDE4_KNOTIFYCONFIG_LIBS}
-    ${KDE4_KTEXTEDITOR_LIBS}
-    ${KDE4_THREADWEAVER_LIBRARIES}
-    ${QT_QTDECLARATIVE_LIBRARIES}
-    kdevplatforminterfaces
->>>>>>> f4f421f4
     kdevplatformproject
     kdevplatformvcs
     kdevplatformlanguage
@@ -148,7 +137,4 @@
 install( FILES debugger/kdevdebuggershellui.rc DESTINATION ${DATA_INSTALL_DIR}/kdevdebugger )
 install( FILES kdevsessionui.rc DESTINATION ${DATA_INSTALL_DIR}/kdevsession )
 install( FILES kdevsourceformatter.rc DESTINATION ${DATA_INSTALL_DIR}/kdevsourceformatter )
-<<<<<<< HEAD
-=======
-install( FILES AssistantButton.qml assistantpopup.qml DESTINATION ${DATA_INSTALL_DIR}/kdevelop )
->>>>>>> f4f421f4
+install( FILES AssistantButton.qml assistantpopup.qml DESTINATION ${DATA_INSTALL_DIR}/kdevelop )
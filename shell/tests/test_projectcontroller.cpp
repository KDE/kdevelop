--- conflicted
+++ resolved
@@ -140,15 +140,7 @@
 {
     Q_OBJECT
 public:
-<<<<<<< HEAD
-    explicit FakePluginController(Core* core)
-        : PluginController(core)
-        , m_fakeFileManager(new FakeFileManager)
-    {
-    }
-=======
     using PluginController::PluginController;
->>>>>>> 4422ecef
 
     IPlugin* pluginForExtension(const QString& extension, const QString& pluginName = {}, const QVariantMap& constraints = QVariantMap()) override
     {

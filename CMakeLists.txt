cmake_minimum_required(VERSION 3.0)
project(KDevPlatform)

# kdevplatform version
set(KDEVPLATFORM_VERSION_MAJOR 5)
set(KDEVPLATFORM_VERSION_MINOR 1)
set(KDEVPLATFORM_VERSION_PATCH 40)
set(KDEVPLATFORM_VERSION "${KDEVPLATFORM_VERSION_MAJOR}.${KDEVPLATFORM_VERSION_MINOR}.${KDEVPLATFORM_VERSION_PATCH}")

# plugin versions listed in the .desktop files
set(KDEV_PLUGIN_VERSION 29)
# Increase this to reset incompatible item-repositories
set(KDEV_ITEMREPOSITORY_VERSION 87)

# library version / SO version
set(KDEVPLATFORM_LIB_SOVERSION 10)

# we need some parts of the ECM CMake helpers
find_package (ECM "5.14.0" REQUIRED NO_MODULE)
set(CMAKE_MODULE_PATH ${KDevPlatform_SOURCE_DIR}/cmake/modules ${ECM_MODULE_PATH})

include(KDECompilerSettings NO_POLICY_SCOPE)
include(ECMAddTests)
include(ECMOptionalAddSubdirectory)
include(ECMInstallIcons)
include(ECMSetupVersion)
include(ECMMarkAsTest)
include(ECMMarkNonGuiExecutable)
include(ECMGenerateHeaders)
include(ECMQtDeclareLoggingCategory)
include(GenerateExportHeader)
include(FeatureSummary)
include(WriteBasicConfigVersionFile)
include(CheckFunctionExists)
include(CMakePackageConfigHelpers)
include(KDEInstallDirs)
include(KDECMakeSettings)
include(KDevPlatformMacros)

set(QT_MIN_VERSION "5.5.0")
find_package(Qt5 ${QT_MIN_VERSION} CONFIG REQUIRED Core DBus Widgets Concurrent Test)

<<<<<<< HEAD
find_package(Qt5QuickWidgets ${QT_MIN_VERSION} CONFIG)
=======
if(BUILD_TESTING)
  find_package(Qt5Test ${QT_MIN_VERSION} CONFIG REQUIRED)
endif()
find_package(Qt5QuickWidgets ${QT_MIN_VERSION})
>>>>>>> a11dc98c
set_package_properties(Qt5QuickWidgets PROPERTIES
    PURPOSE "Qt5 QuickWidgets library (part of Qt >=5.3). Required for the Welcome Page plugin."
    TYPE RECOMMENDED
)

set(KF5_DEP_VERSION "5.18.0") # need KAboutData::fromPluginMetaData in kcoreaddons
find_package(KF5 ${KF5_DEP_VERSION} REQUIRED COMPONENTS
  Archive
  Config
  GuiAddons
  WidgetsAddons
  IconThemes
  I18n
  ItemModels
  ItemViews
  JobWidgets
  KCMUtils
  KIO
  NewStuff
  Notifications
  NotifyConfig
  Parts
  Service
  Sonnet
  TextEditor
  ThreadWeaver
  WindowSystem
  Declarative
  XmlGui
)

find_package(Grantlee5 CONFIG)
set_package_properties(Grantlee5 PROPERTIES
    PURPOSE "Grantlee templating library, needed for file templates"
    URL "http://www.grantlee.org/"
    TYPE RECOMMENDED)

set(Boost_ADDITIONAL_VERSIONS 1.39.0 1.39)
find_package(Boost 1.35.0)
set_package_properties(Boost PROPERTIES
    PURPOSE "Boost libraries for enabling the classbrowser"
    URL "http://www.boost.org"
    TYPE REQUIRED)

add_definitions(
    -DQT_DEPRECATED_WARNINGS
    -DQT_DISABLE_DEPRECATED_BEFORE=0x050400
    -DQT_NO_SIGNALS_SLOTS_KEYWORDS
    -DQT_NO_URL_CAST_FROM_STRING
    -DQT_STRICT_ITERATORS
    -DQT_USE_FAST_CONCATENATION
    -DQT_USE_FAST_OPERATOR_PLUS
)

function(add_compile_flag_if_supported _flag)
    unset(_have_flag CACHE)
    string(REGEX REPLACE "[-=]" "_" _varname ${_flag})
    string(TOUPPER ${_varname} _varname)
    set(_varname "HAVE${_varname}")
    check_cxx_compiler_flag("${_flag}" "${_varname}")
    if (${${_varname}})
        add_compile_options(${_flag})
    endif()
endfunction()

# Turn off missing-field-initializers warning for GCC to avoid noise from false positives with empty {}
# See discussion: http://mail.kde.org/pipermail/kdevelop-devel/2014-February/046910.html
add_compile_flag_if_supported(-Wno-missing-field-initializers)
add_compile_flag_if_supported(-Werror=undefined-bool-conversion)
add_compile_flag_if_supported(-Werror=tautological-undefined-compare)
if (CMAKE_CXX_COMPILER_ID MATCHES "Clang")
    add_compile_flag_if_supported(-Wdocumentation)
    # This warning is triggered by every call to qCDebug()
    add_compile_flag_if_supported(-Wno-gnu-zero-variadic-macro-arguments)
endif()
if (CMAKE_COMPILER_CXX_ID STREQUAL "GNU" OR CMAKE_CXX_COMPILER_ID MATCHES "Clang")
    add_compile_flag_if_supported(-pedantic)
endif()

configure_file( ${CMAKE_CURRENT_SOURCE_DIR}/config-kdevplatform.h.cmake
                ${CMAKE_CURRENT_BINARY_DIR}/config-kdevplatform.h )

include_directories(${KDevPlatform_SOURCE_DIR} ${KDevPlatform_BINARY_DIR})

string(TOLOWER "${CMAKE_BUILD_TYPE}" CMAKE_BUILD_TYPE_TOLOWER)
if(CMAKE_BUILD_TYPE_TOLOWER MATCHES "debug"
  OR CMAKE_BUILD_TYPE_TOLOWER STREQUAL "")
  set(COMPILER_OPTIMIZATIONS_DISABLED TRUE)
else()
  set(COMPILER_OPTIMIZATIONS_DISABLED FALSE)
endif()

add_subdirectory(sublime)
add_subdirectory(interfaces)
add_subdirectory(project)
add_subdirectory(language)
add_subdirectory(shell)
add_subdirectory(util)
add_subdirectory(outputview)
add_subdirectory(vcs)
add_subdirectory(pics)
add_subdirectory(debugger)
add_subdirectory(documentation)
add_subdirectory(serialization)
add_subdirectory(template)
if(BUILD_TESTING)
  add_subdirectory(tests)
endif()
add_subdirectory(plugins)

set(CMAKECONFIG_INSTALL_DIR "${KDE_INSTALL_CMAKEPACKAGEDIR}/KDevPlatform")

configure_package_config_file("${CMAKE_CURRENT_SOURCE_DIR}/KDevPlatformConfig.cmake.in"
                              "${CMAKE_CURRENT_BINARY_DIR}/KDevPlatformConfig.cmake"
                              INSTALL_DESTINATION  ${CMAKECONFIG_INSTALL_DIR}
)

ecm_setup_version(${KDEVPLATFORM_VERSION_MAJOR}.${KDEVPLATFORM_VERSION_MINOR}.${KDEVPLATFORM_VERSION_PATCH}
                  VARIABLE_PREFIX KDEVPLATFORM
                  VERSION_HEADER "${CMAKE_CURRENT_BINARY_DIR}/kdevplatform_version.h"
                  PACKAGE_VERSION_FILE "${CMAKE_CURRENT_BINARY_DIR}/KDevPlatformConfigVersion.cmake"
                  SOVERSION ${KDEVPLATFORM_LIB_SOVERSION})

install( FILES
        "${KDevPlatform_BINARY_DIR}/kdevplatform_version.h"
        "${KDevPlatform_BINARY_DIR}/config-kdevplatform.h"
        DESTINATION "${KDE_INSTALL_INCLUDEDIR}/kdevplatform" )
install( FILES
        "${KDevPlatform_BINARY_DIR}/KDevPlatformConfig.cmake"
        "${KDevPlatform_BINARY_DIR}/KDevPlatformConfigVersion.cmake"
        cmake/modules/KDevPlatformMacros.cmake
        DESTINATION "${CMAKECONFIG_INSTALL_DIR}" )
install( EXPORT KDevPlatformTargets
         DESTINATION "${CMAKECONFIG_INSTALL_DIR}"
         NAMESPACE KDev::
         FILE KDevPlatformTargets.cmake )

<<<<<<< HEAD
# kdebugsettings file
install( FILES kdevplatform.categories DESTINATION ${KDE_INSTALL_CONFDIR} )

include(CTest)

=======
>>>>>>> a11dc98c
# CTestCustom.cmake has to be in the CTEST_BINARY_DIR.
# in the KDE build system, this is the same as CMAKE_BINARY_DIR.
configure_file(${CMAKE_SOURCE_DIR}/CTestCustom.cmake ${CMAKE_BINARY_DIR}/CTestCustom.cmake)

feature_summary(WHAT ALL FATAL_ON_MISSING_REQUIRED_PACKAGES)<|MERGE_RESOLUTION|>--- conflicted
+++ resolved
@@ -40,14 +40,10 @@
 set(QT_MIN_VERSION "5.5.0")
 find_package(Qt5 ${QT_MIN_VERSION} CONFIG REQUIRED Core DBus Widgets Concurrent Test)
 
-<<<<<<< HEAD
-find_package(Qt5QuickWidgets ${QT_MIN_VERSION} CONFIG)
-=======
 if(BUILD_TESTING)
   find_package(Qt5Test ${QT_MIN_VERSION} CONFIG REQUIRED)
 endif()
-find_package(Qt5QuickWidgets ${QT_MIN_VERSION})
->>>>>>> a11dc98c
+find_package(Qt5QuickWidgets ${QT_MIN_VERSION} CONFIG)
 set_package_properties(Qt5QuickWidgets PROPERTIES
     PURPOSE "Qt5 QuickWidgets library (part of Qt >=5.3). Required for the Welcome Page plugin."
     TYPE RECOMMENDED
@@ -185,14 +181,9 @@
          NAMESPACE KDev::
          FILE KDevPlatformTargets.cmake )
 
-<<<<<<< HEAD
 # kdebugsettings file
 install( FILES kdevplatform.categories DESTINATION ${KDE_INSTALL_CONFDIR} )
 
-include(CTest)
-
-=======
->>>>>>> a11dc98c
 # CTestCustom.cmake has to be in the CTEST_BINARY_DIR.
 # in the KDE build system, this is the same as CMAKE_BINARY_DIR.
 configure_file(${CMAKE_SOURCE_DIR}/CTestCustom.cmake ${CMAKE_BINARY_DIR}/CTestCustom.cmake)

project(KDevelop)

set(KDE4_BUILD_TESTS "ON" CACHE "BOOL" "Enable building of tests" FORCE )

set(CMAKE_MODULE_PATH ${KDevelop_SOURCE_DIR}/cmake/modules ${CMAKE_MODULE_PATH})

set( KDEVELOP_VERSION_MAJOR 4 )
set( KDEVELOP_VERSION_MINOR 0 )
set( KDEVELOP_VERSION_PATCH 60 )

set(KDE_MIN_VERSION "4.3.0")
find_package(KDE4 4.3.0 REQUIRED)
<<<<<<< HEAD
=======

if( ${KDE_VERSION} VERSION_GREATER 4.4.63 )
    message(FATAL "KDevPlatform doesn't work (yet) with kdelibs 4.4.64 or later, please use the movingranges branch")
endif(${KDE_VERSION} VERSION_GREATER 4.4.63)

#find_package(BerkeleyDB)
#find_package(TDB)
>>>>>>> 20a2b11c
include (KDE4Defaults)
include (MacroLibrary)
include (MacroOptionalAddSubdirectory)

# Make sure that we're having RPATH on our installed libs, else using kdevelop
# from prefixes like $HOME/kdevelop breaks
# Code taken from FindKDE4Internal.cmake from KDE 4.5
list(FIND CMAKE_PLATFORM_IMPLICIT_LINK_DIRECTORIES "${LIB_INSTALL_DIR}"
  _isSystemLibDir)
if("${_isSystemLibDir}" STREQUAL "-1")
 set(CMAKE_INSTALL_RPATH "${LIB_INSTALL_DIR}")
endif("${_isSystemLibDir}" STREQUAL "-1")
set(CMAKE_INSTALL_RPATH_USE_LINK_PATH TRUE)

find_package(KDevPlatform 1.0.60 REQUIRED)

include_directories(${KDEVPLATFORM_INCLUDE_DIR})

add_definitions (${QT_DEFINITIONS} ${KDE4_DEFINITIONS} -DHAVE_CONFIG_H=1)

include_directories(${KDevelop_SOURCE_DIR} ${KDevelop_BINARY_DIR} ${KDE4_INCLUDES} )

# create config.h
include (ConfigureChecks.cmake)
configure_file (config.h.cmake ${CMAKE_CURRENT_BINARY_DIR}/config.h )

add_subdirectory(cmake)
add_subdirectory(pics)
add_subdirectory(app)
add_subdirectory(formatters)
add_subdirectory(languages)
add_subdirectory(projectbuilders)
add_subdirectory(projectmanagers)
add_subdirectory(debuggers)
add_subdirectory(app_templates)
add_subdirectory(documentation)
add_subdirectory(providers)
#macro_optional_add_subdirectory(doc)

macro_display_feature_log()
<|MERGE_RESOLUTION|>--- conflicted
+++ resolved
@@ -10,16 +10,11 @@
 
 set(KDE_MIN_VERSION "4.3.0")
 find_package(KDE4 4.3.0 REQUIRED)
-<<<<<<< HEAD
-=======
 
 if( ${KDE_VERSION} VERSION_GREATER 4.4.63 )
     message(FATAL "KDevPlatform doesn't work (yet) with kdelibs 4.4.64 or later, please use the movingranges branch")
 endif(${KDE_VERSION} VERSION_GREATER 4.4.63)
 
-#find_package(BerkeleyDB)
-#find_package(TDB)
->>>>>>> 20a2b11c
 include (KDE4Defaults)
 include (MacroLibrary)
 include (MacroOptionalAddSubdirectory)

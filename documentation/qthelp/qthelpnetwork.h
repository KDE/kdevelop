/*  This file is part of KDevelop
    Copyright 2009 Aleix Pol <aleixpol@kde.org>

    This library is free software; you can redistribute it and/or
    modify it under the terms of the GNU Library General Public
    License as published by the Free Software Foundation; either
    version 2 of the License, or (at your option) any later version.

    This library is distributed in the hope that it will be useful,
    but WITHOUT ANY WARRANTY; without even the implied warranty of
    MERCHANTABILITY or FITNESS FOR A PARTICULAR PURPOSE.  See the GNU
    Library General Public License for more details.

    You should have received a copy of the GNU Library General Public License
    along with this library; see the file COPYING.LIB.  If not, write to
    the Free Software Foundation, Inc., 51 Franklin Street, Fifth Floor,
    Boston, MA 02110-1301, USA.
*/
#ifndef QTHELPNETWORK_H
#define QTHELPNETWORK_H

#include "debug.h"

#include <QNetworkReply>
#include <QTimer>
#include <QHelpEngine>
#include <QMimeDatabase>
#include <QMimeType>

class HelpNetworkReply : public QNetworkReply
{
	public:
		HelpNetworkReply(const QNetworkRequest &request, const QByteArray &fileData, const QString &mimeType);
		
		void abort() override {}
		qint64 bytesAvailable() const override { return data.length() + QNetworkReply::bytesAvailable(); }
		
	protected:
		qint64 readData(char *data, qint64 maxlen) override;
		
	private:
		QByteArray data;
		qint64 origLen;
};

HelpNetworkReply::HelpNetworkReply(const QNetworkRequest &request,
        const QByteArray &fileData, const QString &mimeType)
    : data(fileData), origLen(fileData.length())
{
    setRequest(request);
    setOpenMode(QIODevice::ReadOnly);

    // Instantly finish processing if data is empty. Without this code the loadFinished()
    // signal will never be emitted by the corresponding QWebView.
    if (!origLen) {
        qCDebug(QTHELP) << "Empty data for" << request.url().toDisplayString();
        QTimer::singleShot(0, this, SIGNAL(finished()));
    }

<<<<<<< HEAD
=======
    // Fix broken CSS images (tested on Qt 5.5.1 and 5.7.0)
    if (request.url().fileName() ==  QStringLiteral("offline.css")) {
        data.replace("../images", "images");
    }

>>>>>>> 822fe3e3
    setHeader(QNetworkRequest::ContentTypeHeader, mimeType);
    setHeader(QNetworkRequest::ContentLengthHeader, QByteArray::number(origLen));
    QTimer::singleShot(0, this, SIGNAL(metaDataChanged()));
    QTimer::singleShot(0, this, SIGNAL(readyRead()));
}

qint64 HelpNetworkReply::readData(char *buffer, qint64 maxlen)
{
	qint64 len = qMin(qint64(data.length()), maxlen);
	if (len) {
		memcpy(buffer, data.constData(), len);
		data.remove(0, len);
	}
	if (!data.length())
		QTimer::singleShot(0, this, SIGNAL(finished()));
	return len;
}

class HelpNetworkAccessManager : public QNetworkAccessManager
{
	public:
		HelpNetworkAccessManager(QHelpEngineCore *engine, QObject *parent = nullptr)
			: QNetworkAccessManager(parent), m_helpEngine(engine) {}

	protected:
		virtual QNetworkReply *createRequest(Operation op,
			const QNetworkRequest &request, QIODevice *outgoingData = nullptr) override;

	private:
		QHelpEngineCore *m_helpEngine;
};

QNetworkReply *HelpNetworkAccessManager::createRequest(Operation op, const QNetworkRequest &request, QIODevice *outgoingData)
{
	QString scheme = request.url().scheme();
	if (scheme == QLatin1String("qthelp") || scheme == QLatin1String("about")) {
		QString mimeType = QMimeDatabase().mimeTypeForUrl(request.url()).name();
		if (mimeType == "application/x-extension-html") {
			// see also: https://bugs.kde.org/show_bug.cgi?id=288277
			// firefox seems to add this bullshit mimetype above
			// which breaks displaying of qthelp documentation :(
			mimeType = "text/html";
		}
		return new HelpNetworkReply(request, m_helpEngine->fileData(request.url()), mimeType);
	}
	return QNetworkAccessManager::createRequest(op, request, outgoingData);
}

#endif<|MERGE_RESOLUTION|>--- conflicted
+++ resolved
@@ -57,14 +57,11 @@
         QTimer::singleShot(0, this, SIGNAL(finished()));
     }
 
-<<<<<<< HEAD
-=======
     // Fix broken CSS images (tested on Qt 5.5.1 and 5.7.0)
     if (request.url().fileName() ==  QStringLiteral("offline.css")) {
         data.replace("../images", "images");
     }
 
->>>>>>> 822fe3e3
     setHeader(QNetworkRequest::ContentTypeHeader, mimeType);
     setHeader(QNetworkRequest::ContentLengthHeader, QByteArray::number(origLen));
     QTimer::singleShot(0, this, SIGNAL(metaDataChanged()));

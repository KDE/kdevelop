/* This file is part of KDevelop
   Copyright (C) 2008 Cédric Pasteur <cedric.pasteur@free.fr>
   Copyright (C) 2011 David Nolden <david.nolden.kdevelop@art-master.de>

   This program is free software; you can redistribute it and/or
   modify it under the terms of the GNU General Public
   License as published by the Free Software Foundation; either
   version 2 of the License, or (at your option) any later version.

   This program is distributed in the hope that it will be useful,
   but WITHOUT ANY WARRANTY; without even the implied warranty of
   MERCHANTABILITY or FITNESS FOR A PARTICULAR PURPOSE.  See the GNU
    General Public License for more details.

   You should have received a copy of the GNU General Public License
   along with this program; see the file COPYING.  If not, write to
   the Free Software Foundation, Inc., 51 Franklin Street, Fifth Floor,
   Boston, MA 02110-1301, USA.
 */

#include "customscript_plugin.h"

#include <KPluginLoader>
#include <KPluginFactory>
#include <KAboutData>
#include <QTextStream>
#include <QTemporaryFile>
#include <KDebug>
#include <KProcess>
#include <interfaces/icore.h>
#include <interfaces/isourceformattercontroller.h>
#include <interfaces/isourceformatter.h>
#include <memory>
#include <QDir>
#include <util/formattinghelpers.h>
#include <interfaces/iprojectcontroller.h>
#include <interfaces/iproject.h>
#include <KMessageBox>
#include <interfaces/iuicontroller.h>
#include <KParts/MainWindow>
#include <KLocalizedString>
#include <interfaces/ilanguagecontroller.h>
#include <interfaces/ilanguage.h>
#include <language/interfaces/ilanguagesupport.h>

using namespace KDevelop;

static QWeakPointer<CustomScriptPlugin> indentPluginSingleton;

K_PLUGIN_FACTORY(CustomScriptFactory, registerPlugin<CustomScriptPlugin>();)
// K_EXPORT_PLUGIN(CustomScriptFactory(KAboutData("kdevcustomscript","kdevformatters", ki18n("Custom Script Formatter"), "0.2", ki18n("A formatter using custom scripts"), KAboutData::License_GPL)))

// Replaces ${KEY} in command with variables[KEY]
static QString replaceVariables( QString command, QMap<QString, QString> variables )
{
	while( command.contains("${"))
	{
		int pos = command.indexOf("${");
		int end = command.indexOf("}", pos+2);
		if(end == -1)
			break;
		QString key = command.mid( pos+2, end-pos-2 );
		
		if( variables.contains( key ) )
		{
			command.replace( pos, 1 + end - pos, variables[key] );
		}else{
			kDebug() << "found no variable while replacing in shell-command" << command << "key" << key << "available:" << variables;
			command.replace( pos, 1 + end - pos, "" );
		}
	}
	return command;
}

CustomScriptPlugin::CustomScriptPlugin(QObject *parent, const QVariantList&)
	: IPlugin("kdevcustomscript", parent)
{
	KDEV_USE_EXTENSION_INTERFACE(ISourceFormatter)
        m_currentStyle = predefinedStyles().at(0);
	indentPluginSingleton = this;
}

CustomScriptPlugin::~CustomScriptPlugin()
{
}

QString CustomScriptPlugin::name()
{
	// This needs to match the X-KDE-PluginInfo-Name entry from the .desktop file!
	return "kdevcustomscript";
}

QString CustomScriptPlugin::caption()
{
	return "Custom Script Formatter";
}

QString CustomScriptPlugin::description()
{
	return i18n("<b>Indent and Format Source Code.</b><br />"
				"This plugin allows using powerful external formatting tools "
				"that can be invoked through the command-line.<br />"
				"For example, the <b>uncrustify</b>, <b>astyle</b> or <b>indent</b> "
				"formatters can be used.<br />"
				"The advantage of command-line formatters is that formatting configurations "
				"can be easily shared by all team members, independent of their preferred IDE.");
}

QString CustomScriptPlugin::formatSourceWithStyle(SourceFormatterStyle style, const QString& text, const KUrl& url, const KMimeType::Ptr& /*mime*/, const QString& leftContext, const QString& rightContext)
{
	KProcess proc;
	QTextStream ios(&proc);
	
	std::unique_ptr<QTemporaryFile> tmpFile;

	if (style.content().isEmpty())
	{
		style = predefinedStyle(style.name());
		if (style.content().isEmpty())
		{
			kWarning() << "Empty contents for style" << style.name() << "for indent plugin";
			return text;
		}
	}
	
	QString useText = text;
	useText = leftContext + useText + rightContext;
	
	QMap<QString, QString> projectVariables;
	foreach(IProject* project, ICore::self()->projectController()->projects())
		projectVariables[project->name()] = project->folder().toLocalFile();
	
	QString command = style.content();
	
	// Replace ${Project} with the project path
	command = replaceVariables( command, projectVariables );
	command.replace("$FILE", url.toLocalFile());
	
	if(command.contains("$TMPFILE"))
	{
		tmpFile.reset(new QTemporaryFile(QDir::tempPath() + "/code"));
		tmpFile->setAutoRemove(false);
		if(tmpFile->open())
		{
			kDebug() << "using temporary file" << tmpFile->fileName();
			command.replace("$TMPFILE", tmpFile->fileName());
			QByteArray useTextArray = useText.toLocal8Bit();
			if( tmpFile->write(useTextArray) != useTextArray.size() )
			{
				kWarning() << "failed to write text to temporary file";
				return text;
			}
			
		}else{
			kWarning() << "Failed to create a temporary file";
			return text;
		}
		tmpFile->close();
	}
	
	kDebug() << "using shell command for indentation: " << command;
	proc.setShellCommand(command);
	proc.setOutputChannelMode(KProcess::OnlyStdoutChannel);
	
	proc.start();
	if(!proc.waitForStarted()) {
		kDebug() << "Unable to start indent" << endl;
		return text;
	}
	
	if(!tmpFile.get())
		proc.write(useText.toLocal8Bit());
	
	proc.closeWriteChannel();
	if(!proc.waitForFinished()) {
		kDebug() << "Process doesn't finish" << endl;
		return text;
	}
	
	QString output;
	
	if(tmpFile.get())
	{
		QFile f(tmpFile->fileName());
		if( f.open(QIODevice::ReadOnly) )
		{
			output = QString::fromLocal8Bit(f.readAll());
		}else{
			kWarning() << "Failed opening the temporary file for reading";
			return text;
		}
	}else{
		output = ios.readAll();
	}
	if (output.isEmpty())
	{
		kWarning() << "indent returned empty text for style" << style.name() << style.content();
		return text;
	}

	int tabWidth = 4;
	if((!leftContext.isEmpty() || !rightContext.isEmpty()) && (text.contains('	') || output.contains('	')))
	{
		// If we have to do contex-matching with tabs, determine the correct tab-width so that the context
		// can be matched correctly
		Indentation indent = indentation(url);
		if(indent.indentationTabWidth > 0)
			tabWidth = indent.indentationTabWidth;
	}

    return KDevelop::extractFormattedTextFromContext(output, text, leftContext, rightContext, tabWidth);
}

QString CustomScriptPlugin::formatSource(const QString& text, const KUrl& url, const KMimeType::Ptr& mime, const QString& leftContext, const QString& rightContext)
{
	return formatSourceWithStyle( KDevelop::ICore::self()->sourceFormatterController()->styleForMimeType( mime ), text, url, mime, leftContext, rightContext );
}

static QList<SourceFormatterStyle> stylesFromLanguagePlugins() {
	QList<KDevelop::SourceFormatterStyle> styles;
	for ( ILanguage* lang: ICore::self()->languageController()->loadedLanguages() ) {
		SourceFormatterItemList languageStyles = lang->languageSupport()->sourceFormatterItems();
		for ( const SourceFormatterStyleItem& item: languageStyles ) {
			if ( item.engine == "customscript" ) {
				styles << item.style;
			}
		}
	}
	return styles;
};

KDevelop::SourceFormatterStyle CustomScriptPlugin::predefinedStyle(const QString& name)
{
	for ( auto langStyle: stylesFromLanguagePlugins() ) {
		qDebug() << "looking at style from language with custom sample" << langStyle.description() << langStyle.overrideSample();
		if ( langStyle.name() == name ) {
			return langStyle;
		}
	}
	SourceFormatterStyle result(name);
	if (name == "GNU_indent_GNU")
	{
		result.setCaption(i18n("Gnu Indent: GNU"));
		result.setContent("indent");
	} else if (name == "GNU_indent_KR") {
		result.setCaption(i18n("Gnu Indent: Kernighan & Ritchie"));
		result.setContent("indent -kr");
	} else if (name == "GNU_indent_orig") {
		result.setCaption(i18n("Gnu Indent: Original Berkeley indent style"));
		result.setContent("indent -orig");
	} else if(name == "kdev_format_source") {
		result.setCaption("KDevelop: kdev_format_source");
		result.setContent("kdev_format_source $FILE $TMPFILE");
		result.setUsePreview(false);
		result.setDescription(i18n( "Description:<br />"
									"<b>kdev_format_source</b> is a script bundled with KDevelop "
			                        "which allows using fine-grained formatting rules by placing "   
									"meta-files called <b>format_sources</b> into the file-system.<br /><br />"
									"Each line of the <b>format_sources</b> files defines a list of wildcards "
									"followed by a colon and the used formatting-command.<br /><br />"
									"The formatting-command should use <b>$TMPFILE</b> to reference the "
									"temporary file to reformat.<br /><br />"
									"Example:<br />"
									"<b>*.cpp *.h : myformatter $TMPFILE</b><br />"
									"This will reformat all files ending with <b>.cpp</b> or <b>.h</b> using "
									"the custom formatting script <b>myformatter</b>.<br /><br />"
									"Example: <br />"
									"<b>subdir/* : uncrustify -l CPP -f $TMPFILE -c uncrustify.config -o $TMPFILE</b> <br />"
									"This will reformat all files in subdirectory <b>subdir</b> using the <b>uncrustify</b> "
									"tool with the config-file <b>uncrustify.config</b>." ));
	}
	using P = SourceFormatterStyle::MimeHighlightPair;
	result.setMimeTypes(SourceFormatterStyle::MimeList() << P{"text/x-c++src", "C++"} << P{"text/x-c++hdr", "C++"});
	return result;
}

QList<KDevelop::SourceFormatterStyle> CustomScriptPlugin::predefinedStyles()
{
	QList<KDevelop::SourceFormatterStyle> styles = stylesFromLanguagePlugins();
	styles << predefinedStyle("kdev_format_source");
	styles << predefinedStyle("GNU_indent_GNU");
	styles << predefinedStyle("GNU_indent_KR");
	styles << predefinedStyle("GNU_indent_orig");
	return styles;
}

KDevelop::SettingsWidget* CustomScriptPlugin::editStyleWidget(const KMimeType::Ptr &mime)
{
	Q_UNUSED(mime);
	return new CustomScriptPreferences();
}

static QString formattingSample()
{
    return 
    "// Formatting\n"
	"void func(){\n"
    "\tif(isFoo(a,b))\n"
    "\tbar(a,b);\n"
    "if(isFoo)\n"
    "\ta=bar((b-c)*a,*d--);\n"
    "if(  isFoo( a,b ) )\n"
    "\tbar(a, b);\n"
    "if (isFoo) {isFoo=false;cat << isFoo <<endl;}\n"
    "if(isFoo)DoBar();if (isFoo){\n"
    "\tbar();\n"
    "}\n"
    "\telse if(isBar()){\n"
    "\tannotherBar();\n"
    "}\n"
    "int var = 1;\n"
    "int *ptr = &var;\n"
    "int &ref = i;\n"
    "\n"
    "QList<int>::const_iterator it = list.begin();\n"
    "}\n"
    "namespace A {\n"
    "namespace B {\n"
    "void foo() {\n"
    "  if (true) {\n"
    "    func();\n"
    "  } else {\n"
    "    // bla\n"
    "  }\n"
    "}\n"
    "}\n"
    "}\n";
}

static QString indentingSample()
{
    return
    "// Indentation\n"
    "#define foobar(A)\\\n"
    "{Foo();Bar();}\n"
    "#define anotherFoo(B)\\\n"
    "return Bar()\n"
    "\n"
    "namespace Bar\n"
    "{\n"
    "class Foo\n"
    "{public:\n"
    "Foo();\n"
    "virtual ~Foo();\n"
    "};\n"
    "switch (foo)\n"
    "{\n"
    "case 1:\n"
    "a+=1;\n"
    "break;\n"
    "case 2:\n"
    "{\n"
    "a += 2;\n"
    " break;\n"
    "}\n"
    "}\n"
    "if (isFoo)\n"
    "{\n"
    "bar();\n"
    "}\n"
    "else\n"
    "{\n"
    "anotherBar();\n"
    "}\n"
    "int foo()\n"
    "\twhile(isFoo)\n"
    "\t\t{\n"
    "\t\t\t...\n"
    "\t\t\tgoto error;\n"
    "\t\t....\n"
    "\t\terror:\n"
    "\t\t\t...\n"
    "\t\t}\n"
    "\t}\n"
    "fooArray[]={ red,\n"
    "\tgreen,\n"
    "\tdarkblue};\n"
    "fooFunction(barArg1,\n"
    "\tbarArg2,\n"
    "\tbarArg3);\n";
}

QString CustomScriptPlugin::previewText(const SourceFormatterStyle *style, const KMimeType::Ptr &mime)
{
	if ( ! style->overrideSample().isEmpty() ) {
		return style->overrideSample();
	}
	return formattingSample() + "\n\n" + indentingSample();
}


QStringList CustomScriptPlugin::computeIndentationFromSample( const KUrl& url )
{
	QStringList ret;

    QList<ILanguage*> lang = ICore::self()->languageController()->languagesForUrl( url );
    if( lang.isEmpty() )
        return ret;

    QString sample = lang[0]->languageSupport()->indentationSample();
    QString formattedSample = formatSource( sample, url, KMimeType::findByUrl( url ), QString(), QString() );

    QStringList lines = formattedSample.split( "\n" );
    foreach( QString line, lines )
	{
	  if( !line.isEmpty() && line[0].isSpace() )
	  {
		QString indent;
		foreach( QChar c, line )
		{
		  if( c.isSpace() )
			indent.push_back( c );
		  else
			break;
		}
		if(!indent.isEmpty() && !ret.contains(indent))
			ret.push_back(indent);
	  }
	}
	
	return ret;
}

CustomScriptPlugin::Indentation CustomScriptPlugin::indentation( const KUrl& url )
{
    Indentation ret;
    QStringList indent = computeIndentationFromSample( url );
    if( indent.isEmpty() )
    {
        kDebug() << "failed extracting a valid indentation from sample for url" << url;
        return ret; // No valid indentation could be extracted
    }

	if( indent[0].contains( ' ' ) )
		ret.indentWidth = indent[0].count(' ');

	if( !indent.join("").contains('	') )
		ret.indentationTabWidth = -1; // Tabs are not used for indentation
	
	if( indent[0] == "	" )
	{
		// The script indents with tabs-only
		// The problem is that we don't know how
		// wide a tab is supposed to be.
		//
		// We need indentation-width=tab-width
		// to make the editor do tab-only formatting,
		// so choose a random with of 4.
		ret.indentWidth = 4;
		ret.indentationTabWidth = 4;
	}else if(ret.indentWidth) {
		// Tabs are used for indentation, alongside with spaces
		// Try finding out how many spaces one tab stands for.
		// Do it by assuming a uniform indentation-step with each level.
		
		for(int pos = 0; pos < indent.size(); ++pos)
		{
			if(indent[pos] == "	" && pos >= 1)
			{
				// This line consists of only a tab.
				int prevWidth = indent[pos-1].length();
				int prevPrevWidth = (pos >= 2) ? indent[pos-2].length() : 0;
				int step = prevWidth - prevPrevWidth;
				kDebug() << "found in line " << pos << prevWidth << prevPrevWidth << step;
				if(step > 0 && step <= prevWidth)
				{
					kDebug() << "Done";
					ret.indentationTabWidth = prevWidth + step;
					break;
				}
			}
		}
	}
    
    kDebug() << "indent-sample" << "\"" + indent.join("\n") + "\"" << "extracted tab-width" << ret.indentationTabWidth << "extracted indentation width" << ret.indentWidth;
    
    return ret;
}

void CustomScriptPreferences::updateTimeout()
{
<<<<<<< HEAD
    QString formatted = indentPluginSingleton.data()->formatSourceWithStyle ( m_style, indentPluginSingleton.data()->previewText ( KMimeType::Ptr() ), QUrl(), KMimeType::Ptr() );
=======
	const QString& text = indentPluginSingleton.data()->previewText ( &m_style, KMimeType::Ptr() );
    QString formatted = indentPluginSingleton.data()->formatSourceWithStyle ( m_style, text, KUrl(), KMimeType::Ptr() );
>>>>>>> 6c0410f5
    emit previewTextChanged ( formatted );
}

CustomScriptPreferences::CustomScriptPreferences()
{
    m_updateTimer = new QTimer ( this );
    m_updateTimer->setSingleShot ( true );
    connect ( m_updateTimer, SIGNAL (timeout()), SLOT (updateTimeout()) );
    m_vLayout = new QVBoxLayout ( this );
    m_captionLabel = new QLabel;
    m_vLayout->addWidget ( m_captionLabel );
    m_vLayout->addSpacing ( 10 );
    m_hLayout = new QHBoxLayout;
    m_vLayout->addLayout ( m_hLayout );
    m_commandLabel = new QLabel;
    m_hLayout->addWidget ( m_commandLabel );
    m_commandEdit = new QLineEdit;
    m_hLayout->addWidget ( m_commandEdit );
    m_commandLabel->setText ( i18n("Command: ") );
    m_vLayout->addSpacing ( 10 );
    m_bottomLabel = new QLabel;
    m_vLayout->addWidget ( m_bottomLabel );
    m_bottomLabel->setTextFormat ( Qt::RichText );
    m_bottomLabel->setText (
        i18n ( "<i>You can enter an arbitrary shell command.</i><br />"
               "The unformatted source-code is reached to the command <br />"
			   "through the standard input, and the <br />"
               "formatted result is read from the standard output.<br />"
			   "<br />"
               "If you add <b>$TMPFILE</b> into the command, then <br />"
               "a temporary file is used for transferring the code." ) );
    connect ( m_commandEdit, SIGNAL (textEdited(QString)), SLOT (textEdited(QString)) );

	m_vLayout->addSpacing ( 10 );

	m_moreVariablesButton = new QPushButton( i18n("More Variables") );
	connect( m_moreVariablesButton, SIGNAL(clicked(bool)), SLOT(moreVariablesClicked(bool)) );
	m_vLayout->addWidget( m_moreVariablesButton );
	
}

void CustomScriptPreferences::load ( const KDevelop::SourceFormatterStyle& style )
{
    m_style = style;
    m_commandEdit->setText ( style.content() );
    m_captionLabel->setText ( i18n ( "Style: %1", style.caption() ) );

    updateTimeout();
}

QString CustomScriptPreferences::save()
{
    return m_commandEdit->text();
}

void CustomScriptPreferences::moreVariablesClicked ( bool )
{
	KMessageBox::information( ICore::self()->uiController()->activeMainWindow(),
	i18n("<b>$TMPFILE</b> will be replaced with the path to a temporary file. <br />"
		 "The code will be written into the file, the temporary <br />"
         "file will be substituted into that position, and the result <br />"
         "will be read out of that file. <br />"
		 "<br />"
		 "<b>$FILE</b> will be replaced with the path of the original file. <br />"
		 "The contents of the file must not be modified, changes are allowed <br />"
         "only in $TMPFILE.<br />"
		 "<br />"
		 "<b>${PROJECT_NAME}</b> will be replaced by the path of <br />"
		 "the currently open project with the matching name."
			
	), i18n("Variable Replacements") );
}

#include "customscript_plugin.moc"

// kate: indent-mode cstyle; space-indent off; tab-width 4;<|MERGE_RESOLUTION|>--- conflicted
+++ resolved
@@ -479,12 +479,8 @@
 
 void CustomScriptPreferences::updateTimeout()
 {
-<<<<<<< HEAD
-    QString formatted = indentPluginSingleton.data()->formatSourceWithStyle ( m_style, indentPluginSingleton.data()->previewText ( KMimeType::Ptr() ), QUrl(), KMimeType::Ptr() );
-=======
 	const QString& text = indentPluginSingleton.data()->previewText ( &m_style, KMimeType::Ptr() );
     QString formatted = indentPluginSingleton.data()->formatSourceWithStyle ( m_style, text, KUrl(), KMimeType::Ptr() );
->>>>>>> 6c0410f5
     emit previewTextChanged ( formatted );
 }
 

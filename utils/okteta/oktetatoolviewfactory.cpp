--- conflicted
+++ resolved
@@ -57,11 +57,7 @@
     Kasten::AbstractToolView* toolView = mToolViewFactory->create( tool );
 
     QWidget* widget = new KastenToolViewWidget( toolView, parent );
-<<<<<<< HEAD
-    widget->setWindowIcon( QIcon::fromTheme(mToolViewFactory->iconName(), windowIcon()) );
-=======
     widget->setWindowIcon( QIcon::fromTheme(mToolViewFactory->iconName(), widget->windowIcon()) );
->>>>>>> ca67be56
     return widget;
 }
 

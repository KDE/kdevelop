/* This file is part of KDevelop
    Copyright 2012 Aleix Pol Gonzalez <aleixpol@kde.org>
    Copyright 2017 Kevin Funk <kfunk@kde.org>

   This library is free software; you can redistribute it and/or
   modify it under the terms of the GNU Library General Public
   License version 2 as published by the Free Software Foundation.

   This library is distributed in the hope that it will be useful,
   but WITHOUT ANY WARRANTY; without even the implied warranty of
   MERCHANTABILITY or FITNESS FOR A PARTICULAR PURPOSE.  See the GNU
   Library General Public License for more details.

   You should have received a copy of the GNU Library General Public License
   along with this library; see the file COPYING.LIB.  If not, write to
   the Free Software Foundation, Inc., 51 Franklin Street, Fifth Floor,
   Boston, MA 02110-1301, USA.
 */

#ifndef NINJAJOB_H
#define NINJAJOB_H

#include <outputview/outputexecutejob.h>

#include <QPointer>

namespace KDevelop {
class OutputModel;
class ProjectBaseItem;
}

class NinjaBuilder;

class QUrl;

class NinjaJob
    : public KDevelop::OutputExecuteJob
{
    Q_OBJECT

public:
    enum CommandType {
        BuildCommand,
        CleanCommand,
        CustomTargetCommand,
        InstallCommand
    };

    enum ErrorTypes {
        Correct = 0,
        Failed
    };

<<<<<<< HEAD
        void setIsInstalling( bool isInstalling );
        static QString ninjaExecutable();
=======
public:
    NinjaJob(KDevelop::ProjectBaseItem* item, CommandType commandType, const QStringList& arguments,
             const QByteArray& signal, NinjaBuilder* parent);
>>>>>>> 7c119014

    void setIsInstalling(bool isInstalling);
    static QString ninjaBinary();

    KDevelop::ProjectBaseItem* item() const;
    CommandType commandType() const;
    QUrl workingDirectory() const override;
    QStringList privilegedExecutionCommand() const override;

protected slots:
    void postProcessStdout(const QStringList& lines) override;
    void postProcessStderr(const QStringList& lines) override;

private slots:
    void emitProjectBuilderSignal(KJob* job);

private:
    bool m_isInstalling;
    QPersistentModelIndex m_idx;
    CommandType m_commandType;
    QByteArray m_signal;
    QPointer<NinjaBuilder> m_plugin;

    void appendLines(const QStringList& lines);
};

#endif  // NINJAJOB_H<|MERGE_RESOLUTION|>--- conflicted
+++ resolved
@@ -51,17 +51,12 @@
         Failed
     };
 
-<<<<<<< HEAD
-        void setIsInstalling( bool isInstalling );
-        static QString ninjaExecutable();
-=======
 public:
     NinjaJob(KDevelop::ProjectBaseItem* item, CommandType commandType, const QStringList& arguments,
              const QByteArray& signal, NinjaBuilder* parent);
->>>>>>> 7c119014
 
     void setIsInstalling(bool isInstalling);
-    static QString ninjaBinary();
+    static QString ninjaExecutable();
 
     KDevelop::ProjectBaseItem* item() const;
     CommandType commandType() const;

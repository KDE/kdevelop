--- conflicted
+++ resolved
@@ -31,15 +31,9 @@
 public:
     GccLikeCompiler( const QString& name, const QString& path, bool editable, const QString& factoryName );
 
-<<<<<<< HEAD
-    virtual QHash<QString, QString> defines() const override final;
-
-    virtual Path::List includes() const override final;
-=======
     virtual KDevelop::Defines defines() const override;
 
     virtual KDevelop::Path::List includes() const override;
->>>>>>> 615ee15f
 };
 
 #endif // GCCLIKECOMPILER_H

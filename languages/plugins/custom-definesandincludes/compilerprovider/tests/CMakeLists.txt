--- conflicted
+++ resolved
@@ -3,15 +3,7 @@
 set(test_compilerprovider_SRCS
     test_compilerprovider.cpp
 )
-<<<<<<< HEAD
+
 ecm_add_test(${test_compilerprovider_SRCS}
     TEST_NAME test_compilerprovider
-    LINK_LIBRARIES KDev::Tests Qt5::Test)
-=======
-
-target_link_libraries(test_compilerprovider
-     ${KDEVPLATFORM_TESTS_LIBRARIES}
-     ${QT_QTTEST_LIBRARY}
-     kdevcompilerprovider
-)
->>>>>>> 615ee15f
+    LINK_LIBRARIES kdevcompilerprovider KDev::Tests Qt5::Test)
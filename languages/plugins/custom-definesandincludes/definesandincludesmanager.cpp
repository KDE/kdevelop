/*
 * This file is part of KDevelop
 *
 * Copyright 2014 Sergey Kalinichev <kalinichev.so.0@gmail.com>
 *
 * This program is free software; you can redistribute it and/or modify
 * it under the terms of the GNU General Public License as published by
 * the Free Software Foundation; either version 2 of the License, or
 * (at your option) any later version.
 *
 * This program is distributed in the hope that it will be useful,
 * but WITHOUT ANY WARRANTY; without even the implied warranty of
 * MERCHANTABILITY or FITNESS FOR A PARTICULAR PURPOSE.  See the
 * GNU General Public License for more details.
 *
 * You should have received a copy of the GNU General Public License along
 * with this program; if not, write to the Free Software Foundation, Inc.,
 * 51 Franklin Street, Fifth Floor, Boston, MA 02110-1301 USA.
 *
 */

#include "definesandincludesmanager.h"

#include "settingsmanager.h"

#include <interfaces/iproject.h>
#include <project/interfaces/ibuildsystemmanager.h>
#include <project/projectmodel.h>

#include <KPluginFactory>
#include <KAboutData>

#include <QThread>
#include <QCoreApplication>

using KDevelop::ConfigEntry;

namespace
{
///@return: The ConfigEntry, with includes/defines from @p paths for all parent folders of @p item.
static ConfigEntry findConfigForItem(const QList<ConfigEntry>& paths, const KDevelop::ProjectBaseItem* item)
{
    ConfigEntry ret;

    auto itemPath = item->path().toUrl();
    KUrl rootDirectory = item->project()->folder();

    for (const ConfigEntry & entry : paths) {
        KUrl targetDirectory = rootDirectory;
        // note: a dot represents the project root
        if (entry.path != ".") {
            targetDirectory.addPath(entry.path);
        }

        if (targetDirectory.isParentOf(itemPath)) {
            ret.includes += entry.includes;

            for (auto it = entry.defines.constBegin(); it != entry.defines.constEnd(); it++) {
                if (!ret.defines.contains(it.key())) {
                    ret.defines[it.key()] = it.value();
                }
            }
        }
    }
    ret.includes.removeDuplicates();
    return ret;
}

KDevelop::IDefinesAndIncludesManager::Provider* compilerProvider(QVector<KDevelop::IDefinesAndIncludesManager::Provider*> providers)
{
    for (auto provider : providers) {
        if (provider->type() & KDevelop::IDefinesAndIncludesManager::CompilerSpecific) {
            return provider;
        }
    }
    return {};
}
}

namespace KDevelop
{

K_PLUGIN_FACTORY(DefinesAndIncludesManagerFactory, registerPlugin<DefinesAndIncludesManager>(); )
//K_EXPORT_PLUGIN(DefinesAndIncludesManagerFactory(KAboutData("kdevdefinesandincludesmanager",
//"kdevdefinesandincludesmanager", ki18n("Custom Defines and Includes Manager"), "0.1", ki18n(""),
//KAboutData::License_GPL)))

DefinesAndIncludesManager::DefinesAndIncludesManager( QObject* parent, const QVariantList& )
    : IPlugin("kdevdefinesandincludesmanager", parent )
{
    KDEV_USE_EXTENSION_INTERFACE(IDefinesAndIncludesManager);
}

QHash<QString, QString> DefinesAndIncludesManager::defines( ProjectBaseItem* item, Type type  ) const
{
    Q_ASSERT(QThread::currentThread() == qApp->thread());

    if (!item) {
        auto cp = compilerProvider(m_providers);
        return cp ? cp->defines(nullptr) : QHash<QString, QString>();
    }

    QHash<QString, QString> defines;

    for (auto provider : m_providers) {
        if (provider->type() & type) {
            auto result = provider->defines(item);
            for (auto it = result.constBegin(); it != result.constEnd(); it++) {
                defines[it.key()] = it.value();
            }
        }
    }

    if ( type & ProjectSpecific ) {
        auto buildManager = item->project()->buildSystemManager();
        if ( buildManager ) {
            auto def = buildManager->defines(item);
            for ( auto it = def.constBegin(); it != def.constEnd(); it++ ) {
                defines[it.key()] = it.value();
            }
        }
    }

    // Manually set defines have the highest priority and overwrite values of all other types of defines.
    if (type & UserDefined) {
        auto cfg = item->project()->projectConfiguration().data();

        const auto result = findConfigForItem(readPaths(cfg), item).defines;
        for (auto it = result.constBegin(); it != result.constEnd(); it++) {
            defines[it.key()] = it.value().toString();
        }
    }

    return defines;
}

Path::List DefinesAndIncludesManager::includes( ProjectBaseItem* item, Type type ) const
{
    Q_ASSERT(QThread::currentThread() == qApp->thread());

    if (!item) {
        auto cp = compilerProvider(m_providers);
        return cp ? cp->includes(nullptr) : Path::List();
    }

    Path::List includes;

    for (auto provider : m_providers) {
        if (provider->type() & type) {
            includes += provider->includes(item);
        }
    }

    if (type & UserDefined) {
        auto cfg = item->project()->projectConfiguration().data();

        includes += KDevelop::toPathList(findConfigForItem(readPaths(cfg), item).includes);
    }

    if ( type & ProjectSpecific ) {
        auto buildManager = item->project()->buildSystemManager();
        if ( buildManager ) {
            includes += buildManager->includeDirectories(item);
        }
    }

    return includes;
}

bool DefinesAndIncludesManager::unregisterProvider(IDefinesAndIncludesManager::Provider* provider)
{
    int idx = m_providers.indexOf(provider);
    if (idx != -1) {
        m_providers.remove(idx);
        return true;
    }

    return false;
}

void DefinesAndIncludesManager::registerProvider(IDefinesAndIncludesManager::Provider* provider)
{
    Q_ASSERT(provider);
    if (m_providers.contains(provider)) {
        return;
    }

    m_providers.push_back(provider);
}
<<<<<<< HEAD
}

#include "definesandincludesmanager.moc"
=======

}
>>>>>>> 10fc1602
<|MERGE_RESOLUTION|>--- conflicted
+++ resolved
@@ -187,11 +187,7 @@
 
     m_providers.push_back(provider);
 }
-<<<<<<< HEAD
+
 }
 
-#include "definesandincludesmanager.moc"
-=======
-
-}
->>>>>>> 10fc1602
+#include "definesandincludesmanager.moc"
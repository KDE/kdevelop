/*
 * This file is part of KDevelop
 *
 * Copyright 2014 Sergey Kalinichev <kalinichev.so.0@gmail.com>
 *
 * This program is free software; you can redistribute it and/or
 * modify it under the terms of the GNU General Public License as
 * published by the Free Software Foundation; either version 2 of
 * the License or (at your option) version 3 or any later version
 * accepted by the membership of KDE e.V. (or its successor approved
 * by the membership of KDE e.V.), which shall act as a proxy
 * defined in Section 14 of version 3 of the license.
 *
 * This program is distributed in the hope that it will be useful,
 * but WITHOUT ANY WARRANTY; without even the implied warranty of
 * MERCHANTABILITY or FITNESS FOR A PARTICULAR PURPOSE.  See the
 * GNU General Public License for more details.
 *
 * You should have received a copy of the GNU General Public License
 * along with this program.  If not, see <http://www.gnu.org/licenses/>.
 *
 */

#include "compilerswidget.h"

#include <KAction>
<<<<<<< HEAD
#include <KLocalizedString>
#include <KShortcut>
=======
#include <QFileDialog>
>>>>>>> f5a2edcb
#include <QMenu>
#include <QSignalMapper>

#include "ui_compilerswidget.h"
#include "compilersmodel.h"
#include "debugarea.h"

#include <interfaces/icore.h>
#include <interfaces/iplugincontroller.h>

#include "../compilerprovider/icompilerprovider.h"

namespace
{
ICompilerProvider* compilerProvider()
{
    auto compilerProvider = KDevelop::ICore::self()->pluginController()->pluginForExtension("org.kdevelop.ICompilerProvider");
    if (!compilerProvider || !compilerProvider->extension<ICompilerProvider>()) {
        return {};
    }

    return compilerProvider->extension<ICompilerProvider>();
}
}

CompilersWidget::CompilersWidget(QWidget* parent)
    : QWidget(parent), m_ui(new Ui::CompilersWidget)
    , m_compilersModel(new CompilersModel(this))
{
    m_ui->setupUi(this);
    m_ui->compilers->setModel(m_compilersModel);
<<<<<<< HEAD
    m_ui->compilers->horizontalHeader()->setSectionResizeMode(QHeaderView::Stretch);
=======
    m_ui->compilers->header()->setResizeMode(QHeaderView::Stretch);
>>>>>>> f5a2edcb

    m_addMenu = new QMenu(m_ui->addButton);
    m_mapper = new QSignalMapper(m_addMenu);
    connect(m_mapper, SIGNAL(mapped(QString)), this, SLOT(addCompiler(QString)));

    m_addMenu->clear();

    if (auto cp = compilerProvider()) {
        foreach (const auto& factory, cp->compilerFactories()) {
            QAction* action = new QAction(m_addMenu);
            action->setText(factory->name());
            connect(action, SIGNAL(triggered()), m_mapper, SLOT(map()));
            m_mapper->setMapping(action, factory->name());
            m_addMenu->addAction(action);
        }
        m_ui->addButton->setMenu(m_addMenu);
    }

    connect(m_ui->removeButton, SIGNAL(clicked()), SLOT(deleteCompiler()));

    auto delAction = new KAction( i18n("Delete compiler"), this );
    delAction->setShortcut( KShortcut( "Del" ) );
    delAction->setShortcutContext( Qt::WidgetWithChildrenShortcut );
    m_ui->compilers->addAction( delAction );
    connect( delAction, SIGNAL(triggered()), SLOT(deleteCompiler()) );

    connect(m_ui->compilers->selectionModel(), SIGNAL(currentChanged(QModelIndex,QModelIndex)), SLOT(compilerSelected(QModelIndex)));

    connect(m_ui->compilerName, SIGNAL(editingFinished()), SLOT(compilerEdited()));
    connect(m_ui->compilerPath, SIGNAL(editingFinished()), SLOT(compilerEdited()));

    connect(m_ui->compilerSelector, SIGNAL(clicked()), this, SLOT(selectCompilerPathDialog()));

    connect(m_compilersModel, SIGNAL(compilerChanged()), SIGNAL(compilerChanged()));

    enableItems(false);
}

void CompilersWidget::setCompilers(const QVector< CompilerPointer >& compilers)
{
    m_compilersModel->setCompilers(compilers);
}

void CompilersWidget::clear()
{
    m_compilersModel->setCompilers({});
}

void CompilersWidget::deleteCompiler()
{
    definesAndIncludesDebug() << "Deleting compiler";
    QModelIndexList selection = m_ui->compilers->selectionModel()->selectedIndexes();
    foreach (const QModelIndex& row, selection) {
        if (row.column() == 1) {
            //Don't remove the same compiler twice
            continue;
        }
        m_compilersModel->removeRows(row.row(), 1, row.parent());
    }
}

void CompilersWidget::addCompiler(const QString& factoryName)
{
   foreach (const auto& factory, compilerProvider()->compilerFactories()) {
        if (factoryName == factory->name()) {
            //add compiler without any information, the user will fill the data in later
            auto compilerIndex = m_compilersModel->addCompiler(factory->createCompiler(QString(), QString()));

            m_ui->compilers->selectionModel()->select(compilerIndex, QItemSelectionModel::Clear | QItemSelectionModel::SelectCurrent | QItemSelectionModel::Rows);
            compilerSelected(compilerIndex);
            break;
        }
    }
}

QVector< CompilerPointer > CompilersWidget::compilers() const
{
    return m_compilersModel->compilers();
}

void CompilersWidget::compilerSelected(const QModelIndex& index)
{
    auto compiler = index.data(CompilersModel::CompilerDataRole);
    if (compiler.value<CompilerPointer>()) {
        m_ui->compilerName->setText(compiler.value<CompilerPointer>()->name());
        m_ui->compilerPath->setText(compiler.value<CompilerPointer>()->path());
        enableItems(true);
    } else {
        enableItems(false);
    }
}

void CompilersWidget::compilerEdited()
{
    auto indexes = m_ui->compilers->selectionModel()->selectedIndexes();
    Q_ASSERT(!indexes.isEmpty());

    auto compiler = indexes.first().data(CompilersModel::CompilerDataRole);
    if (!compiler.value<CompilerPointer>()) {
        return;
    }

    compiler.value<CompilerPointer>()->setName(m_ui->compilerName->text());
    compiler.value<CompilerPointer>()->setPath(m_ui->compilerPath->text());

    m_compilersModel->updateCompiler(m_ui->compilers->selectionModel()->selection());
}

void CompilersWidget::selectCompilerPathDialog()
{
    const QString compilerPath = QFileDialog::getOpenFileName(this, tr("Select path to compiler"));
    if (compilerPath.isEmpty())
        return;

    m_ui->compilerPath->setText(compilerPath);
    compilerEdited();
}

void CompilersWidget::enableItems(bool enable)
{
    m_ui->compilerName->setEnabled(enable);
    m_ui->compilerPath->setEnabled(enable);
    m_ui->compilerSelector->setEnabled(enable);

    if(!enable) {
        m_ui->compilerName->clear();
        m_ui->compilerPath->clear();
    }
}<|MERGE_RESOLUTION|>--- conflicted
+++ resolved
@@ -24,12 +24,9 @@
 #include "compilerswidget.h"
 
 #include <KAction>
-<<<<<<< HEAD
 #include <KLocalizedString>
+#include <QFileDialog>
 #include <KShortcut>
-=======
-#include <QFileDialog>
->>>>>>> f5a2edcb
 #include <QMenu>
 #include <QSignalMapper>
 
@@ -61,11 +58,7 @@
 {
     m_ui->setupUi(this);
     m_ui->compilers->setModel(m_compilersModel);
-<<<<<<< HEAD
-    m_ui->compilers->horizontalHeader()->setSectionResizeMode(QHeaderView::Stretch);
-=======
-    m_ui->compilers->header()->setResizeMode(QHeaderView::Stretch);
->>>>>>> f5a2edcb
+    m_ui->compilers->header()->setSectionResizeMode(QHeaderView::Stretch);
 
     m_addMenu = new QMenu(m_ui->addButton);
     m_mapper = new QSignalMapper(m_addMenu);

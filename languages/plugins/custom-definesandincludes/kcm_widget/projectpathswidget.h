/************************************************************************
 *                                                                      *
 * Copyright 2010 Andreas Pakulat <apaku@gmx.de>                        *
 *                                                                      *
 * This program is free software; you can redistribute it and/or modify *
 * it under the terms of the GNU General Public License as published by *
 * the Free Software Foundation; either version 2 or version 3 of the License, or    *
 * (at your option) any later version.                                  *
 *                                                                      *
 * This program is distributed in the hope that it will be useful, but  *
 * WITHOUT ANY WARRANTY; without even the implied warranty of           *
 * MERCHANTABILITY or FITNESS FOR A PARTICULAR PURPOSE. See the GNU     *
 * General Public License for more details.                             *
 *                                                                      *
 * You should have received a copy of the GNU General Public License    *
 * along with this program; if not, see <http://www.gnu.org/licenses/>. *
 ************************************************************************/

#ifndef KDEVELOP_PROJECTMANAGERS_CUSTOM_BUILDSYSTEM_PROJECTPATHSWIDGET_H
#define KDEVELOP_PROJECTMANAGERS_CUSTOM_BUILDSYSTEM_PROJECTPATHSWIDGET_H

#include <QWidget>

#include <qabstractitemmodel.h>

<<<<<<< HEAD
#include "idefinesandincludesmanager.h"
=======
>>>>>>> 615ee15f
#include "../compilerprovider/icompiler.h"
#include "../compilerprovider/settingsmanager.h"

class KUrlRequester;
namespace Ui
{
class ProjectPathsWidget;
}

namespace KDevelop
{
    class IProject;
}

class ProjectPathsModel;
class QItemSelection;

class ProjectPathsWidget : public QWidget
{
Q_OBJECT
public:
    ProjectPathsWidget( QWidget* parent = 0 );
    void setProject(KDevelop::IProject* w_project);
    void setPaths( const QList<ConfigEntry>& );
    QList<ConfigEntry> paths() const;
    void clear();

    void setCompilers(const QVector<CompilerPointer>& compilers, bool updateCompilersModel = true);

    void setCurrentCompiler(const QString& name);

    CompilerPointer currentCompiler() const;

    QVector<CompilerPointer> compilers() const;

signals:
    void changed();
private slots:
    // Handling of project-path combobox, add and remove buttons
    void projectPathSelected( int index );
    void addProjectPath();
    void deleteProjectPath();
    void batchEdit();
    void tabChanged(int);

    // Forward includes model changes into the pathsModel
    void includesChanged( const QStringList& includes );

    // Forward defines model changes into the pathsModel
<<<<<<< HEAD
    void definesChanged( const Defines& defines );

    void compilersChanged();
=======
    void definesChanged( const KDevelop::Defines& defines );
>>>>>>> 615ee15f
private:
    Ui::ProjectPathsWidget* ui;
    ProjectPathsModel* pathsModel;
    KDevelop::IProject* m_project;
    // Enables/Disables widgets based on UI state/selection
    void updateEnablements();
    void updatePathsModel( const QVariant& newData, int role );
};

#endif
<|MERGE_RESOLUTION|>--- conflicted
+++ resolved
@@ -23,10 +23,6 @@
 
 #include <qabstractitemmodel.h>
 
-<<<<<<< HEAD
-#include "idefinesandincludesmanager.h"
-=======
->>>>>>> 615ee15f
 #include "../compilerprovider/icompiler.h"
 #include "../compilerprovider/settingsmanager.h"
 
@@ -76,13 +72,10 @@
     void includesChanged( const QStringList& includes );
 
     // Forward defines model changes into the pathsModel
-<<<<<<< HEAD
-    void definesChanged( const Defines& defines );
+    void definesChanged( const KDevelop::Defines& defines );
 
-    void compilersChanged();
-=======
-    void definesChanged( const KDevelop::Defines& defines );
->>>>>>> 615ee15f
+    void compilerChanged();
+
 private:
     Ui::ProjectPathsWidget* ui;
     ProjectPathsModel* pathsModel;

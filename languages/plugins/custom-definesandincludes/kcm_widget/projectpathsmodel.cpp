--- conflicted
+++ resolved
@@ -23,21 +23,8 @@
 #include <serialization/indexedstring.h>
 #include <util/path.h>
 
-<<<<<<< HEAD
-=======
 using namespace KDevelop;
 
-namespace{
-//TODO: Port the model to the Path api.
-KUrl projectFolder( IProject* project )
-{
-    auto url = project->path().toUrl();
-    url.adjustPath( KUrl::AddTrailingSlash );
-    return url;
-}
-}
-
->>>>>>> 615ee15f
 ProjectPathsModel::ProjectPathsModel( QObject* parent )
     : QAbstractListModel( parent ), project( 0 )
 {

--- conflicted
+++ resolved
@@ -30,11 +30,7 @@
 #include <interfaces/icore.h>
 #include <interfaces/iplugincontroller.h>
 
-<<<<<<< HEAD
-#include "../compilerprovider/icompiler.h"
-=======
 #include "../compilerprovider/compilerprovider.h"
->>>>>>> 615ee15f
 
 #include "compilerswidget.h"
 
@@ -43,11 +39,8 @@
 #include "projectpathsmodel.h"
 #include "debugarea.h"
 
-<<<<<<< HEAD
-=======
 using namespace KDevelop;
 
->>>>>>> 615ee15f
 ProjectPathsWidget::ProjectPathsWidget( QWidget* parent )
     : QWidget(parent),
       ui(new Ui::ProjectPathsWidget),
@@ -78,12 +71,8 @@
     connect( ui->includesWidget, static_cast<void(IncludesWidget::*)(const QStringList&)>(&IncludesWidget::includesChanged), this, &ProjectPathsWidget::includesChanged );
     connect( ui->definesWidget, static_cast<void(DefinesWidget::*)(const KDevelop::Defines&)>(&DefinesWidget::definesChanged), this, &ProjectPathsWidget::definesChanged );
 
-<<<<<<< HEAD
-    connect(ui->compilersWidget, &CompilersWidget::compilerChanged, this, &ProjectPathsWidget::compilersChanged);
-=======
-    connect( ui->includesWidget, SIGNAL(includesChanged(QStringList)), SLOT(includesChanged(QStringList)) );
-    connect( ui->definesWidget, SIGNAL(definesChanged(KDevelop::Defines)), SLOT(definesChanged(KDevelop::Defines)) );
->>>>>>> 615ee15f
+    connect(ui->compilersWidget, &CompilersWidget::compilerChanged,
+            this, &ProjectPathsWidget::compilerChanged);
 
     connect(ui->languageParameters, &QTabWidget::currentChanged, this, &ProjectPathsWidget::tabChanged);
 }
@@ -277,42 +266,14 @@
 
 QVector< CompilerPointer > ProjectPathsWidget::compilers() const
 {
-<<<<<<< HEAD
     return ui->compilersWidget->compilers();
 }
 
-void ProjectPathsWidget::compilersChanged() {
+void ProjectPathsWidget::compilerChanged()
+{
     auto current = currentCompiler()->name();
     setCompilers(ui->compilersWidget->compilers(), false);
     setCurrentCompiler(current);
-=======
-    CompilersWidget cw;
-    cw.setCompilers(m_compilers);
-    if (cw.exec() != QDialog::Accepted) {
-        return;
-    }
-
-    auto settings = SettingsManager::globalInstance();
-    auto provider = settings->provider();
-    auto compilers = provider->compilers();
-
-    for (auto c: cw.compilers()) {
-        if (!compilers.contains(c)) {
-            provider->registerCompiler(c);
-        }
-    }
-
-    compilers = provider->compilers();
-    for (auto c: compilers) {
-        if (!cw.compilers().contains(c)) {
-            provider->unregisterCompiler(c);
-        }
-    }
-
-    setCompilers(provider->compilers());
-    setCurrentCompiler(provider->currentCompiler(m_project)->name());
-    emit changed();
->>>>>>> 615ee15f
 }
 
 void ProjectPathsWidget::tabChanged(int idx)

add_definitions(-DTRANSLATION_DOMAIN=\"kdevclang\")
add_definitions(${LLVM_CFLAGS})
include_directories(${CLANG_INCLUDE_DIRS})

configure_file(
  "${CMAKE_CURRENT_SOURCE_DIR}/version.h.cmake"
  "${CMAKE_CURRENT_BINARY_DIR}/version.h"
  @ONLY
)

<<<<<<< HEAD
add_subdirectory(tests)
=======
include_directories(
    ${CMAKE_CURRENT_SOURCE_DIR}
    ${CMAKE_CURRENT_BINARY_DIR}
)

if(BUILD_TESTING)
    add_subdirectory(tests)
endif()
>>>>>>> 09827b49

add_definitions(
    -DQT_NO_CAST_FROM_ASCII -DQT_NO_CAST_TO_ASCII -DQT_NO_CAST_FROM_BYTEARRAY
)

# TODO: Move to kdevplatform
function(add_private_library target)
    set(options)
    set(oneValueArgs)
    set(multiValueArgs SOURCES)
    cmake_parse_arguments(KDEV_ADD_PRIVATE "${options}" "${oneValueArgs}" "${multiValueArgs}" ${ARGN})

    string(REPLACE "KDev" "" shortTargetName ${target})
    if (${shortTargetName} STREQUAL ${target})
        message(FATAL_ERROR "Target passed to add_private_library needs to start with \"KDev\", was \"${target}\"")
    endif()

    string(TOLOWER ${shortTargetName} shortTargetNameToLower)

    add_library(${target} SHARED ${KDEV_ADD_PRIVATE_SOURCES})
    generate_export_header(${target} EXPORT_FILE_NAME ${shortTargetNameToLower}export.h)
    set_target_properties(${target} PROPERTIES
        VERSION ${KDEV_PLUGIN_VERSION}
        SOVERSION ${KDEV_PLUGIN_VERSION}
    )
    install(TARGETS ${target} ${KDE_INSTALL_TARGETS_DEFAULT_ARGS} LIBRARY NAMELINK_SKIP)
endfunction()

set(kdevclangprivate_SRCS
    clangsettings/clangsettingsmanager.cpp
    clangsettings/sessionsettings/sessionsettings.cpp

    codecompletion/completionhelper.cpp
    codecompletion/context.cpp
    codecompletion/includepathcompletioncontext.cpp
    codecompletion/model.cpp

    codegen/adaptsignatureaction.cpp
    codegen/adaptsignatureassistant.cpp
    codegen/codegenhelper.cpp
    codegen/clangrefactoring.cpp
    codegen/clangclasshelper.cpp
    codegen/sourcemanipulation.cpp

    duchain/builder.cpp
    duchain/clangdiagnosticevaluator.cpp
    duchain/clangducontext.cpp
    duchain/clanghelpers.cpp
    duchain/clangindex.cpp
    duchain/clangparsingenvironment.cpp
    duchain/clangparsingenvironmentfile.cpp
    duchain/clangpch.cpp
    duchain/clangproblem.cpp
    duchain/debugvisitor.cpp
    duchain/documentfinderhelpers.cpp
    duchain/duchainutils.cpp
    duchain/macrodefinition.cpp
    duchain/macronavigationcontext.cpp
    duchain/missingincludepathproblem.cpp
    duchain/navigationwidget.cpp
    duchain/parsesession.cpp
    duchain/todoextractor.cpp
    duchain/types/classspecializationtype.cpp
    duchain/unknowndeclarationproblem.cpp
    duchain/unsavedfile.cpp

    util/clangdebug.cpp
    util/clangtypes.cpp
    util/clangutils.cpp
)

include_directories(
    ${CMAKE_CURRENT_BINARY_DIR}
)

ki18n_wrap_ui(kdevclangprivate_SRCS
    clangsettings/sessionsettings/sessionsettings.ui
)

kconfig_add_kcfg_files(kdevclangprivate_SRCS clangsettings/sessionsettings/sessionconfig.kcfgc)

add_private_library(KDevClangPrivate SOURCES ${kdevclangprivate_SRCS})
target_link_libraries(KDevClangPrivate
LINK_PRIVATE
    Qt5::Core
    KF5::TextEditor
    KF5::ThreadWeaver
    KDev::Util
LINK_PUBLIC
    KDev::Language
    KDev::Project
    KDev::Util
    ${CLANG_LIBCLANG_LIB}
)

install(FILES duchain/gcc_compat.h DESTINATION ${KDE_INSTALL_DATADIR}/kdevclangsupport PERMISSIONS OWNER_READ GROUP_READ WORLD_READ)
install(DIRECTORY duchain/wrappedQtHeaders DESTINATION ${KDE_INSTALL_DATADIR}/kdevclangsupport
        DIRECTORY_PERMISSIONS
            OWNER_READ OWNER_WRITE OWNER_EXECUTE
            GROUP_READ GROUP_WRITE GROUP_EXECUTE
            WORLD_READ WORLD_EXECUTE
        FILE_PERMISSIONS OWNER_READ GROUP_READ WORLD_READ)

set(kdevclangsupport_SRCS
    clangparsejob.cpp
    clangsupport.cpp
    clanghighlighting.cpp
)

qt5_add_resources(kdevclangsupport_SRCS kdevclangsupport.qrc)

kdevplatform_add_plugin(kdevclangsupport JSON kdevclangsupport.json SOURCES ${kdevclangsupport_SRCS})
target_link_libraries(kdevclangsupport
    KDevClangPrivate

    KF5::ThreadWeaver
    KF5::TextEditor
    KDev::Util
    KDev::Project
)

install(FILES kdevclang.xml DESTINATION ${KDE_INSTALL_MIMEDIR})
update_xdg_mimetypes(${KDE_INSTALL_MIMEDIR})<|MERGE_RESOLUTION|>--- conflicted
+++ resolved
@@ -8,18 +8,9 @@
   @ONLY
 )
 
-<<<<<<< HEAD
-add_subdirectory(tests)
-=======
-include_directories(
-    ${CMAKE_CURRENT_SOURCE_DIR}
-    ${CMAKE_CURRENT_BINARY_DIR}
-)
-
 if(BUILD_TESTING)
     add_subdirectory(tests)
 endif()
->>>>>>> 09827b49
 
 add_definitions(
     -DQT_NO_CAST_FROM_ASCII -DQT_NO_CAST_TO_ASCII -DQT_NO_CAST_FROM_BYTEARRAY

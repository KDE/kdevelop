--- conflicted
+++ resolved
@@ -1172,26 +1172,20 @@
     }
 
     QList<CompletionTreeItemPointer> overrides;
-<<<<<<< HEAD
     QList<CompletionTreeItemPointer> overridesAbstract;
-    for (int i = 0; i < overrideList.count(); i++) {
-        FuncOverrideInfo info = overrideList.at(i);
-        QString nameAndParams = info.name + QLatin1Char('(') + info.params.join(QStringLiteral(", ")) + QLatin1Char(')');
-=======
     for (const auto& info : overrideList) {
         QStringList params;
         for (const auto& param : info.params) {
             params << param.type + QLatin1Char(' ') + param.id;
         }
         QString nameAndParams = info.name + QLatin1Char('(') + params.join(QStringLiteral(", ")) + QLatin1Char(')');
->>>>>>> 1cea19e2
         if(info.isConst)
             nameAndParams = nameAndParams + QLatin1String(" const");
         if(info.isPureVirtual)
             nameAndParams = nameAndParams + QLatin1String(" = 0");
 
         auto item = CompletionTreeItemPointer(new OverrideItem(nameAndParams, info.returnType));
-        if (info.isVirtual)
+        if (info.isPureVirtual)
             overridesAbstract << item;
         else
             overrides << item;

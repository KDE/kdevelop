/***************************************************************************
 *   This file is part of KDevelop                                         *
 *   Copyright 2008 David Nolden <david.nolden.kdevelop@art-master.de>     *
 *                                                                         *
 *   This program is free software; you can redistribute it and/or modify  *
 *   it under the terms of the GNU Library General Public License as       *
 *   published by the Free Software Foundation; either version 2 of the    *
 *   License, or (at your option) any later version.                       *
 *                                                                         *
 *   This program is distributed in the hope that it will be useful,       *
 *   but WITHOUT ANY WARRANTY; without even the implied warranty of        *
 *   MERCHANTABILITY or FITNESS FOR A PARTICULAR PURPOSE.  See the         *
 *   GNU General Public License for more details.                          *
 *                                                                         *
 *   You should have received a copy of the GNU Library General Public     *
 *   License along with this program; if not, write to the                 *
 *   Free Software Foundation, Inc.,                                       *
 *   51 Franklin Street, Fifth Floor, Boston, MA  02110-1301, USA.         *
 ***************************************************************************/

#include "simplerefactoring.h"
#include <language/interfaces/codecontext.h>
#include <language/duchain/duchainlock.h>
#include <language/duchain/duchain.h>
#include <qaction.h>
#include <klocalizedstring.h>
#include <kmessagebox.h>
#include <qdialog.h>
#include <qboxlayout.h>
#include <language/duchain/navigation/useswidget.h>
#include <qlineedit.h>
#include <qpushbutton.h>
#include <QTabWidget>
#include <QLabel>
#include <language/codegen/documentchangeset.h>
#include "progressdialogs.h"
#include <language/duchain/navigation/abstractnavigationwidget.h>
#include <language/duchain/use.h>
#include <language/duchain/classmemberdeclaration.h>
#include <language/duchain/classfunctiondeclaration.h>
#include <project/projectmodel.h>
#include <language/duchain/functiondefinition.h>
#include <interfaces/icore.h>
#include <interfaces/iproject.h>
#include <templatedeclaration.h>
#include "../cpputils.h"
#include <interfaces/iuicontroller.h>
#include <interfaces/idocumentcontroller.h>
#include <ktexteditor/document.h>
#include <sourcemanipulation.h>
#include <language/duchain/types/functiontype.h>
#include <kparts/mainwindow.h>
#include <language/duchain/duchainutils.h>
#include <language/duchain/classdeclaration.h>
#include <language/backgroundparser/backgroundparser.h>
#include <interfaces/iprojectcontroller.h>
#include <interfaces/iselectioncontroller.h>
#include <interfaces/contextmenuextension.h>
#include <interfaces/ilanguagecontroller.h>
#include <language/codegen/basicrefactoring.h>

using namespace KDevelop;



SimpleRefactoring::SimpleRefactoring(QObject *parent)
  : BasicRefactoring(parent)
{
<<<<<<< HEAD
    KUrl u;

    KDevelop::Context * sel = ICore::self()->selectionController()->currentSelection();
    KDevelop::FileContext * fc = dynamic_cast<FileContext*>(sel);
    KDevelop::ProjectItemContext * pc = dynamic_cast<ProjectItemContext*>(sel);
    if(fc && !fc->urls().isEmpty())
      u = KUrl(fc->urls()[0]).upUrl();
    else if(pc && !pc->items().isEmpty() && pc->items()[0]->folder())
      ;//TODO check how to solve cyclic dependancy
      //u = pc->items()[0]->folder()->url();
    else if(ICore::self()->documentController()->activeDocument())
      u = ICore::self()->documentController()->activeDocument()->url().upUrl();
    else if(!ICore::self()->projectController()->projects().isEmpty())
      u = ICore::self()->projectController()->projects()[0]->folder();

    return u;
}

SimpleRefactoring& SimpleRefactoring::self() {
  static SimpleRefactoring ret;
  return ret;
=======
  /* There's nothing to do here. */
>>>>>>> 36bc1cc3
}

void SimpleRefactoring::fillContextMenu(KDevelop::ContextMenuExtension& extension, KDevelop::Context* context) {

  if(DeclarationContext* declContext = dynamic_cast<DeclarationContext*>(context)){
    //Actions on declarations
    qRegisterMetaType<KDevelop::IndexedDeclaration>("KDevelop::IndexedDeclaration");

    DUChainReadLocker lock(DUChain::lock());

    Declaration* declaration = declContext->declaration().data();

    if(declaration) {
      QFileInfo finfo(declaration->topContext()->url().str());
      if (finfo.isWritable()) {
        QAction* action = new QAction(i18n("Rename %1", declaration->qualifiedIdentifier().toString()), this);
        action->setData(QVariant::fromValue(IndexedDeclaration(declaration)));
        action->setIcon(QIcon::fromTheme("edit-rename"));
        connect(action, SIGNAL(triggered(bool)), this, SLOT(executeRenameAction()));

        extension.addAction(ContextMenuExtension::RefactorGroup, action);

        if(declContext->use().isEmpty() && declaration->isFunctionDeclaration() && declaration->internalContext() && declaration->internalContext()->type() == DUContext::Other &&
          !dynamic_cast<Cpp::TemplateDeclaration*>(declaration)) {
          AbstractFunctionDeclaration* funDecl = dynamic_cast<AbstractFunctionDeclaration*>(declaration);
          if(funDecl && !funDecl->isInline() && !dynamic_cast<FunctionDefinition*>(funDecl)) {
            //Is a candidate for moving into source
            QAction* action = new QAction(i18n("Create separate definition for %1", declaration->qualifiedIdentifier().toString()), this);
            action->setData(QVariant::fromValue(IndexedDeclaration(declaration)));
//           action->setIcon(QIcon::fromTheme("arrow-right"));
            connect(action, SIGNAL(triggered(bool)), this, SLOT(executeMoveIntoSourceAction()));
            extension.addAction(ContextMenuExtension::RefactorGroup, action);
          }
        }
      }
    }
  }
}

QString SimpleRefactoring::moveIntoSource(const IndexedDeclaration& iDecl)
{
  DUChainReadLocker lock;
  Declaration* decl = iDecl.data();
  if(!decl) {
    return i18n("No declaration under cursor");
  }

  const KDevelop::IndexedString url = decl->url();
  QString targetUrl = url.str();
  if(CppUtils::headerExtensions().contains(QFileInfo(targetUrl).suffix())) {
    targetUrl = CppUtils::sourceOrHeaderCandidate(targetUrl);
  }
  if(targetUrl.isEmpty()) {
    ///@todo Create source file if it doesn't exist yet
    return i18n("No source file available for %1.", url.str());
  }

  lock.unlock();

  const IndexedString indexedTargetUrl(targetUrl);
  KDevelop::ReferencedTopDUContext top = DUChain::self()->waitForUpdate(url, KDevelop::TopDUContext::AllDeclarationsAndContexts);
  KDevelop::ReferencedTopDUContext targetTopContext = DUChain::self()->waitForUpdate(indexedTargetUrl, KDevelop::TopDUContext::AllDeclarationsAndContexts);
  lock.lock();

  if(!targetTopContext) {
    ///@todo Eventually create source file if it doesn't exist yet
    return i18n("Failed to update DUChain for %1.", targetUrl);
  }

  if(!top || !iDecl.data() || iDecl.data() != decl) {
    return i18n("Declaration lost while updating.");
  }

  kDebug() << "moving" << decl->qualifiedIdentifier();
  AbstractFunctionDeclaration* funDecl = dynamic_cast<AbstractFunctionDeclaration*>(decl);
  FunctionType::Ptr funType = decl->type<FunctionType>();

  if( !(decl->internalContext() && decl->internalContext()->type() == DUContext::Other
      && funDecl && funDecl->internalFunctionContext() && funType) )
  {
    return i18n("Cannot create definition for this declaration.");
  }

  CodeRepresentation::Ptr code = createCodeRepresentation(decl->url());
  if(!code) {
    return i18n("No document for %1", decl->url().toUrl().prettyUrl());
  }

  SimpleRange headerRange = decl->internalContext()->rangeInCurrentRevision();
  // remove whitespace in front of the header range
  KTextEditor::Range prefixRange(funDecl->internalFunctionContext()->range().end.castToSimpleCursor().textCursor()
                                  + KTextEditor::Cursor(0, 1) /* skip ) of function context */,
                                 headerRange.start.textCursor());
  const QString prefixText = code->rangeText(prefixRange);
  for (int i = prefixText.length() - 1; i >= 0 && prefixText.at(i).isSpace(); --i) {
    if (headerRange.start.column == 0) {
      headerRange.start.line--;
      if (headerRange.start.line == prefixRange.start().line()) {
        headerRange.start.column = prefixRange.start().column() + i;
      } else {
        int lastNewline = prefixText.lastIndexOf('\n', i - 1);
        headerRange.start.column = i - lastNewline - 1;
        kWarning() << "UNSUPPORTED" << headerRange.start.column << lastNewline << i << prefixText;
      }
    } else {
      headerRange.start.column--;
    }
  }
  const QString body = code->rangeText(headerRange.textRange());
  SourceCodeInsertion ins(targetTopContext);
  QualifiedIdentifier namespaceIdentifier = decl->internalContext()->parentContext()->scopeIdentifier(false);

  ins.setSubScope(namespaceIdentifier);

  QList<SourceCodeInsertion::SignatureItem> signature;

  foreach(Declaration* argument,  funDecl->internalFunctionContext()->localDeclarations()) {
    SourceCodeInsertion::SignatureItem item;
    item.name = argument->identifier().toString();
    item.type = argument->abstractType();
    signature.append(item);
  }

  kDebug() << "qualified id:" << decl->qualifiedIdentifier() << "from mid:" << decl->qualifiedIdentifier().mid(namespaceIdentifier.count()) << namespaceIdentifier.count();

  Identifier id(IndexedString(decl->qualifiedIdentifier().mid(namespaceIdentifier.count()).toString()));
  kDebug() << "id:" << id;

  if(!ins.insertFunctionDeclaration(id, funType->returnType(), signature, funType->modifiers() & AbstractType::ConstModifier, body)) {
    return i18n("Insertion failed");
  }
  lock.unlock();
  DocumentChangeSet::ChangeResult applied = ins.changes().applyAllChanges();
  if(!applied) {
    return i18n("Applying changes failed: %1", applied.m_failureReason);
  }

  // replace header function body with a semicolon
  DocumentChangeSet changeHeader;
  changeHeader.addChange(DocumentChange(decl->url(), headerRange, body, ";"));
  applied = changeHeader.applyAllChanges();
  if(!applied) {
    return i18n("Applying changes failed: %1", applied.m_failureReason);
  }

  ICore::self()->languageController()->backgroundParser()->addDocument(url);
  ICore::self()->languageController()->backgroundParser()->addDocument(indexedTargetUrl);

  return QString();
}

void SimpleRefactoring::executeMoveIntoSourceAction() {
  QAction* action = qobject_cast<QAction*>(sender());
  if(action) {
    IndexedDeclaration iDecl = action->data().value<IndexedDeclaration>();
    if(!iDecl.isValid())
      iDecl = declarationUnderCursor(false);

    const QString error = moveIntoSource(iDecl);
    if (!error.isEmpty()) {
      KMessageBox::error(ICore::self()->uiController()->activeMainWindow(), error);
    }
  }else{
    kWarning() << "strange problem";
  }

}



QPair<QString, QString> splitFileAtExtension(const QString& fileName)
{
  int idx = fileName.indexOf('.');
  if (idx == -1) {
    return qMakePair(fileName, QString());
  }
  return qMakePair(fileName.left(idx), fileName.mid(idx));
}

bool SimpleRefactoring::shouldRenameFile(Declaration* declaration)
{
  // only try to rename files when we renamed a class/struct
  if (!dynamic_cast<ClassDeclaration*>(declaration)) {
    return false;
  }
  const KUrl currUrl = declaration->topContext()->url().toUrl();
  const QString fileName = currUrl.fileName();
  const QPair<QString, QString> nameExtensionPair = splitFileAtExtension(fileName);
  // check whether we renamed something that is called like the document it lives in
  return nameExtensionPair.first.compare(declaration->identifier().toString(), Qt::CaseInsensitive) == 0;
}

QString SimpleRefactoring::newFileName(const KUrl& current, const QString& newName)
{
  QPair<QString, QString> nameExtensionPair = splitFileAtExtension(current.fileName());
  // if current file is lowercased, keep that
  if (nameExtensionPair.first == nameExtensionPair.first.toLower()) {
    return newName.toLower() + nameExtensionPair.second;
  } else {
    return newName + nameExtensionPair.second;
  }
}

DocumentChangeSet::ChangeResult SimpleRefactoring::addRenameFileChanges(const KUrl& current,
                                                                        const QString& newName,
                                                                        DocumentChangeSet* changes)
{
  DocumentChangeSet::ChangeResult result = changes->addDocumentRenameChange(
    IndexedString(current), IndexedString(newFileName(current, newName)));
  if (!result) {
    return result;
  }

  // check for implementation file
  const KUrl otherFile = CppUtils::sourceOrHeaderCandidate(current.toLocalFile());
  if (otherFile.isValid()) {
    // also rename this other file
    result = changes->addDocumentRenameChange(
        IndexedString(otherFile), IndexedString(newFileName(otherFile, newName)));
    if(!result) {
      return result;
    }
  }
  return true;
}

void SimpleRefactoring::startInteractiveRename(const KDevelop::IndexedDeclaration &decl)
{
  DUChainReadLocker lock(DUChain::lock());

  Declaration* declaration = decl.data();
  if(!declaration) {
    KMessageBox::error(ICore::self()->uiController()->activeMainWindow(), i18n("No declaration under cursor"));
    return;
  }
  QFileInfo info(declaration->topContext()->url().str());
  if (!info.isWritable()) {
    KMessageBox::error(ICore::self()->uiController()->activeMainWindow(),
                       i18n("Declaration is located in non-writeable file %1.", declaration->topContext()->url().str()));
    return;
  }

  if(FunctionDefinition* definition = dynamic_cast<FunctionDefinition*>(declaration))
  {
    // If this is a function-definition, and there is a separate declaration
    // available, rename that declaration instead
    Declaration* realDeclaration = definition->declaration(declaration->topContext());
    if(realDeclaration)
      declaration = realDeclaration;
  }

  // if renaming a ctor, use the class instead which will trigger renaming of all ctors as well
  if(ClassFunctionDeclaration* cFunc = dynamic_cast<ClassFunctionDeclaration*>(declaration)) {
    if ((cFunc->isConstructor() || cFunc->isDestructor()) && cFunc->context() && cFunc->context()->type() == DUContext::Class && cFunc->context()->owner()) {
      declaration = cFunc->context()->owner();
    }
  }

  if(!declaration)
    return;

  ///Step 1: Allow the user to specify a replacement name, and allow him to see all uses

  QString originalName = declaration->identifier().identifier().str();
  QString replacementName;

  //Since we don't yet know what the text should be replaced with, we just collect the top-contexts to process
  BasicRefactoringCollector* collector = new BasicRefactoringCollector(declaration);
  UsesWidget* uses = new UsesWidget(declaration, collector);

  QWidget* navigationWidget = declaration->context()->createNavigationWidget(declaration);
  AbstractNavigationWidget* abstractNavigationWidget = dynamic_cast<AbstractNavigationWidget*>(navigationWidget);

  if(abstractNavigationWidget) { //So the context-links work
    connect(uses, SIGNAL(navigateDeclaration(KDevelop::IndexedDeclaration)),
            abstractNavigationWidget, SLOT(navigateDeclaration(KDevelop::IndexedDeclaration)));
//     connect(uses, SIGNAL(navigateDeclaration(IndexedDeclaration)), tabWidget, SLOT(setCurrentIndex(...)));
///@todo Switch the tab in the tab-widget, so the user will notice that the declaration is being shown
  }

  QScopedPointer<QDialog> dialog(new QDialog);
  dialog->setWindowTitle(i18n("Rename %1", declaration->toString()));

  QVBoxLayout* verticalLayout = new QVBoxLayout;
  dialog->setLayout(verticalLayout);

  QHBoxLayout* actionsLayout = new QHBoxLayout;

  QLabel* newNameLabel = new QLabel(i18n("New name:"));
  actionsLayout->addWidget(newNameLabel);

  QLineEdit* edit = new QLineEdit(declaration->identifier().toString());

  lock.unlock();
  ///NOTE: do not access declaration anymore now!

  newNameLabel->setBuddy(edit);
  edit->setText(originalName);
  edit->setFocus();
  edit->selectAll();
  actionsLayout->addWidget(edit);

  QPushButton* goButton = new QPushButton(i18n("Rename"));
  goButton->setToolTip(i18n("Note: All overloaded functions, overloads, forward-declarations, etc. will be renamed too"));
  actionsLayout->addWidget(goButton);
  connect(goButton, SIGNAL(clicked(bool)), dialog.data(), SLOT(accept()));

  QPushButton* cancelButton = new QPushButton(i18n("Cancel"));
  actionsLayout->addWidget(cancelButton);
  verticalLayout->addLayout(actionsLayout);

  QTabWidget* tabWidget = new QTabWidget;
  verticalLayout->addWidget(tabWidget);
  tabWidget->addTab(uses, i18n("Uses"));
  if (navigationWidget) {
    tabWidget->addTab(navigationWidget, i18n("Declaration Info"));
  }

  connect(cancelButton, SIGNAL(clicked(bool)), dialog.data(), SLOT(reject()));

  dialog->resize( 750, 550 );

  if(dialog->exec() != QDialog::Accepted) {
    kDebug() << "stopped";
    return;
  }
  //It would be nicer to scope this, but then "uses" would not survive

  replacementName = edit->text();


  if(replacementName == originalName || replacementName.isEmpty())
    return;

  //Now just start doing the actual changes, no matter whether the collector is ready or not
  CollectorProgressDialog collectorProgress(i18n("Renaming \"%1\" to \"%2\"", originalName, replacementName), *collector);
  if(!collector->isReady()) {
    collectorProgress.exec();
    if(collectorProgress.result() != QDialog::Accepted) {
      kDebug() << "searching aborted";
      return;
    }
  }

  DocumentChangeSet changes;
  lock.lock();
  foreach(const KDevelop::IndexedTopDUContext &collected, collector->allUsingContexts()) {
    QSet<int> hadIndices;
    foreach(const IndexedDeclaration &decl, collector->declarations()) {
      uint usedDeclarationIndex = collected.data()->indexForUsedDeclaration(decl.data(), false);
      if(hadIndices.contains(usedDeclarationIndex))
        continue;
      hadIndices.insert(usedDeclarationIndex);
      DocumentChangeSet::ChangeResult result = applyChanges(originalName, replacementName, changes, collected.data(), usedDeclarationIndex);
      if(!result) {
        KMessageBox::error(0, i18n("Applying changes failed: %1", result.m_failureReason));
        return;
      }
    }
  }

  DocumentChangeSet::ChangeResult result = applyChangesToDeclarations(originalName, replacementName, changes, collector->declarations());
  if(!result) {
    KMessageBox::error(0, i18n("Applying changes failed: %1", result.m_failureReason));
    return;
  }

  lock.unlock();
  ///We have to ignore failed changes for now, since uses of a constructor or of operator() may be created on "(" parens
  changes.setReplacementPolicy(DocumentChangeSet::IgnoreFailedChange);
  changes.setFormatPolicy(KDevelop::DocumentChangeSet::NoAutoFormat);

  m_pendingChanges = changes;
  ///NOTE: this is required, otherwise, if you rename a file it will crash...
  QMetaObject::invokeMethod(this, "applyChangesDelayed", Qt::QueuedConnection);
}

DocumentChangeSet::ChangeResult SimpleRefactoring::applyChangesToDeclarations(const QString& oldName,
                                                                              const QString& newName,
                                                                              DocumentChangeSet& changes,
                                                                              const QList<IndexedDeclaration>& declarations)
{
  foreach(const IndexedDeclaration &decl, declarations) {
    Declaration* declaration = decl.data();
    if(!declaration) {
      continue;
    }
    if (declaration->range().isEmpty()) {
      kDebug() << "found empty declaration";
    }
    TopDUContext* top = declaration->topContext();
    DocumentChangeSet::ChangeResult result = changes.addChange(DocumentChange(top->url(), declaration->rangeInCurrentRevision(), oldName, newName));
    if (!result) {
      return result;
    }

    if (SimpleRefactoring::shouldRenameFile(declaration)) {
      result = SimpleRefactoring::addRenameFileChanges(top->url().toUrl(), newName, &changes);
      if (!result) {
        return result;
      }
    }
  }
  return DocumentChangeSet::ChangeResult(true);
}


void SimpleRefactoring::applyChangesDelayed()
{
  DocumentChangeSet::ChangeResult result = m_pendingChanges.applyAllChanges();
  m_pendingChanges = DocumentChangeSet();
  if(!result) {
      KMessageBox::error(0, i18n("Applying changes failed: %1", result.m_failureReason));
  }
}

<<<<<<< HEAD
KDevelop::IndexedDeclaration SimpleRefactoring::declarationUnderCursor(bool allowUse) {
  KTextEditor::View* view = ICore::self()->documentController()->activeTextDocumentView();
  if(view) {
    DUChainReadLocker lock(DUChain::lock());
    if(allowUse)
      return DUChainUtils::itemUnderCursor(view->document()->url(), SimpleCursor(view->cursorPosition()));
    else
      return DUChainUtils::declarationInLine(SimpleCursor(view->cursorPosition()), DUChainUtils::standardContextForUrl(view->document()->url()));
  }
  
  return KDevelop::IndexedDeclaration();
}

=======
>>>>>>> 36bc1cc3
// #include "simplerefactoring.moc"<|MERGE_RESOLUTION|>--- conflicted
+++ resolved
@@ -66,31 +66,7 @@
 SimpleRefactoring::SimpleRefactoring(QObject *parent)
   : BasicRefactoring(parent)
 {
-<<<<<<< HEAD
-    KUrl u;
-
-    KDevelop::Context * sel = ICore::self()->selectionController()->currentSelection();
-    KDevelop::FileContext * fc = dynamic_cast<FileContext*>(sel);
-    KDevelop::ProjectItemContext * pc = dynamic_cast<ProjectItemContext*>(sel);
-    if(fc && !fc->urls().isEmpty())
-      u = KUrl(fc->urls()[0]).upUrl();
-    else if(pc && !pc->items().isEmpty() && pc->items()[0]->folder())
-      ;//TODO check how to solve cyclic dependancy
-      //u = pc->items()[0]->folder()->url();
-    else if(ICore::self()->documentController()->activeDocument())
-      u = ICore::self()->documentController()->activeDocument()->url().upUrl();
-    else if(!ICore::self()->projectController()->projects().isEmpty())
-      u = ICore::self()->projectController()->projects()[0]->folder();
-
-    return u;
-}
-
-SimpleRefactoring& SimpleRefactoring::self() {
-  static SimpleRefactoring ret;
-  return ret;
-=======
   /* There's nothing to do here. */
->>>>>>> 36bc1cc3
 }
 
 void SimpleRefactoring::fillContextMenu(KDevelop::ContextMenuExtension& extension, KDevelop::Context* context) {
@@ -507,20 +483,4 @@
   }
 }
 
-<<<<<<< HEAD
-KDevelop::IndexedDeclaration SimpleRefactoring::declarationUnderCursor(bool allowUse) {
-  KTextEditor::View* view = ICore::self()->documentController()->activeTextDocumentView();
-  if(view) {
-    DUChainReadLocker lock(DUChain::lock());
-    if(allowUse)
-      return DUChainUtils::itemUnderCursor(view->document()->url(), SimpleCursor(view->cursorPosition()));
-    else
-      return DUChainUtils::declarationInLine(SimpleCursor(view->cursorPosition()), DUChainUtils::standardContextForUrl(view->document()->url()));
-  }
-  
-  return KDevelop::IndexedDeclaration();
-}
-
-=======
->>>>>>> 36bc1cc3
 // #include "simplerefactoring.moc"
/* This file is part of KDevelop
    Copyright 2002-2005 Roberto Raggi <roberto@kdevelop.org>

   This library is free software; you can redistribute it and/or
   modify it under the terms of the GNU Library General Public
   License version 2 as published by the Free Software Foundation.

   This library is distributed in the hope that it will be useful,
   but WITHOUT ANY WARRANTY; without even the implied warranty of
   MERCHANTABILITY or FITNESS FOR A PARTICULAR PURPOSE.  See the GNU
   Library General Public License for more details.

   You should have received a copy of the GNU Library General Public License
   along with this library; see the file COPYING.LIB.  If not, write to
   the Free Software Foundation, Inc., 51 Franklin Street, Fifth Floor,
   Boston, MA 02110-1301, USA.
*/

#ifndef DEFAULT_VISITOR_H
#define DEFAULT_VISITOR_H

#include "visitor.h"
#include <cppparserexport.h>

class KDEVCPPPARSER_EXPORT DefaultVisitor: public Visitor
{
public:
  DefaultVisitor() {}

protected:
  virtual void visitAccessSpecifier(AccessSpecifierAST *);
  virtual void visitAsmDefinition(AsmDefinitionAST *);
  virtual void visitBaseClause(BaseClauseAST *);
  virtual void visitBaseSpecifier(BaseSpecifierAST *);
  virtual void visitBinaryExpression(BinaryExpressionAST *);
  virtual void visitCastExpression(CastExpressionAST *);
  virtual void visitClassMemberAccess(ClassMemberAccessAST *);
  virtual void visitClassSpecifier(ClassSpecifierAST *);
  virtual void visitCompoundStatement(CompoundStatementAST *);
  virtual void visitCondition(ConditionAST *);
  virtual void visitConditionalExpression(ConditionalExpressionAST *);
  virtual void visitCppCastExpression(CppCastExpressionAST *);
  virtual void visitCtorInitializer(CtorInitializerAST *);
  virtual void visitDeclarationStatement(DeclarationStatementAST *);
  virtual void visitDeclarator(DeclaratorAST *);
  virtual void visitDeleteExpression(DeleteExpressionAST *);
  virtual void visitDoStatement(DoStatementAST *);
  virtual void visitElaboratedTypeSpecifier(ElaboratedTypeSpecifierAST *);
  virtual void visitEnumSpecifier(EnumSpecifierAST *);
  virtual void visitEnumerator(EnumeratorAST *);
  virtual void visitExceptionSpecification(ExceptionSpecificationAST *);
  virtual void visitExpressionOrDeclarationStatement(ExpressionOrDeclarationStatementAST *);
  virtual void visitExpressionStatement(ExpressionStatementAST *);
  virtual void visitForStatement(ForStatementAST *);
  virtual void visitForRangeDeclaration(ForRangeDeclarationAst* );
  virtual void visitFunctionCall(FunctionCallAST *);
  virtual void visitFunctionDefinition(FunctionDefinitionAST *);
  virtual void visitIfStatement(IfStatementAST *);
  virtual void visitIncrDecrExpression(IncrDecrExpressionAST *);
  virtual void visitInitDeclarator(InitDeclaratorAST *);
  virtual void visitInitializer(InitializerAST *);
  virtual void visitInitializerClause(InitializerClauseAST *);
  virtual void visitJumpStatement(JumpStatementAST *);
  virtual void visitLabeledStatement(LabeledStatementAST *);
  virtual void visitLinkageBody(LinkageBodyAST *);
  virtual void visitLinkageSpecification(LinkageSpecificationAST *);
  virtual void visitMemInitializer(MemInitializerAST *);
  virtual void visitName(NameAST *);
  virtual void visitNamespace(NamespaceAST *);
  virtual void visitNamespaceAliasDefinition(NamespaceAliasDefinitionAST *);
  virtual void visitNewDeclarator(NewDeclaratorAST *);
  virtual void visitNewExpression(NewExpressionAST *);
  virtual void visitNewInitializer(NewInitializerAST *);
  virtual void visitNewTypeId(NewTypeIdAST *);
  virtual void visitOperator(OperatorAST *);
  virtual void visitOperatorFunctionId(OperatorFunctionIdAST *);
  virtual void visitParameterDeclaration(ParameterDeclarationAST *);
  virtual void visitParameterDeclarationClause(ParameterDeclarationClauseAST *);
  virtual void visitPostfixExpression(PostfixExpressionAST *);
  virtual void visitPrimaryExpression(PrimaryExpressionAST *);
  virtual void visitPtrOperator(PtrOperatorAST *);
  virtual void visitPtrToMember(PtrToMemberAST *);
  virtual void visitReturnStatement(ReturnStatementAST *);
  virtual void visitSimpleDeclaration(SimpleDeclarationAST *);
  virtual void visitSimpleTypeSpecifier(SimpleTypeSpecifierAST *);
  virtual void visitSizeofExpression(SizeofExpressionAST *);
  virtual void visitStringLiteral(StringLiteralAST *);
  virtual void visitSubscriptExpression(SubscriptExpressionAST *);
  virtual void visitSwitchStatement(SwitchStatementAST *);
  virtual void visitTemplateArgument(TemplateArgumentAST *);
  virtual void visitTemplateDeclaration(TemplateDeclarationAST *);
  virtual void visitTemplateParameter(TemplateParameterAST *);
  virtual void visitThrowExpression(ThrowExpressionAST *);
  virtual void visitTranslationUnit(TranslationUnitAST *);
  virtual void visitTryBlockStatement(TryBlockStatementAST *);
  virtual void visitCatchStatement(CatchStatementAST *);
  virtual void visitTypeId(TypeIdAST *);
  virtual void visitTypeIdentification(TypeIdentificationAST *);
  virtual void visitTypeParameter(TypeParameterAST *);
  virtual void visitTypedef(TypedefAST *);
  virtual void visitUnaryExpression(UnaryExpressionAST *);
  virtual void visitUnqualifiedName(UnqualifiedNameAST *);
  virtual void visitUsing(UsingAST *);
  virtual void visitUsingDirective(UsingDirectiveAST *);
  virtual void visitWhileStatement(WhileStatementAST *);
  virtual void visitWinDeclSpec(WinDeclSpecAST *);
  virtual void visitSignalSlotExpression(SignalSlotExpressionAST *);
  virtual void visitQPropertyDeclaration(QPropertyDeclarationAST *);
<<<<<<< HEAD
  virtual void visitTypeIDOperator(TypeIDOperatorAST *);
=======
  virtual void visitStaticAssert(StaticAssertAST *);
>>>>>>> 55a7f083

private:
  typedef void (Visitor::*visitor_fun_ptr)(AST *);
  static visitor_fun_ptr _S_table[];
};

#endif // VISITOR_H
<|MERGE_RESOLUTION|>--- conflicted
+++ resolved
@@ -106,11 +106,8 @@
   virtual void visitWinDeclSpec(WinDeclSpecAST *);
   virtual void visitSignalSlotExpression(SignalSlotExpressionAST *);
   virtual void visitQPropertyDeclaration(QPropertyDeclarationAST *);
-<<<<<<< HEAD
   virtual void visitTypeIDOperator(TypeIDOperatorAST *);
-=======
   virtual void visitStaticAssert(StaticAssertAST *);
->>>>>>> 55a7f083
 
 private:
   typedef void (Visitor::*visitor_fun_ptr)(AST *);

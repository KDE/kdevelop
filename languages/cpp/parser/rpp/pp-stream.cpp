/*
  Copyright 2006 Hamish Rodda <rodda@kde.org>
  Copyright 2008-2009 David Nolden <david.nolden.kdevelop@art-master.de>

  Permission to use, copy, modify, distribute, and sell this software and its
  documentation for any purpose is hereby granted without fee, provided that
  the above copyright notice appear in all copies and that both that
  copyright notice and this permission notice appear in supporting
  documentation.

  The above copyright notice and this permission notice shall be included in
  all copies or substantial portions of the Software.

  THE SOFTWARE IS PROVIDED "AS IS", WITHOUT WARRANTY OF ANY KIND, EXPRESS OR
  IMPLIED, INCLUDING BUT NOT LIMITED TO THE WARRANTIES OF MERCHANTABILITY,
  FITNESS FOR A PARTICULAR PURPOSE AND NONINFRINGEMENT.  IN NO EVENT SHALL THE
  KDEVELOP TEAM BE LIABLE FOR ANY CLAIM, DAMAGES OR OTHER LIABILITY, WHETHER IN
  AN ACTION OF CONTRACT, TORT OR OTHERWISE, ARISING FROM, OUT OF OR IN
  CONNECTION WITH THE SOFTWARE OR THE USE OR OTHER DEALINGS IN THE SOFTWARE.
*/

#include "pp-stream.h"

///@todo Better splitting of input and output functionality

#include "pp-location.h"
#include "chartools.h"
#include "debug.h"
#include <serialization/indexedstring.h>

using namespace rpp;

const unsigned int Stream::newline(indexFromCharacter('\n'));
static unsigned int nullItem(0);
const unsigned int deepLine(indexFromCharacter('_'));

// bool shouldMergeTo(uint previous) {
//   return !isCharacter(previous) || previous == deepLine || isLetter(previous);
// }
//
// bool shouldMerge(uint follower) {
//   return !isCharacter(follower) || follower == deepLine || isLetterOrNumber(follower);
// }

Stream::Stream()
  : m_string(new PreprocessedContents())
  , m_isNull(true)
  , m_skippedToEnd(false)
  , m_inputPositionLocked(false)
  , m_onwsString(true)
  , m_macroExpansion(KDevelop::CursorInRevision::invalid())
  , m_pos(0)
  , m_inputLine(0)
  , m_inputLineStartedAt(0)
  , m_locationTable(0L)
  , m_originalInputPosition(KDevelop::CursorInRevision::invalid())
{
  c = nullptr;
  end = 0;
}

Stream::Stream( PreprocessedContents * string, const Anchor& offset, LocationTable* table )
  : m_string(string)
  , m_isNull(false)
  , m_skippedToEnd(false)
  , m_inputPositionLocked(false)
  , m_onwsString(false)
  , m_macroExpansion(KDevelop::CursorInRevision::invalid())
  , m_pos(0)
  , m_inputLine(offset.line)
  , m_inputLineStartedAt(-offset.column)
  , m_locationTable(table)
  , m_originalInputPosition(KDevelop::CursorInRevision::invalid())
{
  if(offset.collapsed)
    m_inputPositionLocked = true;
  c = m_string->constData();
  end = m_string->constData() + m_string->size();
}

Stream::Stream( const uint * string, uint stringSize, const Anchor& offset, LocationTable* table )
  : m_string(new PreprocessedContents(stringSize))
  , m_isNull(false)
  , m_skippedToEnd(false)
  , m_inputPositionLocked(false)
  , m_onwsString(true)
  , m_macroExpansion(KDevelop::CursorInRevision::invalid())
  , m_pos(0)
  , m_inputLine(offset.line)
  , m_inputLineStartedAt(-offset.column)
  , m_locationTable(table)
  , m_originalInputPosition(KDevelop::CursorInRevision::invalid())
{
  memcpy(m_string->data(), string, stringSize * sizeof(uint));
  if(offset.collapsed)
    m_inputPositionLocked = true;
  c = m_string->constData();
  end = m_string->constData() + m_string->size();
}

Stream::Stream( PreprocessedContents * string, LocationTable* table )
  : m_string(string)
  , m_isNull(false)
  , m_skippedToEnd(false)
  , m_inputPositionLocked(false)
  , m_onwsString(false)
  , m_macroExpansion(KDevelop::CursorInRevision::invalid())
  , m_pos(0)
  , m_inputLine(0)
  , m_inputLineStartedAt(0)
  , m_locationTable(table)
  , m_originalInputPosition(KDevelop::CursorInRevision::invalid())
{
  c = m_string->constData();
  end = m_string->constData() + m_string->size();
}

Stream::~Stream()
{
  if (m_onwsString)
    delete m_string;
}

Stream& Stream::operator--()
{
  if (c == m_string->constData())
    return *this;

  --c;
  --m_pos;

  if(m_inputPositionLocked)
    --m_inputLineStartedAt;
  else
    m_inputLineStartedAt -= (1-KDevelop::IndexedString::lengthFromIndex(*c));


  return *this;
}

void Stream::toEnd()
{
  m_skippedToEnd = true;
  c = end;
}

bool Stream::skippedToEnd() const
{
  return m_skippedToEnd;
}

const uint& Stream::peek(uint offset) const
{
  if (c + offset >= end)
    return nullItem;

  return *(c + offset);
}

int Stream::offset( ) const
{
  return m_pos;
}

void Stream::seek(int offset)
{
  if(m_inputPositionLocked){
    m_inputLineStartedAt = offset + (m_inputLineStartedAt - m_pos);
  }else{
    if(offset < m_pos) {
      for(int a = offset; a < m_pos; ++a)
        m_inputLineStartedAt -= (1-KDevelop::IndexedString::lengthFromIndex(m_string->at(a)));
    }else{
      for(int a = m_pos; a < offset; ++a)
        m_inputLineStartedAt += (1-KDevelop::IndexedString::lengthFromIndex(m_string->at(a)));
    }
  }

  c = m_string->constData() + offset;
  m_pos = offset;
  if (c > end) {
    c = end;
    m_pos = m_string->size();
  }
}

Stream & Stream::operator<< ( const unsigned int& c )
{
  // Keep in sync with below
  if (!m_isNull) {

/*    if(m_pos > 0) {
      unsigned int& previous( (*m_string)[m_pos-1] );
      if(shouldMergeTo(previous)) {
        if(shouldMerge(c)) {
          //We have to merge with the previous character, so we get a correct tokenization. This should not happen too often.
          previous = KDevelop::IndexedString(KDevelop::IndexedString(previous).byteArray() + KDevelop::IndexedString(c).byteArray()).index();
          qCDebug(RPP) << "merging" << KDevelop::IndexedString(previous).str() << "and" << KDevelop::IndexedString(c).str();
          return *this;
        }
      }
    }*/

    ++m_pos;

    if (c == newline) {
      ++m_inputLine;
      m_inputLineStartedAt = m_pos; ///@todo remove
    }

    m_string->append(c);
  }
  return *this;
}

unsigned int rpp::Stream::popLastOutput() {
  unsigned int ret = m_string->last();
  m_string->pop_back();
  --m_pos;
  return ret;
}

<<<<<<< HEAD
unsigned int rpp::Stream::peekLastOutput(uint backOffset) const {
=======
unsigned int rpp::Stream::peekLastOutput(int backOffset) const {
>>>>>>> 68011200
  if(m_pos > backOffset)
    return m_string->at(m_pos - backOffset - 1);
  return 0;
}

Stream& Stream::operator<< ( const Stream& input )
{
  const uint c = input;

  // Keep in sync with above
  if (!m_isNull) {

/*    if(m_pos > 0) {
      unsigned int& previous( (*m_string)[m_pos-1] );
      if(shouldMergeTo(previous)) {
        if(shouldMerge(c)) {
          //We have to merge with the previous character, so we get a correct tokenization. This should not happen too often.
          previous = KDevelop::IndexedString(KDevelop::IndexedString(previous).byteArray() + KDevelop::IndexedString(c).byteArray()).index();
          qCDebug(RPP) << "merging" << KDevelop::IndexedString(previous).str() << "and" << KDevelop::IndexedString(c).str();
          return *this;
        }
      }
    }*/

    ++m_pos;

    m_string->append(c);

    if (c == newline) {
      Anchor inputPosition = input.inputPosition();
      ++m_inputLine;
      m_inputLineStartedAt = m_pos; ///@todo remove
      if(!inputPosition.collapsed)
        mark(Anchor(inputPosition.line + 1, 0, false, m_macroExpansion));
    }
  }
  return *this;
}

Stream& Stream::appendString( const Anchor& inputPosition, const PreprocessedContents & string )
{
  if (!isNull()) {

//     uint offset = 0;

/*    if(m_pos > 0 && string.size()) {
      //Eventually merge the tokens. This shouldn't happen too often
      int size = string.size();
      unsigned int& previous( (*m_string)[m_pos-1] );
      for(int a = 0; a < size; ++a) {
        if(shouldMergeTo(previous)) {
          if(shouldMerge(string[a])) {
            //We have to merge with the previous character, so we get a correct tokenization. This should not happen too often.
            previous = KDevelop::IndexedString(KDevelop::IndexedString(previous).byteArray() + KDevelop::IndexedString(string[a]).byteArray()).index();
            ++offset;
            qCDebug(RPP) << "merging" << KDevelop::IndexedString(previous).str() << "and" << KDevelop::IndexedString(string[a]).str();
            continue;
          }
        }
        break;
      }
    }*/

   // if(!offset) ///@todo think about his. We lose the input position, but on the other hand the merging should only happen when ## was used
      mark(inputPosition);

    *m_string+= string;

    int extraLines = 0;
    for (int i = 0; i < string.size(); ++i) {

      if (string.at(i) == newline) {
        m_pos += i + 1; //Move the current offset to that position, so the marker is set correctly
        if(!inputPosition.collapsed)
          mark(Anchor(inputPosition.line + ++extraLines, 0, false, m_macroExpansion));
        m_pos -= i + 1;
      }
    }

    m_pos += string.size();

    // TODO check correctness Probably remove
    m_inputLineStartedAt = m_pos - (string.size() - string.lastIndexOf(newline)); ///@todo remove
  }
  return *this;
}

Stream& Stream::appendString( const Anchor& inputPosition, const KDevelop::IndexedString& string )
{

  if (!isNull()) {

/*    if(m_pos > 0) {
      //Eventually merge
      unsigned int& previous( (*m_string)[m_pos-1] );
      if(shouldMergeTo(previous)) {
        if(shouldMerge(string.index())) {
          //We have to merge with the previous character, so we get a correct tokenization. This should not happen too often.
          previous = KDevelop::IndexedString(KDevelop::IndexedString(previous).byteArray() + string.byteArray()).index();
          qCDebug(RPP) << "merging" << KDevelop::IndexedString(previous).str() << "and" << string.str();
          return *this; ///We lose the input-position, but on the other hand we would lose it anyway on another level
        }
      }
    }*/

    mark(inputPosition);
    m_string->append(string.index());

    int extraLines = 0;
    if (string.index() == newline) {
      m_pos += 1; //Move the current offset to that position, so the marker is set correctly
      if(!inputPosition.collapsed)
        mark(Anchor(inputPosition.line + ++extraLines, 0, false, m_macroExpansion));
      m_pos -= 1;
    }

    m_pos += 1;

    // TODO check correctness Probably remove
    m_inputLineStartedAt = m_pos; ///@todo remove
  }
  return *this;
}

bool Stream::isNull() const
{
  return m_isNull;
}

Anchor Stream::inputPosition() const
{
  return Anchor(m_inputLine, m_pos - m_inputLineStartedAt, m_inputPositionLocked, m_macroExpansion);
}

void Stream::setInputPosition(const Anchor& position)
{
  m_inputLine = position.line;
  m_inputLineStartedAt = m_pos - position.column;
  m_inputPositionLocked = position.collapsed;
}

void Stream::setMacroExpansion(const KDevelop::CursorInRevision& expansion)
{
  m_macroExpansion = expansion;
}

KDevelop::CursorInRevision Stream::macroExpansion() const
{
  return m_macroExpansion;
}

rpp::Anchor rpp::Stream::currentOutputAnchor() const {
  if(m_locationTable)
    return m_locationTable->positionAt(m_pos, *m_string).first;
  return rpp::Anchor();
}

void Stream::mark(const Anchor& position)
{
  Q_ASSERT(m_pos <= m_string->size());
  if (m_locationTable) {
    if(m_macroExpansion.isValid()) {
      Anchor a(position);
      a.macroExpansion = m_macroExpansion;
      m_locationTable->anchor(m_pos, a, m_string);
    }else{
      m_locationTable->anchor(m_pos, position, m_string);
    }
  }
}

void Stream::reset( )
{
  c = m_string->constData();
  m_inputLineStartedAt = m_inputLine = m_pos = 0;
  m_inputPositionLocked = false;
}

QByteArray rpp::Stream::stringFrom(int offset) const
{
  QByteArray ret;
  for(int a = offset; a < m_pos; ++a)
    ret += KDevelop::IndexedString::fromIndex((*m_string)[a]).byteArray();

  return ret;
}

KDevelop::CursorInRevision rpp::Stream::originalInputPosition() const
{
  if (m_originalInputPosition.isValid())
    return m_originalInputPosition;

  return inputPosition();
}

void rpp::Stream::setOriginalInputPosition(const KDevelop::CursorInRevision & position)
{
  m_originalInputPosition = position;
}<|MERGE_RESOLUTION|>--- conflicted
+++ resolved
@@ -220,11 +220,7 @@
   return ret;
 }
 
-<<<<<<< HEAD
-unsigned int rpp::Stream::peekLastOutput(uint backOffset) const {
-=======
 unsigned int rpp::Stream::peekLastOutput(int backOffset) const {
->>>>>>> 68011200
   if(m_pos > backOffset)
     return m_string->at(m_pos - backOffset - 1);
   return 0;

/***************************************************************************
   Copyright 2006 David Nolden <david.nolden.kdevelop@art-master.de>
***************************************************************************/

/***************************************************************************
 *                                                                         *
 *   This program is free software; you can redistribute it and/or modify  *
 *   it under the terms of the GNU General Public License as published by  *
 *   the Free Software Foundation; either version 2 of the License, or     *
 *   (at your option) any later version.                                   *
 *                                                                         *
 ***************************************************************************/
#ifndef INCLUDEPATHRESOLVER_H
#define INCLUDEPATHRESOLVER_H

#include <QString>
#include <QStringList>
#include <language/editor/modificationrevisionset.h>

class KUrl;
class QDir;
class QFile;

namespace CppTools {

class FileModificationTimeWrapper;

struct PathResolutionResult
{
  PathResolutionResult(bool success = false, const QString& errorMessage = QString(), const QString& longErrorMessage = QString())
    : success(success)
    , errorMessage(errorMessage)
    , longErrorMessage(longErrorMessage)
  {
  }
  bool success;
  QString errorMessage;
  QString longErrorMessage;

  KDevelop::ModificationRevisionSet includePathDependency;

  QStringList paths;

  void addPathsUnique(const PathResolutionResult& rhs)
  {
    foreach(const QString& path, rhs.paths) {
      if(!paths.contains(path))
        paths.append(path);
    }
<<<<<<< HEAD
  };
  
  struct CustomIncludePathsSettings {
    QString storagePath; //Directory the custom file is in
    QString sourceDir;
    QString buildDir;
    QStringList paths;

    QString storageFile() const;
    bool isValid() const ;
    
    static CustomIncludePathsSettings read(const QString& storagePath);
    ///Finds a valid storage file above the given start path that contains custom include paht settings
    ///If no valid storage file is found, returns an empty string
    static QString find(const QString& startPath);
    ///Finds a storage-path for the given start path, and reads the custom include path settings
    ///If none were found, returns an invalid item
    static CustomIncludePathsSettings findAndRead(const QString& startPath);
    ///Same as findAndRead, but also convert all relative paths into absolute ones from the
    ///storage path.
    static CustomIncludePathsSettings findAndReadAbsolute(const QString& startPath);
    
    //Stores these settings exclusively, overwriting any old ones for the storage path
    bool write();
    //Deletes these settings
    bool delete_();
  };

  class SourcePathInformation;

  ///One resolution-try can issue up to 4 make-calls in worst case
  class IncludePathResolver {
    public:
      IncludePathResolver();
      ///Same as below, but uses the directory of the file as working-directory. The argument must be absolute.
      PathResolutionResult resolveIncludePath( const QString& file );
      ///The include-path is only computed once for a whole directory, then it is cached using the modification-time of the Makefile.
      PathResolutionResult resolveIncludePath( const QString& file, const QString& workingDirectory, int maxStepsUp = 20 );
      ///source and build must be absolute paths
      void setOutOfSourceBuildSystem( const QString& source, const QString& build );
      ///resets to in-source build system
      void resetOutOfSourceBuild();
      
      static void clearCache();
      
      KDevelop::ModificationRevisionSet findIncludePathDependency(const QString& file);
      
    private:
      bool m_isResolving;

      KUrl mapToBuild(const KUrl& url);

      /**Returns an invalid PathResolutionResult if it failed.
        *Returns a valid PathResolutionResult with empty directory list if.
        *Returns a PathResolutionResult with a filled path-list if the path-list could be read from somewhere(@todo Not implemented yet)
        * */
      PathResolutionResult validateDirectory(QDir& directory, QFile& file);

      ///Executes the command using KProcess
      bool executeCommand( const QString& command, const QString& workingDirectory, QString& result ) const;
      ///file should be the name of the target, without extension(because that may be different)
      PathResolutionResult resolveIncludePathInternal( const QString& file, const QString& workingDirectory, const QString& makeParameters, const SourcePathInformation& source, int maxDepth );
      bool m_outOfSource;
      QString m_source;
      QString m_build;
  };
=======
    includePathDependency += rhs.includePathDependency;
  }

  operator bool() const
  {
    return success;
  }
};

struct CustomIncludePathsSettings
{
  QString storagePath; //Directory the custom file is in
  QString sourceDir;
  QString buildDir;
  QStringList paths;

  QString storageFile() const;
  bool isValid() const ;

  static CustomIncludePathsSettings read(const QString& storagePath);
  ///Finds a valid storage file above the given start path that contains custom include paht settings
  ///If no valid storage file is found, returns an empty string
  static QString find(const QString& startPath);
  ///Finds a storage-path for the given start path, and reads the custom include path settings
  ///If none were found, returns an invalid item
  static CustomIncludePathsSettings findAndRead(const QString& startPath);
  ///Same as findAndRead, but also convert all relative paths into absolute ones from the
  ///storage path.
  static CustomIncludePathsSettings findAndReadAbsolute(const QString& startPath);

  //Stores these settings exclusively, overwriting any old ones for the storage path
  bool write();
  //Deletes these settings
  bool delete_();
};

class SourcePathInformation;

///One resolution-try can issue up to 4 make-calls in worst case
class IncludePathResolver
{
  public:
    IncludePathResolver();
    ///Same as below, but uses the directory of the file as working-directory. The argument must be absolute.
    PathResolutionResult resolveIncludePath( const QString& file );
    ///The include-path is only computed once for a whole directory, then it is cached using the modification-time of the Makefile.
    PathResolutionResult resolveIncludePath( const QString& file, const QString& workingDirectory, int maxStepsUp = 20 );
    ///source and build must be absolute paths
    void setOutOfSourceBuildSystem( const QString& source, const QString& build );
    ///resets to in-source build system
    void resetOutOfSourceBuild();

    static void clearCache();

    KDevelop::ModificationRevisionSet findIncludePathDependency(const QString& file);

    void enableMakeResolution(bool enable);

  private:
    bool m_isResolving;
    bool m_outOfSource;
    bool m_enableMakeResolution;

    KUrl mapToBuild(const KUrl& url);

    ///Executes the command using KProcess
    bool executeCommand( const QString& command, const QString& workingDirectory, QString& result ) const;
    ///file should be the name of the target, without extension(because that may be different)
    PathResolutionResult resolveIncludePathInternal( const QString& file, const QString& workingDirectory,
                                                      const QString& makeParameters, const SourcePathInformation& source, int maxDepth );
    QString m_source;
    QString m_build;
};

>>>>>>> 9f88d756
}

#endif<|MERGE_RESOLUTION|>--- conflicted
+++ resolved
@@ -47,74 +47,6 @@
       if(!paths.contains(path))
         paths.append(path);
     }
-<<<<<<< HEAD
-  };
-  
-  struct CustomIncludePathsSettings {
-    QString storagePath; //Directory the custom file is in
-    QString sourceDir;
-    QString buildDir;
-    QStringList paths;
-
-    QString storageFile() const;
-    bool isValid() const ;
-    
-    static CustomIncludePathsSettings read(const QString& storagePath);
-    ///Finds a valid storage file above the given start path that contains custom include paht settings
-    ///If no valid storage file is found, returns an empty string
-    static QString find(const QString& startPath);
-    ///Finds a storage-path for the given start path, and reads the custom include path settings
-    ///If none were found, returns an invalid item
-    static CustomIncludePathsSettings findAndRead(const QString& startPath);
-    ///Same as findAndRead, but also convert all relative paths into absolute ones from the
-    ///storage path.
-    static CustomIncludePathsSettings findAndReadAbsolute(const QString& startPath);
-    
-    //Stores these settings exclusively, overwriting any old ones for the storage path
-    bool write();
-    //Deletes these settings
-    bool delete_();
-  };
-
-  class SourcePathInformation;
-
-  ///One resolution-try can issue up to 4 make-calls in worst case
-  class IncludePathResolver {
-    public:
-      IncludePathResolver();
-      ///Same as below, but uses the directory of the file as working-directory. The argument must be absolute.
-      PathResolutionResult resolveIncludePath( const QString& file );
-      ///The include-path is only computed once for a whole directory, then it is cached using the modification-time of the Makefile.
-      PathResolutionResult resolveIncludePath( const QString& file, const QString& workingDirectory, int maxStepsUp = 20 );
-      ///source and build must be absolute paths
-      void setOutOfSourceBuildSystem( const QString& source, const QString& build );
-      ///resets to in-source build system
-      void resetOutOfSourceBuild();
-      
-      static void clearCache();
-      
-      KDevelop::ModificationRevisionSet findIncludePathDependency(const QString& file);
-      
-    private:
-      bool m_isResolving;
-
-      KUrl mapToBuild(const KUrl& url);
-
-      /**Returns an invalid PathResolutionResult if it failed.
-        *Returns a valid PathResolutionResult with empty directory list if.
-        *Returns a PathResolutionResult with a filled path-list if the path-list could be read from somewhere(@todo Not implemented yet)
-        * */
-      PathResolutionResult validateDirectory(QDir& directory, QFile& file);
-
-      ///Executes the command using KProcess
-      bool executeCommand( const QString& command, const QString& workingDirectory, QString& result ) const;
-      ///file should be the name of the target, without extension(because that may be different)
-      PathResolutionResult resolveIncludePathInternal( const QString& file, const QString& workingDirectory, const QString& makeParameters, const SourcePathInformation& source, int maxDepth );
-      bool m_outOfSource;
-      QString m_source;
-      QString m_build;
-  };
-=======
     includePathDependency += rhs.includePathDependency;
   }
 
@@ -189,7 +121,6 @@
     QString m_build;
 };
 
->>>>>>> 9f88d756
 }
 
 #endif
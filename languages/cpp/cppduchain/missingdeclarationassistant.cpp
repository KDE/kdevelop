/*
   Copyright 2009 David Nolden <david.nolden.kdevelop@art-master.de>

   This library is free software; you can redistribute it and/or
   modify it under the terms of the GNU Library General Public
   License version 2 as published by the Free Software Foundation.

   This library is distributed in the hope that it will be useful,
   but WITHOUT ANY WARRANTY; without even the implied warranty of
   MERCHANTABILITY or FITNESS FOR A PARTICULAR PURPOSE.  See the GNU
   Library General Public License for more details.

   You should have received a copy of the GNU Library General Public License
   along with this library; see the file COPYING.LIB.  If not, write to
   the Free Software Foundation, Inc., 51 Franklin Street, Fifth Floor,
   Boston, MA 02110-1301, USA.
*/

#include "missingdeclarationassistant.h"
#include <language/duchain/duchainlock.h>
#include <language/duchain/duchain.h>
#include <klocalizedstring.h>
#include <language/codegen/documentchangeset.h>
#include <language/duchain/types/constantintegraltype.h>
#include "typeutils.h"
#include <interfaces/icore.h>
#include <interfaces/iprojectcontroller.h>
#include "sourcemanipulation.h"
#include <language/duchain/duchainutils.h>
#include <interfaces/idocumentcontroller.h>
#include "cppduchain.h"
#include "debug.h"
#include <interfaces/ilanguagecontroller.h>
#include <language/backgroundparser/backgroundparser.h>
#include <QTextDocument>

using namespace Cpp;
using namespace KDevelop;

class MissingDeclarationAction : public IAssistantAction
{
  Q_OBJECT
public:
  MissingDeclarationAction(const MissingDeclarationProblem::Ptr &problem)
  : m_problem(problem)
  {}
  // returns a full string representing the resulting declaration, without scope or access specifiers.
  virtual QString declarationString() const = 0;

protected:
  /**
   * @return the DUContext in which the declaration will be added.
   *
   * NOTE: The DUChain is locked when this is being called.
   */
  virtual DUContext* targetContext() const = 0;

  QString typeString(const AbstractType::Ptr& type) const
  {
    DUChainReadLocker lock;
    if(!type) {
      return "<no type>";
    } else if(DUContext* container = targetContext()) {
      return shortenedTypeString(type, container, 30);
    } else {
      return QString();
    }
  }

  AbstractType::Ptr type(const AbstractType::Ptr& base) const
  {
    DUChainReadLocker lock;
    AbstractType::Ptr ret = TypeUtils::removeConstants(base, m_problem->topContext());
    if(ret) {
      ret = TypeUtils::realTypeKeepAliases(ret);
      TypeUtils::removeConstModifier(ret);
    }
    return ret;
  }

  AbstractType::Ptr assignedType() const
  {
    return type(m_problem->type->assigned.type.abstractType());
  }

  MissingDeclarationProblem::Ptr m_problem;
};

class CreateLocalDeclarationAction : public MissingDeclarationAction
{
  Q_OBJECT
public:
    CreateLocalDeclarationAction(const MissingDeclarationProblem::Ptr& problem)
    : MissingDeclarationAction(problem)
    {
    }
    virtual void execute()
    {
      DUChainReadLocker lock;
      if(targetContext()) {
        DocumentChangeSet changes;
        KTextEditor::Cursor start = m_problem->rangeInCurrentRevision().start();
        changes.addChange(DocumentChange(m_problem->url(), KTextEditor::Range(start, start),
                                         QString(), typeString(assignedType()) + " "));
        lock.unlock();

        changes.setReplacementPolicy(DocumentChangeSet::WarnOnFailedChange);
        changes.applyAllChanges();
        emit executed(this);
      }
    }
    virtual QString description() const
    {
      return i18n("<b>local</b> variable");
    }
    virtual QString toolTip() const
    {
      return i18n("Create local declaration %1", declarationString());
    }
    virtual QString declarationString() const
    {
      return typeString(assignedType()) + " "
              + m_problem->type->identifier().toString();
    }
    virtual DUContext* targetContext() const
    {
      return m_problem->type->searchStartContext.data();
    }
};

class CreateMemberDeclarationAction : public MissingDeclarationAction
{
  Q_OBJECT
public:
  CreateMemberDeclarationAction(const MissingDeclarationProblem::Ptr& problem,
                                Declaration::AccessPolicy access = Declaration::Public)
  : MissingDeclarationAction(problem)
  , m_access(access)
  {
  }
  virtual void execute()
  {
    DUChainReadLocker lock;
    DUContext* searchFrom = m_problem->type->searchStartContext.data();
    DUContext* container = targetContext();

    if(searchFrom && container) {
      Cpp::SourceCodeInsertion ins(container->topContext());
      ins.setContext(container);
      ins.setAccess(m_access);

      if(m_problem->type->isFunction) {
        QList<Cpp::SourceCodeInsertion::SignatureItem> signature;
        int num = 1;
        QSet<QString> hadNames;
        foreach(const OverloadResolver::Parameter& arg, m_problem->type->arguments) {
          Cpp::SourceCodeInsertion::SignatureItem item;
          item.type = type(arg.type);
          item.name = QString("arg%1").arg(num);
          qCDebug(CPPDUCHAIN) << "have declaration: " << arg.declaration.data();

          if(arg.declaration.data())
          {
            // Find a unique name
            QString baseName = arg.declaration.data()->identifier().identifier().str();
            for(int a = 1; a < 1000; ++a)
            {
              if(!hadNames.contains(baseName))
              {
                item.name = baseName;
                break;
              }
              QString name = QString(baseName + "%1").arg(a);
              if(!hadNames.contains(name))
              {
                item.name = name;
                break;
              }
            }
          }

          signature << item;
          ++num;
        }
        ins.insertFunctionDeclaration(m_problem->type->identifier().identifier().identifier().last(), returnType(), signature);
      } else {
        ins.insertVariableDeclaration(m_problem->type->identifier().identifier().identifier().last(), returnType());
      }
      lock.unlock();

      ins.changes().setReplacementPolicy(DocumentChangeSet::WarnOnFailedChange);
      ins.changes().applyAllChanges();
      const IndexedString localUrl = searchFrom->url();
      const IndexedString changeUrl = container->url();
      if(changeUrl != localUrl) {
        ICore::self()->languageController()->backgroundParser()->addDocument(changeUrl);
        ICore::self()->languageController()->backgroundParser()->addDocument(localUrl);
      }
      emit executed(this);
    }
  }
  virtual QString description() const
  {
    return QString("<b>%1</b>").arg(accessString());
  }

  virtual QString containerString() const
  {
    DUChainReadLocker lock;
    DUContext* container = targetContext();
    if(container)
      return container->scopeIdentifier(true).toString();
    else
      return QString();
  }

  virtual QString declarationString() const
  {
    DUChainReadLocker lock;
    if(targetContext())
      return returnString() + " " + m_problem->type->identifier().toString() + signatureString();
    else
      return QString();
  }

  virtual QString toolTip() const
  {
    return i18nc("%1: access, %2: identifier/signature", "Declare %1 %2",
                  accessString(), declarationString());
  }
private:
  virtual DUContext* targetContext() const
  {
    DUContext* container = m_problem->type->containerContext.data();
    if(!container) {
      Declaration* classDecl = localClassFromCodeContext(m_problem->type->searchStartContext.data());
      if(classDecl)
        container = classDecl->internalContext();
    }
    return container;
  }

  QString accessString() const
  {
    switch(m_access) {
      case Declaration::Protected:
        return "protected";
      case Declaration::Private:
        return "private";
      case Declaration::Public:
        return "public";
      default:
        return QString();
    }
  }

  AbstractType::Ptr returnType() const
  {
    AbstractType::Ptr r = type(m_problem->type->convertedTo.type.abstractType());
    if(r)
      return r;

    r = assignedType();
    if(r) {
      if(m_problem->type->isFunction)
      {
        //A function that something is assigned to must return a reference
        ReferenceType::Ptr ref(new ReferenceType);
        ref->setBaseType(r);
        r = ref.cast<AbstractType>();
      }
      return r;
    }

    IntegralType* i = new IntegralType;
    i->setDataType(IntegralType::TypeVoid);
    return AbstractType::Ptr(i);
  }

  QString returnString() const
  {
    if (AbstractType::Ptr ret = returnType()) {
      return typeString(ret);
    } else {
      return QString();
    }
  }

  QString signatureString() const
  {
    if(!m_problem->type->isFunction) {
      return QString();
    }

    QString ret = "(";
    bool first = true;
    foreach(const OverloadResolver::Parameter& arg, m_problem->type->arguments) {
      if(!first)
        ret += ", ";
      else
        first = false;
      ret += typeString(arg.type);
    }
    ret += ")";
    return ret;
  }

  Declaration::AccessPolicy m_access;
};

MissingDeclarationAssistant::MissingDeclarationAssistant(const MissingDeclarationProblem::Ptr& p)
: problem(p)
, type(p->type)
{
  bool actionAdded = false;
  DUChainReadLocker lock;

  // support for namespaced types/variable names is broken atm, so just rather disable it
  // i.e. writing 'foo::bar()' will just add 'bar' to the container
  auto qualifiedIdentifier = p->type->identifier().identifier().identifier();
  if (qualifiedIdentifier.isEmpty() || qualifiedIdentifier.count() > 1)
    return;
<<<<<<< HEAD
  qCDebug(CPPDUCHAIN) << "creating assistant for" << type->toString() << "assigned:" << type->assigned.toString();
=======

  kDebug() << "creating assistant for" << type->toString() << "assigned:" << type->assigned.toString();
>>>>>>> 615ee15f

  DUContext* searchFrom = type->searchStartContext.data();
  if (!searchFrom) {
    return;
  }

  if(canCreateLocal(searchFrom)) {
    //Action to just copy in the type, i.e. create local declaration
    addAction(IAssistantAction::Ptr(new CreateLocalDeclarationAction(problem)));
  }

  Declaration* localClass = localClassFromCodeContext(searchFrom);
  Declaration* targetClass = 0;
  if (problem->type->containerContext.isValid()) {
    targetClass = localClassFromCodeContext(problem->type->containerContext.data());
  } else {
    targetClass = localClass;
  }

  if (canAddTo(targetClass, localClass)
      && (type->convertedTo.isValid() || type->assigned.isValid() || type->isFunction))
  {
    // public is always possible
    CreateMemberDeclarationAction* publicAction = new CreateMemberDeclarationAction(problem, Declaration::Public);

    if (actionAdded) {
      // place label between first action and the following actions
      const QString label = i18nc("assistant, declare member in class identified by %1",
                                  "member of <code>%1</code>:",
                                  publicAction->containerString()).toHtmlEscaped();
      addAction(IAssistantAction::Ptr(new AssistantLabelAction(label)));
    } else {
      // set the title manually
      m_title = i18nc("assistant, declare %1 as member of class identified by %2",
                      "Declare <code>'%1'</code> as member of <code>%2</code>",
                      publicAction->declarationString(),
                      publicAction->containerString()).toHtmlEscaped();
    }

    if(localClass == targetClass) {
      //Actions to create a declaration within the local class
      addAction(IAssistantAction::Ptr(new CreateMemberDeclarationAction(problem, Declaration::Private)));
      addAction(IAssistantAction::Ptr(new CreateMemberDeclarationAction(problem, Declaration::Protected)));
    } else if (localClass && targetClass
               && TypeUtils::isPublicBaseClass(localClass->type<CppClassType>(),
                                               targetClass->type<CppClassType>(),
                                               problem->topContext()))
    {
      //if we are in a subclass, we can provide the protected option
        addAction(IAssistantAction::Ptr(new CreateMemberDeclarationAction(problem, Declaration::Protected)));
    }
    // public is always possible
    addAction(IAssistantAction::Ptr(publicAction));
  }

  if(!actions().isEmpty() && m_title.isEmpty()) {
    MissingDeclarationAction* action = dynamic_cast<MissingDeclarationAction*>(actions().last().data());
    Q_ASSERT(action);
    m_title = i18n("Declare <code>'%1'</code> as", action->declarationString());
  }
}

bool MissingDeclarationAssistant::canCreateLocal(DUContext* searchFrom) const
{
  return !type->containerContext.data() && searchFrom->type() == DUContext::Other
    && type->assigned.type.isValid() && !type->assigned.type.type<DelayedType>()
    && !type->convertedTo.isValid();
}

bool MissingDeclarationAssistant::canAddTo(Declaration* toClass, Declaration* fromClass) const
{
  if (!toClass) {
    return false;
  }
  // same file, should be possible
  if (fromClass && fromClass->url() == toClass->url()) {
    return true;
  }
  // otherwise only if we currently edit the file, or if it's in an opened project
  const QUrl url = toClass->url().toUrl();
  return ICore::self()->projectController()->findProjectForUrl(url)
        || ICore::self()->documentController()->documentForUrl(url);
}

#include "missingdeclarationassistant.moc"<|MERGE_RESOLUTION|>--- conflicted
+++ resolved
@@ -320,12 +320,8 @@
   auto qualifiedIdentifier = p->type->identifier().identifier().identifier();
   if (qualifiedIdentifier.isEmpty() || qualifiedIdentifier.count() > 1)
     return;
-<<<<<<< HEAD
+
   qCDebug(CPPDUCHAIN) << "creating assistant for" << type->toString() << "assigned:" << type->assigned.toString();
-=======
-
-  kDebug() << "creating assistant for" << type->toString() << "assigned:" << type->assigned.toString();
->>>>>>> 615ee15f
 
   DUContext* searchFrom = type->searchStartContext.data();
   if (!searchFrom) {

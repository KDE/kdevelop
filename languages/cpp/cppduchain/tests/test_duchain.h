/* This file is part of KDevelop
    Copyright 2006 Hamish Rodda <rodda@kde.org>
    Copyright 2007-2009 David Nolden <david.nolden.kdevelop@art-master.de>

   This library is free software; you can redistribute it and/or
   modify it under the terms of the GNU Library General Public
   License version 2 as published by the Free Software Foundation.

   This library is distributed in the hope that it will be useful,
   but WITHOUT ANY WARRANTY; without even the implied warranty of
   MERCHANTABILITY or FITNESS FOR A PARTICULAR PURPOSE.  See the GNU
   Library General Public License for more details.

   You should have received a copy of the GNU Library General Public License
   along with this library; see the file COPYING.LIB.  If not, write to
   the Free Software Foundation, Inc., 51 Franklin Street, Fifth Floor,
   Boston, MA 02110-1301, USA.
*/

#ifndef TESTDUCHAIN_H
#define TESTDUCHAIN_H

#include <QObject>
#include <QByteArray>

#include <kurl.h>

#include <language/duchain/identifier.h>
#include <language/duchain/types/indexedtype.h>
#include <language/editor/cursorinrevision.h>

#include "testhelper.h"

namespace KDevelop
{
class Declaration;
class TopDUContext;
class ClassFunctionDeclaration;
}

class TestDUChain : public QObject, public Cpp::TestHelper
{
  Q_OBJECT

public:
  TestDUChain();

  KDevelop::Declaration* findDeclaration(KDevelop::DUContext* context, const KDevelop::Identifier& id, const KDevelop::CursorInRevision& position = KDevelop::CursorInRevision::invalid());
  KDevelop::Declaration* findDeclaration(KDevelop::DUContext* context, const KDevelop::QualifiedIdentifier& id, const KDevelop::CursorInRevision& position = KDevelop::CursorInRevision::invalid());


  //Move to slots again once it should be tested
  void testFileParse();
  void testLocalNamespaceAlias();

private slots:
  void initTestCase();
  void cleanupTestCase();
  void testTypeof();
  void testIdentifiers();
  void testContextRelationships();
  void testDeclareInt();
  void testIntegralTypes();
  void testConversionReturn();
  void testArrayType();
  void testDeclareFor();
  void testVariableDeclaration();
  void testDeclareStruct();
  void testDeclareStructInNamespace();
  void testDeclareClass();
  void testDeclareFriend();
  void testDeclareNamespace();
  void testDeclareNamespace2();
  void testGlobalNamespaceAlias();
  void testGlobalNamespaceAliasCycle();
  
  void testDeclareUsingNamespace();
  void testUsingDeclaration();
  void testUsingDeclarationInTemplate();
  void testDeclareUsingNamespace2();
  void testUsingGlobalNamespaceAlias();
  void testUsingGlobalNamespaceAliasCycle();
  void testSearchAcrossNamespace();
  void testSearchAcrossNamespace2();
  void testSearchAcrossNamespace3();
  void testADL();
  void testADLClassType();
  void testADLFunctionType();
  void testADLFunctionByName();
  void testADLEnumerationType();
  void testADLClassMembers();
  void testADLMemberFunction();
  void testADLMemberFunctionByName();
  void testADLOperators();
  void testADLNameAlias();
  void testADLTemplateArguments();
  void testADLTemplateTemplateArguments();
  void testTemplateEnums();
  void testIntegralTemplates();
  void testTypedef();
  void testTypedefUnsignedInt();
  void testTypedefFuncptr();
  void testTemplateDependentClass();
  void testTemplateFunctions();
  void testTypedefUses();
  void testTemplateReference();
  void testSimplifiedTypeString();
  void testSourceCodeInsertion();
  void testTemplates();
  void testTemplates2();
  void testTemplates3();
  void testTemplates4();
  void testTemplatesRebind();
  void testTemplatesRebind2();
  void testTemplateDefaultParameters();
  void testTemplateParameters();
  void testFunctionTemplates();
  void testContextAssignment();
  void testSpecializedTemplates();
  void testFunctionDefinition();
  void testFunctionDefinition2();
  void testFunctionDefinition3();
  void testFunctionDefinition4();
  void testFunctionDefinition5();
  void testFunctionDefinition6();
  void testMetaProgramming();
  void testMetaProgramming2();
  void testMetaProgramming3();
  void testSignalSlotDeclaration();
  void testSignalSlotUse();
  void testBaseClasses();
  void testForwardDeclaration();
  void testForwardDeclaration2();
  void testForwardDeclaration3();
  void testForwardDeclaration4();
  void testTemplateForwardDeclaration();
  void testTemplateForwardDeclaration2();
  void testTemplateRecursiveInstantiation();
  void testTemplateInternalSearch();
  void testTemplateImplicitInstantiations();
  void testStringSets();
  void testAssignedContexts();
  void testTryCatch();
  void testIndexedStrings();
  void testEnum();
  void testCaseUse();
  void testConstructorOperatorUses();
  void testSizeofUse();
  void testDefinitionUse();
  void testOperatorUses();
  void testImportStructure();
  void testImportCache();
  void testDeclareSubClass();
  void testDeclarationId();
  void testConst();
  void testEnumOverride();
  void testDoWhile();
  void testCodeModel();
  void testLoopNamespaceImport();
  void testConstructorUses();
  void testExternalMemberDeclaration();

  void testSymbolTableValid();
  
  void testSeparateVariableDefinition();
  
  void testBaseUses();
  void testProblematicUses();

  void testCStruct();
  void testCStruct2();

  void testVirtualMemberFunction();
  void testNonVirtualMemberFunction();
  void testMultipleVirtual();
  void testMixedVirtualNormal();

  void testMemberFunctionModifiers();

  void testContextSearch();

  void testEllipsis();

  void testMultiByteCStrings();

  void testUses();
  void testCtorTypes();

  void testAutoTypeIntegral_data();
  void testAutoTypeIntegral();
  void testAutoTypes();

  void testCommentAfterFunctionCall();
<<<<<<< HEAD

=======
  void testPointerToMember();
>>>>>>> 9666b796
private:
  void assertNoMemberFunctionModifiers(KDevelop::ClassFunctionDeclaration* memberFun);

public:

private:
  // Declaration - use chain
  KDevelop::Declaration* noDef;
  KUrl file1, file2;
  KDevelop::TopDUContext* topContext;

  KDevelop::IndexedType typeVoid;
  KDevelop::IndexedType typeInt;
  KDevelop::IndexedType typeShort;

  bool testFileParseOnly;
};

Q_DECLARE_OPERATORS_FOR_FLAGS(TestDUChain::DumpAreas)

#endif<|MERGE_RESOLUTION|>--- conflicted
+++ resolved
@@ -191,11 +191,7 @@
   void testAutoTypes();
 
   void testCommentAfterFunctionCall();
-<<<<<<< HEAD
-
-=======
   void testPointerToMember();
->>>>>>> 9666b796
 private:
   void assertNoMemberFunctionModifiers(KDevelop::ClassFunctionDeclaration* memberFun);
 

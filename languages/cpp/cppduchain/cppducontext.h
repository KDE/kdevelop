--- conflicted
+++ resolved
@@ -340,17 +340,11 @@
             if( !qid.isEmpty() ) {
               DelayedType::Ptr delayed( new DelayedType() );
               delayed->setIdentifier( i );
-<<<<<<< HEAD
-
-              res.type = Cpp::resolveDelayedTypes( delayed.cast<AbstractType>(), this, source, basicFlags & KDevelop::DUContext::NoUndefinedTemplateParams ? DUContext::NoUndefinedTemplateParams : DUContext::NoSearchFlags )->indexed();
-
-=======
-              
+
               auto resolved = Cpp::resolveDelayedTypes( delayed.cast<AbstractType>(), this,
                 source, basicFlags & DUContext::NoUndefinedTemplateParams ? DUContext::NoUndefinedTemplateParams : DUContext::NoSearchFlags );
               res.type = IndexedType(resolved);
-              
->>>>>>> ca8d751a
+
               if( basicFlags & KDevelop::DUContext::NoUndefinedTemplateParams) {
                 AbstractType::Ptr targetTypePtr = TypeUtils::unAliasedType(TypeUtils::targetType(res.type.abstractType(), 0));
                 if (targetTypePtr.cast<CppTemplateParameterType>() || (targetTypePtr.cast<DelayedType>() && targetTypePtr.cast<DelayedType>()->kind() == DelayedType::Delayed)) {

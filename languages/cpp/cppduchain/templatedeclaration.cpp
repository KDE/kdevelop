
/* This file is part of KDevelop
    Copyright 2007 David Nolden <david.nolden.kdevelop@art-master.de>

   This library is free software; you can redistribute it and/or
   modify it under the terms of the GNU Library General Public
   License version 2 as published by the Free Software Foundation.

   This library is distributed in the hope that it will be useful,
   but WITHOUT ANY WARRANTY; without even the implied warranty of
   MERCHANTABILITY or FITNESS FOR A PARTICULAR PURPOSE.  See the GNU
   Library General Public License for more details.

   You should have received a copy of the GNU Library General Public License
   along with this library; see the file COPYING.LIB.  If not, write to
   the Free Software Foundation, Inc., 51 Franklin Street, Fifth Floor,
   Boston, MA 02110-1301, USA.
*/


#include "templatedeclaration.h"

#include <QThreadStorage>

#include <language/duchain/declaration.h>
#include <language/duchain/declarationdata.h>
#include <language/duchain/forwarddeclaration.h>
#include <language/duchain/aliasdeclaration.h>
#include <language/duchain/functiondeclaration.h>
#include <language/duchain/functiondefinition.h>
#include <language/duchain/classfunctiondeclaration.h>

#include "templateparameterdeclaration.h"
#include "qtfunctiondeclaration.h"
#include "cppducontext.h"
#include "expressionparser.h"
#include "templateresolver.h"
#include "debug.h"
#include <language/duchain/classdeclaration.h>
#include <language/duchain/duchainregister.h>
#include <util/pushvalue.h>
#include <parsesession.h>

using namespace KDevelop;
using namespace Cpp;

#define REGISTER_TEMPLATE_DECLARATION(Declaration) typedef SpecialTemplateDeclaration<Declaration> TheTemplate ## Declaration; \
REGISTER_DUCHAIN_ITEM_WITH_DATA(TheTemplate ## Declaration, SpecialTemplateDeclarationData<Declaration::Data>);

REGISTER_TEMPLATE_DECLARATION(Declaration)
REGISTER_TEMPLATE_DECLARATION(ClassDeclaration)
REGISTER_TEMPLATE_DECLARATION(TemplateParameterDeclaration)
REGISTER_TEMPLATE_DECLARATION(ClassFunctionDeclaration)
REGISTER_TEMPLATE_DECLARATION(ClassMemberDeclaration)
REGISTER_TEMPLATE_DECLARATION(FunctionDeclaration)
REGISTER_TEMPLATE_DECLARATION(QtFunctionDeclaration)
REGISTER_TEMPLATE_DECLARATION(FunctionDefinition)
REGISTER_TEMPLATE_DECLARATION(AliasDeclaration)
REGISTER_TEMPLATE_DECLARATION(ForwardDeclaration)

QMutex TemplateDeclaration::instantiationsMutex(QMutex::Recursive);

typedef CppDUContext<KDevelop::DUContext> StandardCppDUContext;

namespace Cpp {
  DEFINE_LIST_MEMBER_HASH(SpecialTemplateDeclarationData, m_specializations, IndexedDeclaration)
  DEFINE_LIST_MEMBER_HASH(SpecialTemplateDeclarationData, m_specializedWith, IndexedType)
}

AbstractType::Ptr applyPointerReference( AbstractType::Ptr ptr, const KDevelop::IndexedTypeIdentifier& id ) {
  AbstractType::Ptr ret = ptr;

  if(ret && ((static_cast<bool>(ret->modifiers() & AbstractType::ConstModifier) != id.isConstant())
         || (static_cast<bool>(ret->modifiers() & AbstractType::VolatileModifier) != id.isVolatile()))) {
    ret->setModifiers((id.isConstant() ? AbstractType::ConstModifier : AbstractType::NoModifiers)
                    | (id.isVolatile() ? AbstractType::VolatileModifier : AbstractType::NoModifiers));
  }

  for( int a = 0; a < id.pointerDepth(); ++a ) {
    uint modifiers = AbstractType::NoModifiers;
    if( id.isConstPointer( a ) )
      modifiers = AbstractType::ConstModifier;

    PointerType::Ptr newRet( new PointerType() );
    newRet->setModifiers(modifiers);
    newRet->setBaseType( ret );
    ret = newRet.cast<AbstractType>();
  }

  if(id.isReference() ) {
    uint modifiers = AbstractType::NoModifiers;
    if( id.isConstant() )
      modifiers |= AbstractType::ConstModifier;
    if( id.isVolatile() )
      modifiers |= AbstractType::VolatileModifier;

    ReferenceType::Ptr newRet( new ReferenceType() );
    newRet->setModifiers(modifiers);
    newRet->setBaseType( ret );
    newRet->setIsRValue(id.isRValue());
    ret = newRet.cast<AbstractType>();
  }

  return ret;
}

///Finds out whether any DelayedType's are involved in a given type(It searches return-values, argument-types, base-classes, etc.)
struct DelayedTypeSearcher : public KDevelop::SimpleTypeVisitor {
  bool found;

  DelayedTypeSearcher() : found(false) {
  }

  // We want to use SimpleTypeVisitor implementations
  using SimpleTypeVisitor::visit;

  virtual bool visit ( const AbstractType* type ) override {
    if( found ) return false;
    if( dynamic_cast<const DelayedType*>(type) )
      found = true;
    return !found;
  }

  virtual bool visit (const StructureType *) override {
    ///We do not want to visit member-types, so return false here
    return false;
  }
};

namespace Cpp {
TypePtr<DelayedType> containsDelayedType(AbstractType::Ptr type)
{
  PointerType::Ptr pType = type.cast<PointerType>();
  ReferenceType::Ptr rType = type.cast<ReferenceType>();
  DelayedType::Ptr delayedType = type.cast<DelayedType>();
  TypeAliasType::Ptr aType = type.cast<TypeAliasType>();
  if( pType )
    return containsDelayedType(pType->baseType());
  if( rType )
    return containsDelayedType(rType->baseType());
  if( aType )
    return containsDelayedType(aType->type());

  return delayedType;
}
}

/**
 * Thread-local data to ensure recursion limits are not exceeded.
 * Also holds the implementation data to support defaulte template parameters.
 */
struct ThreadLocalData {
  ThreadLocalData()
  : delayedDepth(0)
  , aliasDepth(0)
  {}
  // used to apply default template parameters
  QMultiHash<IndexedQualifiedIdentifier, IndexedType> typeOverloads;
  // recursion counter for delayed type resolution
  uint delayedDepth;
  // recursion counter for alias type resolution
  uint aliasDepth;
};

#if (QT_VERSION >= 0x040801)
QThreadStorage<ThreadLocalData> threadData;
inline ThreadLocalData& threadDataLocal() {
  return threadData.localData();
}
#else
QThreadStorage<ThreadLocalData*> threadData;
inline ThreadLocalData& threadDataLocal() {
  if(!threadData.localData())
    threadData.setLocalData(new ThreadLocalData());
  return *threadData.localData();
}
#endif

/**
 * RAII class to push/pop a type overload for a given identifier.
 */
struct PushTypeOverload
{
  PushTypeOverload(const IndexedQualifiedIdentifier& qid_, const IndexedType& type_)
  : qid(qid_)
  , type(type_)
  , data(threadDataLocal())
  {
    data.typeOverloads.insert(qid, type);
  }
  ~PushTypeOverload()
  {
    data.typeOverloads.remove(qid, type);
  }
private:
  IndexedQualifiedIdentifier qid;
  IndexedType type;
  ThreadLocalData& data;
};

/**
 * Replaces any DelayedTypes in interesting positions with their resolved versions,
 * if they can be resolved.
 */
struct DelayedTypeResolver : public KDevelop::TypeExchanger
{
  const KDevelop::DUContext* searchContext;
  const KDevelop::TopDUContext* source;
  KDevelop::DUContext::SearchFlags searchFlags;

  DelayedTypeResolver(const DUContext* _searchContext,
                      const TopDUContext* _source,
                      DUContext::SearchFlags _searchFlags = DUContext::NoUndefinedTemplateParams)
  : searchContext(_searchContext)
  , source(_source)
  , searchFlags(_searchFlags)
  { }

  virtual AbstractType::Ptr exchange( const AbstractType::Ptr& type ) override
  {
    ThreadLocalData& data = threadDataLocal();
    PushValue<uint> inc(data.delayedDepth, data.delayedDepth + 1);
    if( data.delayedDepth > 30 ) {
      qCDebug(CPPDUCHAIN) << "Too much depth in DelayedTypeResolver::exchange, while exchanging" << (type ? type->toString() : QString("(null)"));
      return type;
    }
    DelayedType::Ptr delayedType = type.cast<DelayedType>();

    if( delayedType && delayedType->kind() == DelayedType::Delayed ) {
      QualifiedIdentifier qid = delayedType->identifier().identifier().identifier();
      if( !qid.isExpression() ) {
        // look for default template parameters
        IndexedType indexedType = data.typeOverloads.value(qid);
        if(!indexedType) {
          // fall back to normal DUContext search
          DUContext::SearchItem::PtrList identifiers;
          identifiers << DUContext::SearchItem::Ptr( new DUContext::SearchItem(qid) );
          DUContext::DeclarationList decls;
          if( !searchContext->findDeclarationsInternal( identifiers, searchContext->range().end, AbstractType::Ptr(), decls, source, searchFlags, 0 ) )
            return type;

          if( !decls.isEmpty() ) {
            indexedType = decls[0]->indexedType();
          }
        }

        if( indexedType.isValid() ) {
          return applyPointerReference(indexedType.abstractType(), delayedType->identifier());
        }
      }
      ///Resolution as type has failed, or is not appropriate.
      ///Resolve delayed expression, for example static numeric expressions
      ExpressionParser p;
      ExpressionEvaluationResult res;
      if( qid.isExpression() )
        res = p.evaluateExpression( delayedType->identifier().toString().toUtf8(), DUContextPointer(const_cast<DUContext*>(searchContext)), source );
      else
        res = p.evaluateType( delayedType->identifier().toString().toUtf8(), DUContextPointer(const_cast<DUContext*>(searchContext)), source );

      // NOTE: This looks hacky, but see e.g. TestDUChain::testDecltypeTypedef - we really _never_
      //       can replace a delayed type with a CppTemplateParameterType. Instead we need to create
      //       a new delayed type for that with its identifier.
      //TODO: try to add support for replacing CppTemplateParameterTypes directly eventually...
      //      dunno if its actually doable though
      AbstractType::Ptr ret = res.type.abstractType();
      if (CppTemplateParameterType::Ptr tplParam = ret.cast<CppTemplateParameterType>()) {
        DelayedType::Ptr delayed(new DelayedType);
        delayed->setIdentifier(IndexedTypeIdentifier(tplParam->declarationId().qualifiedIdentifier().last().toString()));
        return delayed.cast<AbstractType>();
      }
      return ret;
    }else{
      if( containsDelayedType(type) )
      {
        //Copy the type to keep the correct reference/pointer structure
        AbstractType::Ptr typeCopy( type->clone() );
        PointerType::Ptr pType = typeCopy.cast<PointerType>();
        ReferenceType::Ptr rType = typeCopy.cast<ReferenceType>();
        TypeAliasType::Ptr aType = typeCopy.cast<TypeAliasType>();
        if( pType ) //Replace the base
          pType->exchangeTypes(this);
        if( rType ) //Replace the base
          rType->exchangeTypes(this);
        if( aType )
          aType->exchangeTypes(this);

        return typeCopy;
      }
    }

    return type;
  }

  virtual bool exchangeMembers() const {
    return false;
  }
  private:
    AbstractType::Ptr keepAlive;
};

// bool operator==( const ExpressionEvaluationResult& left, const ExpressionEvaluationResult& right ) {
//  return left.type == right.type && left.isInstance == right.isInstance;
// }


namespace Cpp {
// bool operator==( const QList<ExpressionEvaluationResult>& left, const QList<ExpressionEvaluationResult>& right ) {
//   return true;
// }

TemplateDeclaration::TemplateDeclaration(const TemplateDeclaration& /*rhs*/)
: m_instantiatedFrom(0)
, m_instantiationDepth(0)
{
}

TemplateDeclaration::TemplateDeclaration()
: m_instantiatedFrom(0)
, m_instantiationDepth(0)
{
}

Declaration* TemplateDeclaration::specialize(const IndexedInstantiationInformation& specialization,
                                             const TopDUContext* topContext, int upDistance) {
  if(!specialization.isValid())
    return dynamic_cast<Declaration*>(this);
  else {
    InstantiationInformation information = IndexedInstantiationInformation( specialization ).information();

    //Add empty elements until the specified depth
    for(int a = 0; a < upDistance; ++a) {
      InstantiationInformation nextInformation;
      nextInformation.previousInstantiationInformation = information.indexed();
      information = nextInformation;
    }

    return instantiate(information, topContext);
  }
}

IndexedInstantiationInformation TemplateDeclaration::specialization() const {
  if(m_instantiatedWith.isValid())
    return m_instantiatedWith;
  else
    return IndexedInstantiationInformation();
}

// DeclarationId TemplateDeclaration::id() const {
//   const Declaration* thisDecl = dynamic_cast<const Declaration*>(this);
//   if(m_instantiatedFrom) {
//     DeclarationId ret = m_instantiatedFrom->id();
//     ret.setSpecialization(m_instantiatedWith.index());
//     return ret;
//   } else{
// thisDecl->topContext()->ownIndex();
//     return thisDecl->Declaration::id();
//   }
// }

DUContext* TemplateDeclaration::templateContext(const TopDUContext* source) const {
  return getTemplateContext(dynamic_cast<Declaration*>(const_cast<TemplateDeclaration*>(this)), source);
}

TemplateDeclaration::~TemplateDeclaration()
{
  InstantiationsHash instantiations;
  {
    ///Unregister at the declaration this one is instantiated from
    if( m_instantiatedFrom ) {
      InstantiationsHash::iterator it = m_instantiatedFrom->m_instantiations.find(m_instantiatedWith);
      if( it != m_instantiatedFrom->m_instantiations.end() ) {
        Q_ASSERT(*it == this);
        m_instantiatedFrom->m_instantiations.erase(it);
      }

      m_instantiatedFrom = 0;
    }
  }

  deleteAllInstantiations();
}

TemplateDeclaration* TemplateDeclaration::instantiatedFrom() const {
  return m_instantiatedFrom;
}

void TemplateDeclaration::setSpecializedFrom(TemplateDeclaration* other) {

  if(other && other->instantiatedFrom()) {
    setSpecializedFrom(other->instantiatedFrom());
    return;
  }
  if(other && other->specializedFrom().data()) {
    setSpecializedFrom(dynamic_cast<TemplateDeclaration*>(other->specializedFrom().data()));
    return;
  }

  IndexedDeclaration indexedSelf(dynamic_cast<Declaration*>(this));
  IndexedDeclaration indexedOther(dynamic_cast<Declaration*>(other));
  Q_ASSERT(indexedSelf.data());

  if( TemplateDeclaration* tplDec = dynamic_cast<TemplateDeclaration*>(specializedFrom().data()) )
    tplDec->removeSpecializationInternal(indexedSelf);

  setSpecializedFromInternal(indexedOther);

  if( TemplateDeclaration* otherTemplate = dynamic_cast<TemplateDeclaration*>(indexedOther.data()) ) {
    otherTemplate->addSpecializationInternal(indexedSelf);
    otherTemplate->deleteAllInstantiations();
  }
}

void TemplateDeclaration::reserveInstantiation(const IndexedInstantiationInformation& info) {
  QMutexLocker l(&instantiationsMutex);

  Q_ASSERT(m_instantiations.find(info) == m_instantiations.end());
  m_instantiations.insert(info, 0);
}

///Reads the template-parameters from the template-context of the declaration, and puts them into the identifier.
///Must be called AFTER the declaration was instantiated.
void updateIdentifierTemplateParameters( Identifier& identifier, Declaration* basicDeclaration, const TopDUContext* top )
{
  identifier.clearTemplateIdentifiers();

  TemplateDeclaration* tempDecl = dynamic_cast<TemplateDeclaration*>(basicDeclaration);
  if(tempDecl) {
    InstantiationInformation specializedWith(tempDecl->specializedWith().information());
    if(specializedWith.templateParametersSize()) {
      //Use the information from the specialization-information to build the template-identifiers
      FOREACH_FUNCTION(const IndexedType& indexedType, specializedWith.templateParameters) {
        AbstractType::Ptr type = indexedType.abstractType();
        if(type)
          identifier.appendTemplateIdentifier( IndexedTypeIdentifier(type->toString()) );
        else
          identifier.appendTemplateIdentifier( IndexedTypeIdentifier("(missing template type)") );
      }
      return;
    }
  }

  DUContext* templateCtx = getTemplateContext(basicDeclaration, top);
  if( !templateCtx )
    return;

  for( int a = 0; a < templateCtx->localDeclarations().count(); a++ ) {
    AbstractType::Ptr type = templateCtx->localDeclarations()[a]->abstractType();
    if(type)
        identifier.appendTemplateIdentifier( IndexedTypeIdentifier(type->toString()) );
    else
        identifier.appendTemplateIdentifier( IndexedTypeIdentifier("(missing template type)") );
  }
}

void TemplateDeclaration::setInstantiatedFrom(TemplateDeclaration* from, const InstantiationInformation& instantiatedWith)
{
  Q_ASSERT(from != this);
  //Change the identifier so it contains the template-parameters

  QMutexLocker l(&instantiationsMutex);
  if( m_instantiatedFrom ) {
    InstantiationsHash::iterator it = m_instantiatedFrom->m_instantiations.find(m_instantiatedWith);
    if( it != m_instantiatedFrom->m_instantiations.end() && *it == this )
      m_instantiatedFrom->m_instantiations.erase(it);

    m_instantiatedFrom = 0;
  }
  m_instantiatedFrom = from;
  m_instantiatedWith = instantiatedWith.indexed();
  //Only one instantiation is allowed
  if(from) {
    //Either it must be reserved, or not exist yet
    Q_ASSERT(from->m_instantiations.find(instantiatedWith.indexed()) == from->m_instantiations.end() || (*from->m_instantiations.find(instantiatedWith.indexed())) == 0);
    from->m_instantiations.insert(m_instantiatedWith, this);
    Q_ASSERT(from->m_instantiations.contains(m_instantiatedWith));
  }
}

bool TemplateDeclaration::isInstantiatedFrom(const TemplateDeclaration* other) const {
    QMutexLocker l(&instantiationsMutex);

    InstantiationsHash::const_iterator it = other->m_instantiations.find(m_instantiatedWith);
    if( it != other->m_instantiations.end() && (*it) == this )
      return true;
    else
      return false;
}


void TemplateDeclaration::setTemplateParameterContext(KDevelop::DUContext* context) {
  dynamicTemplateData()->m_parameterContext = context;
}

KDevelop::DUContext* TemplateDeclaration::templateParameterContext() const {
  return const_cast<KDevelop::DUContext*>(templateData()->m_parameterContext.data()); ///@todo make data() const; return non-const pointer in duchain-pointer
}

bool isTemplateDeclaration(const KDevelop::Declaration* decl) {
  return (bool)dynamic_cast<const TemplateDeclaration*>(decl);
}

///@todo prevent endless recursion when resolving base-classes!(Parent is not yet in du-chain, so a base-class that references it will cause endless recursion)
CppDUContext<KDevelop::DUContext>* instantiateDeclarationAndContext( KDevelop::DUContext* parentContext, const TopDUContext* source, KDevelop::DUContext* context, const InstantiationInformation& templateArguments, Declaration* instantiatedDeclaration, Declaration* instantiatedFrom, bool doNotRegister )
{
  Q_ASSERT(parentContext);
  TemplateDeclaration* instantiatedFromTemplate = dynamic_cast<TemplateDeclaration*>(instantiatedFrom);

  StandardCppDUContext* contextCopy = 0;

  if( context ) {
    ///Specialize involved contexts
    Q_ASSERT(context->parentContext()); //Top-context is not allowed
    contextCopy = new StandardCppDUContext(context->range(), parentContext, true); //We do not need to care about TopDUContext here, because a top-context can not be instantiated
    contextCopy->setType(context->type());
    contextCopy->setLocalScopeIdentifier(context->localScopeIdentifier());

    if( instantiatedDeclaration )
      instantiatedDeclaration->setInternalContext(contextCopy);

    ///Now the created context is already partially functional and can be used for searching(not the instantiated template-params yet though)

    if( context->type() == KDevelop::DUContext::Template ) {
      ///We're in the template-parameter context, exchange the template-parameters with their values.
      ///Specialize the local template-declarations
      uint currentArgument = 0;

    InstantiationInformation parameterInstantiationInformation;
    parameterInstantiationInformation.previousInstantiationInformation = templateArguments.indexed();

      foreach(Declaration* decl, context->localDeclarations())
      {
#ifdef QT_DEBUG
        TemplateDeclaration* tempDecl = dynamic_cast<TemplateDeclaration*>(decl);
        Q_ASSERT(tempDecl);
//         tempDecl->instantiate(parameterInstantiationInformation, source, true);
#endif

        TemplateParameterDeclaration* templateDecl = dynamic_cast<TemplateParameterDeclaration*>(decl);
        Q_ASSERT(templateDecl); //Only template-parameter declarations are allowed in template-contexts
        TemplateParameterDeclaration* declCopy = dynamic_cast<TemplateParameterDeclaration*>(decl->clone());
        Q_ASSERT(declCopy);
        TemplateDeclaration* tempCopyDecl = dynamic_cast<TemplateDeclaration*>(declCopy);
        Q_ASSERT(tempCopyDecl);

        if( currentArgument < templateArguments.templateParametersSize() && templateArguments.templateParameters()[currentArgument].abstractType() )
        {
          declCopy->setAbstractType( templateArguments.templateParameters()[currentArgument].abstractType() );
        } else {
          //Apply default-parameters, although these should have been applied before
          //Use the already available delayed-type resolution to resolve the value/type
          if( !templateDecl->defaultParameter().isEmpty() ) {
            DelayedType::Ptr delayed( new DelayedType() );
            delayed->setIdentifier( IndexedTypeIdentifier(templateDecl->defaultParameter()) );
            declCopy->setAbstractType( resolveDelayedTypes( delayed.cast<AbstractType>(), contextCopy, source) );
          }else{
            //Parameter missing
          }
        }
        ///We mark the declaration as a specialization, so no index is created for it within the top-context(that needs a write-lock)
        tempCopyDecl->setInstantiatedFrom(0, parameterInstantiationInformation);
        ///This inserts the copied declaration into the copied context
        declCopy->setContext(contextCopy);
        ++currentArgument;
      }
    }

    ///Find  the template-parameter context, and recurse into it, so we can replace the template parameters
    foreach( const DUContext::Import &importedContext,  context->importedParentContexts() )
    {
      CppDUContext<DUContext>* import = dynamic_cast<CppDUContext<DUContext>*>(importedContext.context(source));
      if( !import)
        continue;
        ///For functions, the Template-context is one level deeper(it is imported by the function-context) so also copy the function-context
      if( import->type() == KDevelop::DUContext::Template || import->type() == KDevelop::DUContext::Function )
      {
        DUContext* ctx = import->instantiate(templateArguments, source);
        contextCopy->addImportedParentContext( ctx, CursorInRevision(), true );

        if( instantiatedDeclaration && import->type() == KDevelop::DUContext::Template ) {
          TemplateDeclaration* tempDecl = dynamic_cast<TemplateDeclaration*>(instantiatedDeclaration);
          if( instantiatedDeclaration )
            tempDecl->setTemplateParameterContext( ctx );
          else
            qCDebug(CPPDUCHAIN) << "instantiated declaration is not a template declaration";
        }
      }
      else
      {
        //Import all other imported contexts
        contextCopy->addImportedParentContext( import, CursorInRevision::invalid(), true );
      }
    }

    if( instantiatedDeclaration ) {
      ///We do not need to respect forward-declarations here, because they are not allowed as base-classes.
      ClassDeclaration* klass = dynamic_cast<ClassDeclaration*>( instantiatedDeclaration );
      if( klass ) { //It could also be a function
        ///Resolve template-dependent base-classes(They can not be found in the imports-list, because their type is DelayedType and those have no context)
        uint num = 0;
        FOREACH_FUNCTION( const BaseClassInstance& base, klass->baseClasses ) {
          DelayedType::Ptr delayed = base.baseClass.type<DelayedType>();
          if( delayed ) {
            ///Resolve the delayed type, and import the context
            DelayedTypeResolver res(contextCopy, source);
            AbstractType::Ptr newType( res.exchange(delayed.cast<AbstractType>()) );
            newType = TypeUtils::unAliasedType(newType);

            if( CppClassType::Ptr baseClass = newType.cast<CppClassType>() )
            {
              if( baseClass->declaration(source) && baseClass->declaration(source)->internalContext() )
              {
                contextCopy->addImportedParentContext( baseClass->declaration(source)->internalContext(), CursorInRevision::invalid(), true );
              }
              BaseClassInstance newInstance(base);
              newInstance.baseClass = newType->indexed();
              klass->replaceBaseClass( num, newInstance );
            } else {
              qCWarning(CPPDUCHAIN) << "Resolved bad base-class" << delayed->toString() << (newType ? newType->toString() : QString());
            }
          }
          ++num;
        }
      }
    }

  } else {
    ///Note: this is possible, for example for template function-declarations(They do not have an internal context, because they have no compound statement), for variables, etc..
    ///Directly take their assigned template-parameter-context and specialize it. We need it at least for overload-resolution.
    TemplateDeclaration* fromTemplateDecl = dynamic_cast<TemplateDeclaration*>(instantiatedFrom);
    TemplateDeclaration* toTemplateDecl = dynamic_cast<TemplateDeclaration*>(instantiatedDeclaration);
    if( toTemplateDecl && fromTemplateDecl && fromTemplateDecl->templateParameterContext() ) {
        CppDUContext<DUContext>* templCtx = dynamic_cast<CppDUContext<DUContext>*>(fromTemplateDecl->templateParameterContext());
        DUContext* ctx = templCtx->instantiate(templateArguments, source);
        toTemplateDecl->setTemplateParameterContext( ctx );
    }
  }

  if( contextCopy && !doNotRegister )
    contextCopy->setInstantiatedFrom(dynamic_cast<CppDUContext<DUContext>*>(context), templateArguments);

  ///Since now the context is accessible through the du-chain, so it must not be changed any more.

  if( instantiatedDeclaration && instantiatedDeclaration->abstractType() ) {
        ///an AliasDeclaration represents a C++ "using bla::bla;" declaration.
        if(AliasDeclaration* alias = dynamic_cast<AliasDeclaration*>(instantiatedDeclaration)) {
          ThreadLocalData& data = threadDataLocal();
          PushValue<uint> safety(data.aliasDepth, data.delayedDepth + 1);
          if(data.aliasDepth > 30) {
            qCWarning(CPPDUCHAIN) << "depth-limit reached while resolving alias-declaration" << alias->identifier().toString() << "within" << parentContext->scopeIdentifier(true).toString();
          }else {
            ///For alias declaration, we resolve the declaration that is aliased instead of a type.
            ///For this reason, template alias-declarations have a DelayedType assigned
            DelayedType::Ptr delayed = alias->type<DelayedType>();
            if(delayed) {
              QList<Declaration*> declarations = parentContext->findDeclarations(delayed->identifier().identifier().identifier());
              if(!declarations.isEmpty())
                alias->setAliasedDeclaration(declarations.first());
            }
          }
        }else{
          TemplateDeclaration* instantiatedTemplate = dynamic_cast<TemplateDeclaration*>(instantiatedDeclaration);
          InstantiationInformation globalTemplateArguments = templateArguments;

          if(instantiatedTemplate) {
            //Update the "specializedWith" information
            InstantiationInformation oldSpecializedWith = instantiatedTemplate->specializedWith().information();
            if(oldSpecializedWith.templateParametersSize()) {
              //Replace the delayed types in the specialization-information with their real types
              InstantiationInformation newSpecializedWith(oldSpecializedWith);
              newSpecializedWith.templateParametersList().clear();
              FOREACH_FUNCTION(const IndexedType& type, oldSpecializedWith.templateParameters)
                newSpecializedWith.addTemplateParameter(resolveDelayedTypes(type.abstractType(), instantiatedDeclaration->internalContext() ? instantiatedDeclaration->internalContext() : parentContext, source ));
              instantiatedTemplate->setSpecializedWith(newSpecializedWith.indexed());
              globalTemplateArguments = newSpecializedWith;
            }
          }

          ///Resolve all involved delayed types
          AbstractType::Ptr t(instantiatedDeclaration->abstractType());
          IdentifiedType* idType = dynamic_cast<IdentifiedType*>(t.data());

          ///Use the internal context if it exists, so undefined template-arguments can be found and the DelayedType can be further delayed then.
          AbstractType::Ptr changedType = resolveDelayedTypes( instantiatedDeclaration->abstractType(), instantiatedDeclaration->internalContext() ? instantiatedDeclaration->internalContext() : parentContext, source );

          if( idType && idType->declarationId() == instantiatedFrom->id() ) {
            if( changedType == instantiatedDeclaration->abstractType() )
                changedType = instantiatedDeclaration->abstractType()->clone();

            IdentifiedType* changedIdType = dynamic_cast<IdentifiedType*>(changedType.data());
            if( changedIdType ) {

              DeclarationId base = instantiatedFrom->id();

              if(instantiatedFromTemplate && instantiatedFromTemplate->specializedFrom().data())
                base = instantiatedFromTemplate->specializedFrom().data()->id();

              base.setSpecialization(globalTemplateArguments.indexed());
              changedIdType->setDeclarationId(base);
            }
          }
          instantiatedDeclaration->setAbstractType( changedType );
        }

//     }
  }

  if( instantiatedDeclaration ) {
    TemplateDeclaration* instantiatedTemplate = dynamic_cast<TemplateDeclaration*>(instantiatedDeclaration);

    if(instantiatedTemplate && templateArguments.templateParametersSize()) { //Since this is also called for normal members, this does not have to be the case.

      ///Change the identifier to reflect the used template-arguments
      KDevelop::Identifier id = instantiatedDeclaration->identifier();

      updateIdentifierTemplateParameters( id, instantiatedDeclaration, source );

      instantiatedDeclaration->setIdentifier(id);
    }
    ///Last step, because after this, the declaration will be potentially findable

    if(instantiatedTemplate && instantiatedFromTemplate)
      instantiatedTemplate->setInstantiatedFrom(instantiatedFromTemplate, templateArguments);

    ///@todo check for possible multi-threading issues when inserting visible declarations into anonymous contexts
    instantiatedDeclaration->setContext(parentContext, templateArguments.templateParametersSize() || parentContext->inSymbolTable());
  }

  return contextCopy;
}

DeclarationId TemplateDeclaration::id(bool forceDirect) const
{
  if(m_instantiatedFrom) {
      DeclarationId ret = m_instantiatedFrom->id(forceDirect);
      ret.setSpecialization(specialization());
      return ret;
  }else{
      return dynamic_cast<const Declaration*>(this)->Declaration::id(forceDirect);
  }
}

void TemplateDeclaration::deleteAllInstantiations()
{
  if(m_instantiations.isEmpty() && m_defaultParameterInstantiations.isEmpty())
    return;

  InstantiationsHash instantiations;
  {
    QMutexLocker l(&instantiationsMutex);
    instantiations = m_instantiations;
    m_defaultParameterInstantiations.clear();
    m_instantiations.clear();
  }

  foreach( TemplateDeclaration* decl, instantiations ) {
    Q_ASSERT(decl);
    decl->m_instantiatedFrom = 0;
    //Only delete real insantiations, not specializations
    //FIXME: before this checked for decl->isAnonymous
    //This was a problem because some instantiations are not anonymous, so they end up orphaned from their m_instantiatedFrom
    //If strange crashes start cropping up in template code, this needs more thought
    if(!decl->specializedFrom().isValid()) {
      Declaration* realDecl = dynamic_cast<Declaration*>(decl);
      delete realDecl;
    }
  }
}

//TODO: QHash?
typedef QMap<IndexedString, AbstractType::Ptr> TemplateParams;

uint matchInstantiationParameters(const InstantiationInformation &info, const InstantiationInformation &matchAgainst,
                                  const TopDUContext *topCtxt, TemplateParams &requiredParams)
{
  TemplateResolver resolver(topCtxt);
  uint matchQuality = 1;
  for(uint a = 0; a < info.templateParametersSize(); ++a) {
    uint parameterMatchQuality = resolver.matchTemplateParameterTypes(info.templateParameters()[a].abstractType(),
                                                                      matchAgainst.templateParameters()[a].abstractType(),
                                                                      requiredParams);
    if (!parameterMatchQuality)
      return 0;
    matchQuality += parameterMatchQuality;
  }
  return matchQuality;
}

//Returns the first (and barring bugs the only) imported template context.
//A template decl imports one template context, which in turn imports the template context for the next scope, etc.
DUContext* nextTemplateContext(const DUContext* importingContext, const TopDUContext *topCtxt)
{
  foreach( const DUContext::Import &import, importingContext->importedParentContexts() ) {
    DUContext* c = import.context(topCtxt);
    if (c && c->type() == DUContext::Template)
      return c;
  }
  return 0;
}

uint TemplateDeclaration::matchInstantiation(IndexedInstantiationInformation indexedInfo, const TopDUContext* topCtxt,
                                             InstantiationInformation &instantiateWith, bool &instantiationRequired) const
{
  DUContext *templateContext = this->templateParameterContext();
  IndexedInstantiationInformation indexedSpecializedWith = this->specializedWith();
  uint matchQuality = 1;
  instantiationRequired = false;
  while(indexedInfo.isValid() && templateContext)
  {
    if (templateContext->localDeclarations().size())
      instantiationRequired = true;
    InstantiationInformation info = indexedInfo.information();
    InstantiationInformation specializedWith = indexedSpecializedWith.information();
    if (info.templateParametersSize() != specializedWith.templateParametersSize())
        return 0;
    if (!info.templateParametersSize())
    {
      indexedInfo = info.previousInstantiationInformation;
      indexedSpecializedWith = specializedWith.previousInstantiationInformation;
      continue;
    }
    TemplateParams requiredParameters;
    foreach(Declaration* parameterDecl, templateContext->localDeclarations())
      requiredParameters[parameterDecl->identifier().identifier()] = AbstractType::Ptr();
    uint match = matchInstantiationParameters(info, specializedWith, topCtxt, requiredParameters);
    if (!match)
      return 0;
    matchQuality += match;

    InstantiationInformation currentInstantiation;
    foreach( Declaration* decl, templateContext->localDeclarations() )
    {
      if( decl->abstractType().cast<CppTemplateParameterType>() )
      {
        IndexedString identifier = decl->identifier().identifier();
        if (requiredParameters[identifier])
          currentInstantiation.addTemplateParameter(requiredParameters[identifier]); //Take the type we have assigned.
        else
          return 0;
      }
      else
        currentInstantiation.addTemplateParameter(decl->abstractType()); //Use the specialized type
    }
    currentInstantiation.previousInstantiationInformation = instantiateWith.indexed();
    instantiateWith = currentInstantiation;

    indexedSpecializedWith = specializedWith.previousInstantiationInformation;
    indexedInfo = info.previousInstantiationInformation;
    templateContext = nextTemplateContext(templateContext, topCtxt);
  }
  return matchQuality;
}


TemplateDeclaration* TemplateDeclaration::instantiateSpecialization(const InstantiationInformation& info, const TopDUContext* source)
{
  TemplateDeclaration *specialization = 0;
  InstantiationInformation specializationInstantiationInfo;
  bool instantiationRequired;
  uint matchQuality = 0;
  FOREACH_FUNCTION(const IndexedDeclaration& decl, specializations) {
    //We only use visible specializations here
    if(source->recursiveImportIndices().contains(decl.indexedTopContext())) {
      TemplateDeclaration* curSpecialization = dynamic_cast<TemplateDeclaration*>(decl.data());
      if(curSpecialization) {
        InstantiationInformation possibleInstantiation;
        uint match = curSpecialization->matchInstantiation(info.indexed(), source, possibleInstantiation, instantiationRequired);
        if(match > matchQuality) {
          matchQuality = match;
          specializationInstantiationInfo = possibleInstantiation;
          specialization = curSpecialization;
        }
      }
    }
  }

  if (specialization) {
    if (!instantiationRequired)
      return specialization;
    else
      return dynamic_cast<TemplateDeclaration*>(specialization->instantiate(specializationInstantiationInfo, source, true));
  }

  return 0;
}

void applyDefaultParameters(const DUContext* templateContext, const TopDUContext* source,
                            const DUContext* surroundingContext,
                            InstantiationInformation* templateArguments)
{
  Q_ASSERT(templateContext);
  Q_ASSERT(templateContext->type() == DUContext::Template);
  Q_ASSERT(source);
  Q_ASSERT(surroundingContext);

  const int totalParameters = templateContext->localDeclarations().count();
  KDevVarLengthArray<IndexedType, 10> explicitParameters = templateArguments->templateParametersList();

  if(totalParameters <= explicitParameters.size()
     //TODO: why is this required?
     && (explicitParameters.size() != 1 || explicitParameters.at(0).isValid()))
  {
    // nothing to do
    return;
  }

  KDevVarLengthArray<IndexedType, 10> appliedParameters;
  int currentArgument = 0;

  QVector<PushTypeOverload*> typeOverloads;
  foreach(Declaration* decl, templateContext->localDeclarations()) {
    TemplateParameterDeclaration* templateDecl = dynamic_cast<TemplateParameterDeclaration*>(decl);
    Q_ASSERT(templateDecl); //Only template-parameter declarations are allowed in template-contexts

    IndexedType type = decl->indexedType();
    Q_ASSERT(type.isValid());
    if( currentArgument < explicitParameters.size()
        && explicitParameters.at(currentArgument).isValid() )
    {
      // use explicit parameter
      type = explicitParameters.at(currentArgument);
      Q_ASSERT(type);
    } else if(templateDecl->hasDefaultParameter()) {
      // Apply default-parameter
      Q_ASSERT(!templateDecl->defaultParameter().isEmpty());
      DelayedType::Ptr delayed( new DelayedType() );
      delayed->setIdentifier( IndexedTypeIdentifier(templateDecl->defaultParameter()) );
      type = IndexedType(resolveDelayedTypes(delayed.cast<AbstractType>(), surroundingContext, source));
    } // else the parameter is missing

    //TODO: why is this neccessary?
    if(type.abstractType().cast<CppTemplateParameterType>()) {
      ++currentArgument;
      continue;
    }

    appliedParameters << type;
    if(type != decl->indexedType()) {
      // add type overload
      typeOverloads << new PushTypeOverload(decl->qualifiedIdentifier(), type);
    }
    ++currentArgument;
  }

  qDeleteAll(typeOverloads);
  templateArguments->templateParametersList() = appliedParameters;
}

Declaration* TemplateDeclaration::instantiate( const InstantiationInformation& _templateArguments, const TopDUContext* source, bool forceLocal )
{
  InstantiationInformation templateArguments(_templateArguments);
/*  if(dynamic_cast<TopDUContext*>(dynamic_cast<const Declaration*>(this)->context())) {
    Q_ASSERT(templateArguments.previousInstantiationInformation == 0);
  }*/
  if( m_instantiatedFrom && !forceLocal)
    return m_instantiatedFrom->instantiate( templateArguments, source );

  if ( specializedFrom().data() && !forceLocal )
    return dynamic_cast<TemplateDeclaration*>(specializedFrom().declaration())->instantiate(templateArguments, source);

  {
    QMutexLocker l(&instantiationsMutex);
    {
      DefaultParameterInstantiationHash::const_iterator it = m_defaultParameterInstantiations.constFind(templateArguments.indexed());
      if(it != m_defaultParameterInstantiations.constEnd())
        templateArguments = (*it).information();
    }

    InstantiationsHash::const_iterator it;
    it = m_instantiations.constFind( templateArguments.indexed() );
    if( it != m_instantiations.constEnd() ) {
      if(*it) {
        return dynamic_cast<Declaration*>(*it);
      }else{
        ///@todo What if the same thing is instantiated twice in parralel? Then this may trigger as well, altough one side should wait
        ///We are currently instantiating this declaration with the same template arguments. This would lead to an assertion.
        qCDebug(CPPDUCHAIN) << "tried to recursively instantiate" << dynamic_cast<Declaration*>(this)->toString() << "with" << templateArguments.toString();
        ///Maybe problematic, because the returned declaration is not in the correct context etc.
        return 0;
      }
    }
  }

  if(!source)
    return 0;

  if (m_instantiationDepth > 5) {
      qCWarning(CPPDUCHAIN) << "depth-limit reached while instantiating template declaration with" << _templateArguments.toString();
      return 0;
  }
  PushValue<int> depthCounter(m_instantiationDepth, m_instantiationDepth + 1);

  DUContext* surroundingContext = dynamic_cast<const Declaration*>(this)->context();
  if(!surroundingContext) {
    qCDebug(CPPDUCHAIN) << "Declaration has no context:" << dynamic_cast<Declaration*>(this)->qualifiedIdentifier().toString() << dynamic_cast<Declaration*>(this)->toString();
    return dynamic_cast<Declaration*>(this);
  }

  Declaration* decl = dynamic_cast<Declaration*>(this);

  Q_ASSERT(decl);
  Q_ASSERT(decl->topContext());


  DUContext* templateContext = getTemplateContext(dynamic_cast<Declaration*>(this), source);

//   qCDebug(CPPDUCHAIN) << decl->qualifiedIdentifier().toString() << "got template-context" << templateContext << templateArguments.toString();

  if(!forceLocal) {
    if(templateContext) {
      applyDefaultParameters(templateContext, source, surroundingContext, &templateArguments);
    }

    ///Check whether there is type-aliases in the parameters that need to be resolved
    ///Generally, resolve all type-aliases that are part of a template-class, and keep the others
    {
      InstantiationInformation newTemplateArguments = templateArguments;

      newTemplateArguments.templateParametersList().clear();

      struct UnAliasExchanger : public KDevelop::TypeExchanger {
        UnAliasExchanger(const TopDUContext* _source) : source(_source) {
        }

        const TopDUContext* source;

        virtual KDevelop::AbstractType::Ptr exchange(const KDevelop::AbstractType::Ptr& type) override {

          KDevelop::AbstractType::Ptr check = type;

          KDevelop::TypeAliasType::Ptr alias = type.cast<KDevelop::TypeAliasType>();
          if(alias) {
            //We exchange type-aliases with their real types only of the type-alias is in a template
            //class. In that case, we cannot be sure that it's not used for meta-programming.
            //All other aliases can be kept, for user-friendliness, even if it's not 100% C++ correct
            Declaration* decl = alias->declaration(source);

            if(!decl || dynamic_cast<TemplateDeclaration*>(decl)) {
              return exchange(alias->type());
            }
          }

          if(check)
            check->exchangeTypes(this);

          return check;
        }
      };

      UnAliasExchanger exchanger(source);

      for(uint a = 0; a < templateArguments.templateParametersSize(); ++a)
<<<<<<< HEAD
        newTemplateArguments.templateParametersList().append(exchanger.exchange(templateArguments.templateParameters()[a].abstractType())->indexed());

=======
        newTemplateArguments.templateParametersList().append(IndexedType(exchanger.exchange(templateArguments.templateParameters()[a].abstractType())));
      
>>>>>>> ca8d751a
      templateArguments = newTemplateArguments;
    }

    if(!(templateArguments == _templateArguments)) {
      QMutexLocker l(&instantiationsMutex);
      m_defaultParameterInstantiations[_templateArguments.indexed()] = templateArguments.indexed();
    }
  }

  {
    //Now we have the final template-parameters. Once again check whether we have already instantiated this,
    //and if not, reserve the instantiation so we cannot crash later on
    ///@todo When the same declaration is instantuated multiple times, this sucks because one is returned invalid
    QMutexLocker l(&instantiationsMutex);
    InstantiationsHash::const_iterator it;
    it = m_instantiations.constFind( templateArguments.indexed() );
    if( it != m_instantiations.constEnd() ) {
      if(*it) {
        return dynamic_cast<Declaration*>(*it);
      }else{
        //Problem
        return dynamic_cast<Declaration*>(this);
      }
    }
    ///@warning Once we've called reserveInstantiation, we have to be 100% sure that we actually create the instantiation
    reserveInstantiation(templateArguments.indexed());
  }

  TemplateDeclaration *instantiatedSpecialization = instantiateSpecialization(templateArguments, source);

  //We have reserved the instantiation, so it must have stayed untouched
  Q_ASSERT(m_instantiations[templateArguments.indexed()] == 0);

  if(instantiatedSpecialization) {
    //A specialization has been chosen and instantiated. Just register it here, and return it.
    instantiatedSpecialization->setInstantiatedFrom(this, templateArguments);
    return dynamic_cast<Declaration*>(instantiatedSpecialization);
  }

  {
    //Check whether the instantiation also instantiates the parent context, and if it does, replace surroundingContext with the instantiated version
    CppDUContext<DUContext>* parent = dynamic_cast<CppDUContext<DUContext>*>(surroundingContext);
    if(parent && templateArguments.previousInstantiationInformation.index() && templateArguments.previousInstantiationInformation.index() != parent->instantiatedWith().index()) {
      DUContext* surroundingCandidate = parent->instantiate(IndexedInstantiationInformation(templateArguments.previousInstantiationInformation).information(), source);
      if(surroundingCandidate)
        surroundingContext = surroundingCandidate;
      else
        qCDebug(CPPDUCHAIN) << "could not instantiate surrounding context for" << dynamic_cast<Declaration*>(this)->qualifiedIdentifier().toString();
    }
  }

  Declaration* clone = decl->clone();
  Q_ASSERT(clone);

#ifdef QT_DEBUG
  TemplateDeclaration* cloneTemplateDecl = dynamic_cast<TemplateDeclaration*>(clone);
  Q_ASSERT(cloneTemplateDecl);
#endif

  ///Now eventually create the virtual contexts, and fill new information into the declaration
  instantiateDeclarationAndContext( surroundingContext, source, decl->internalContext(), templateArguments, clone, decl );

//  cloneTemplateDecl->setInstantiatedFrom(this);
  Q_ASSERT(clone->topContext());

  return clone;
}

AbstractType::Ptr resolveDelayedTypes( AbstractType::Ptr type, const KDevelop::DUContext* context, const KDevelop::TopDUContext* source, KDevelop::DUContext::SearchFlags searchFlags ) {
  if( !type )
    return type;

  ///First, find out if delayed types are involved(Function return-type, function-arguments, reference/pointer target, base-class)
  DelayedTypeSearcher search;

  type->accept(&search);

  DelayedType::Ptr delayedType = type.cast<DelayedType>();

  if( search.found || delayedType ) {
    ///Delayed types were found. We must copy the whole type, and replace the delayed types.

    DelayedTypeResolver resolver(context, source, searchFlags);

    AbstractType::Ptr typeCopy;
    if( delayedType )
      ///The type itself is a delayed type, resolve it
      typeCopy = resolver.exchange( type );
    else {
      ///Resolve involved delayed types, now hopefully we know the template-parameters
      typeCopy = AbstractType::Ptr( type->clone() );
      DelayedTypeSearcher testSearch;
      typeCopy->accept(&testSearch);
      Q_ASSERT(testSearch.found);
      typeCopy->exchangeTypes( &resolver );
    }

    return typeCopy;
  } else {
    return type;
  }
}

IndexedInstantiationInformation TemplateDeclaration::instantiatedWith() const {
  return m_instantiatedWith;
}

TemplateDeclaration::InstantiationsHash TemplateDeclaration::instantiations() const {
    QMutexLocker l(&instantiationsMutex);
    return m_instantiations;
}

template<>
Declaration* SpecialTemplateDeclaration<ForwardDeclaration>::resolve(const TopDUContext* topContext) const {
  if( instantiatedFrom() ) {
    SpecialTemplateDeclaration<ForwardDeclaration>* instantiatedFrom = dynamic_cast<SpecialTemplateDeclaration<ForwardDeclaration>*>(this->instantiatedFrom());
    if( instantiatedFrom ) {
      Declaration* baseResolved = instantiatedFrom->resolve(topContext);
      TemplateDeclaration* baseTemplate = dynamic_cast<TemplateDeclaration*>(baseResolved);
      if( baseResolved && baseTemplate ) {
        return baseTemplate->instantiate(instantiatedWith().information(), topContext ? topContext : this->topContext());
      }else{
          //Forward-declaration was not resolved
          return 0;
      }
    }else{
      //TODO: report this in the problem reporter?
      qCWarning(CPPDUCHAIN) << "Problem in template forward-declaration";
      return 0;
    }
  }else{
    return ForwardDeclaration::resolve(topContext);
  }
}

}
<|MERGE_RESOLUTION|>--- conflicted
+++ resolved
@@ -1049,13 +1049,8 @@
       UnAliasExchanger exchanger(source);
 
       for(uint a = 0; a < templateArguments.templateParametersSize(); ++a)
-<<<<<<< HEAD
-        newTemplateArguments.templateParametersList().append(exchanger.exchange(templateArguments.templateParameters()[a].abstractType())->indexed());
-
-=======
         newTemplateArguments.templateParametersList().append(IndexedType(exchanger.exchange(templateArguments.templateParameters()[a].abstractType())));
-      
->>>>>>> ca8d751a
+
       templateArguments = newTemplateArguments;
     }
 

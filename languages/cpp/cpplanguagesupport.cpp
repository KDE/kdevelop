/*
* KDevelop C++ Language Support
*
* Copyright 2005 Matt Rogers <mattr@kde.org>
* Copyright 2006 Adam Treat <treat@kde.org>
* Copyright 2007-2008 David Nolden<david.nolden.kdevelop@art-master.de>
*
* This program is free software; you can redistribute it and/or modify
* it under the terms of the GNU Library General Public License as
* published by the Free Software Foundation; either version 2 of the
* License, or (at your option) any later version.
*
* This program is distributed in the hope that it will be useful,
* but WITHOUT ANY WARRANTY; without even the implied warranty of
* MERCHANTABILITY or FITNESS FOR A PARTICULAR PURPOSE.  See the
* GNU General Public License for more details.
*
* You should have received a copy of the GNU General Public
* License along with this program; if not, write to the
* Free Software Foundation, Inc.,
* 51 Franklin Street, Fifth Floor, Boston, MA 02110-1301, USA.
*/
#include "cpplanguagesupport.h"
#include <config.h>

#include <QDir>
#include <QDirIterator>
#include <QFileInfo>
#include <QSet>
#include <QApplication>
#include <QAction>
#include <QTimer>
#include <QReadWriteLock>
#include <kactioncollection.h>
#include <kaction.h>

#include <kdebug.h>
#include <kcomponentdata.h>
#include <kstandarddirs.h>
#include <kpluginfactory.h>
#include <kaboutdata.h>
#include <kpluginloader.h>
#include <kio/netaccess.h>
#include <ktexteditor/document.h>
#include <ktexteditor/view.h>
#include <KDesktopFile>
#include <language/codecompletion/codecompletion.h>

#include <interfaces/icore.h>
#include <language/duchain/problem.h>
#include <interfaces/iproject.h>
#include <interfaces/idocument.h>
#include <interfaces/idocumentcontroller.h>
#include <interfaces/ilanguage.h>
#include <interfaces/ilanguagecontroller.h>
#include <interfaces/iprojectcontroller.h>
#include <project/interfaces/ibuildsystemmanager.h>
#include <language/interfaces/iquickopen.h>
#include <interfaces/iplugincontroller.h>
#include <language/interfaces/editorcontext.h>
#include <project/projectmodel.h>
#include <language/assistant/renameassistant.h>
#include <language/assistant/staticassistantsmanager.h>
#include <language/backgroundparser/backgroundparser.h>
#include <language/duchain/duchain.h>
#include <language/duchain/duchainutils.h>
#include <language/duchain/stringhelpers.h>
#include <language/duchain/duchainlock.h>
#include <language/duchain/topducontext.h>
#include <language/duchain/functiondefinition.h>
#include <language/codegen/coderepresentation.h>

#include <interfaces/contextmenuextension.h>

#include "preprocessjob.h"
#include "rpp/preprocessor.h"
#include "ast.h"
#include "parsesession.h"
#include "cpphighlighting.h"
#include "cppparsejob.h"
#include "codecompletion/model.h"
#include "cppeditorintegrator.h"
#include "usebuilder.h"
#include "environmentmanager.h"
#include "cppduchain/navigation/navigationwidget.h"
#include "cppduchain/cppduchain.h"
#include <interfaces/foregroundlock.h>
//#include "codegen/makeimplementationprivate.h"
#include "codegen/adaptsignatureassistant.h"
#include "codegen/unresolvedincludeassistant.h"

#include "makefileresolver.h"
#include "setuphelpers.h"
#include "quickopen.h"
#include "cppdebughelper.h"
#include "codegen/simplerefactoring.h"
// #include "codegen/cppclasshelper.h"
#include "includepathcomputer.h"

//#include <valgrind/callgrind.h>


// #define CALLGRIND_TRACE_UI_LOCKUP

// defined through cmake
// #define DEBUG_UI_LOCKUP

#define LOCKUP_INTERVAL 300

#ifdef CALLGRIND_TRACE_UI_LOCKUP
#define DEBUG_UI_LOCKUP
#define LOCKUP_INTERVAL 5
#endif
#include "cpputils.h"

KTextEditor::Cursor normalizeCursor(KTextEditor::Cursor c) {
  c.setColumn(0);
  return c;
}


using namespace KDevelop;

CppLanguageSupport* CppLanguageSupport::m_self = 0;

namespace
{
void fillEditIncludeDirectoriesContextMenu(ContextMenuExtension& extension, KDevelop::Context* context)
{
    auto ec = dynamic_cast<KDevelop::EditorContext*>(context);
    if (ec && ec->currentLine().contains(QRegExp("^\\s*#include"))) {
<<<<<<< HEAD
        KDevelop::IAssistantAction::Ptr assistantAction;
        if (auto project = ICore::self()->projectController()->findProjectForUrl(ec->url())) {
            assistantAction = new Cpp::OpenProjectConfigurationAction(project);
        } else {
            assistantAction = new Cpp::AddCustomIncludePathAction(IndexedString(ec->url()), QString());
        }
=======
        KDevelop::IAssistantAction::Ptr assistantAction(new Cpp::AddCustomIncludePathAction(IndexedString(ec->url())));
>>>>>>> 42f1e7c9
        auto action = assistantAction->toKAction();
        action->setText(i18n("Edit include directories"));
        extension.addAction(extension.ExtensionGroup, action);
    }
}
}

KDevelop::ContextMenuExtension CppLanguageSupport::contextMenuExtension(KDevelop::Context* context)
{
  ContextMenuExtension cm;
  EditorContext *ec = dynamic_cast<KDevelop::EditorContext *>(context);

  if (ec && ICore::self()->languageController()->languagesForUrl(ec->url()).contains(language())) {
    // It's a C++ file, let's add our context menu.
    m_refactoring->fillContextMenu(cm, context);
    fillEditIncludeDirectoriesContextMenu(cm, context);
  }
  return cm;
}

///Tries to find a definition for the declaration at given cursor-position and document-url. DUChain must be locked.
Declaration* definitionForCursorDeclaration(const KTextEditor::Cursor& cursor, const KUrl& url) {
  QList<TopDUContext*> topContexts = DUChain::self()->chainsForDocument( url );
  foreach(TopDUContext* ctx, topContexts) {
    Declaration* decl = DUChainUtils::declarationInLine(cursor, ctx);
    if(decl && FunctionDefinition::definition(decl))
      return FunctionDefinition::definition(decl);
  }
  return 0;
}

// For unit-tests that compile cpplanguagesupport.cpp into their executable
// don't create the factories as that means 2 instances of the factory
#ifndef BUILD_TESTS
K_PLUGIN_FACTORY(KDevCppSupportFactory, registerPlugin<CppLanguageSupport>(); )
// K_EXPORT_PLUGIN(KDevCppSupportFactory(KAboutData("kdevcppsupport","kdevcpp", ki18n("C++ Support"), "0.1", ki18n("Support for C++ Language"), KAboutData::License_GPL)))
#else
class KDevCppSupportFactory : public KPluginFactory
{
public:
    static KComponentData componentData() { return KComponentData(); };
};
#endif


static QStringList mimeTypesList()
{
    KDesktopFile desktopFile(QStandardPaths::GenericDataLocation, QString("kservices5/kdevcppsupport.desktop"));
    const KConfigGroup& desktopGroup = desktopFile.desktopGroup();
    QString mimeTypesStr = desktopGroup.readEntry("X-KDevelop-SupportedMimeTypes", "");
    return mimeTypesStr.split(QChar(','), QString::SkipEmptyParts);
}

CppLanguageSupport::CppLanguageSupport( QObject* parent, const QVariantList& /*args*/ )
    : KDevelop::IPlugin( "kdevcppsupport", parent ),
      KDevelop::ILanguageSupport(),
      m_mimeTypes(mimeTypesList())
{
    m_self = this;

    KDEV_USE_EXTENSION_INTERFACE( KDevelop::ILanguageSupport )
    setXMLFile( "kdevcppsupport.rc" );

    m_highlights = new CppHighlighting( this );
    m_refactoring = new SimpleRefactoring(this);
    m_cc = new KDevelop::CodeCompletion( this, new Cpp::CodeCompletionModel(0), name() );

    Cpp::EnvironmentManager::init();
    Cpp::EnvironmentManager::self()->setSimplifiedMatching(true);
    Cpp::EnvironmentManager::self()->setMatchingLevel(Cpp::EnvironmentManager::Disabled);
//     Cpp::EnvironmentManager::self()->setMatchingLevel(Cpp::EnvironmentManager::Naive);
//     Cpp::EnvironmentManager::self()->setMatchingLevel(Cpp::EnvironmentManager::Full);

    CppUtils::standardMacros();

    m_quickOpenDataProvider = new IncludeFileDataProvider();

    IQuickOpen* quickOpen = core()->pluginController()->extensionForPlugin<IQuickOpen>("org.kdevelop.IQuickOpen");

    if( quickOpen )
        quickOpen->registerProvider( IncludeFileDataProvider::scopes(), QStringList(i18n("Files")), m_quickOpenDataProvider );
    // else we are in NoUi mode (duchainify, unit tests, ...) and hence cannot find the Quickopen plugin

#ifdef DEBUG_UI_LOCKUP
    new UIBlockTester(LOCKUP_INTERVAL, this);
#endif

    core()->languageController()->staticAssistantsManager()->registerAssistant(StaticAssistant::Ptr(new RenameAssistant(this)));
    core()->languageController()->staticAssistantsManager()->registerAssistant(StaticAssistant::Ptr(new Cpp::AdaptSignatureAssistant(this)));

    foreach(QString mimeType, m_mimeTypes){
        KDevelop::IBuddyDocumentFinder::addFinder(mimeType,this);
    }
}

void CppLanguageSupport::createActionsForMainWindow (Sublime::MainWindow* /*window*/, QString& _xmlFile, KActionCollection& actions)
{
    _xmlFile = xmlFile();

    QAction* switchDefinitionDeclaration = actions.addAction("switch_definition_declaration");
    switchDefinitionDeclaration->setText( i18n("&Switch Definition/Declaration") );
    switchDefinitionDeclaration->setShortcut( Qt::CTRL | Qt::SHIFT | Qt::Key_C );
    connect(switchDefinitionDeclaration, SIGNAL(triggered(bool)), this, SLOT(switchDefinitionDeclaration()));

//    QAction* pimplAction = actions->addAction("code_private_implementation");
//    pimplAction->setText( i18n("Make Class Implementation Private") );
//    pimplAction->setShortcut(Qt::ALT | Qt::META | Qt::Key_P);
//    connect(pimplAction, SIGNAL(triggered(bool)), &SimpleRefactoring::self(), SLOT(executePrivateImplementationAction()));

    QAction* renameDeclarationAction = actions.addAction("code_rename_declaration");
    renameDeclarationAction->setText( i18n("Rename Declaration") );
    renameDeclarationAction->setIcon(QIcon::fromTheme("edit-rename"));
    renameDeclarationAction->setShortcut( Qt::CTRL | Qt::ALT | Qt::Key_R);
    connect(renameDeclarationAction, SIGNAL(triggered(bool)), m_refactoring, SLOT(executeRenameAction()));

    QAction* moveIntoSourceAction = actions.addAction("code_move_definition");
    moveIntoSourceAction->setText( i18n("Move into Source") );
    moveIntoSourceAction->setShortcut( Qt::CTRL | Qt::ALT | Qt::Key_S);
    connect(moveIntoSourceAction, SIGNAL(triggered(bool)), m_refactoring, SLOT(executeMoveIntoSourceAction()));
}

void CppLanguageSupport::switchDefinitionDeclaration()
{
  kDebug(9007) << "switching definition/declaration";

  KUrl docUrl;
  KTextEditor::Cursor cursor;
  
  ///Step 1: Find the current top-level context of type DUContext::Other(the highest code-context).
  ///-- If it belongs to a function-declaration or definition, it can be retrieved through owner(), and we are in a definition.
  ///-- If no such context could be found, search for a declaration on the same line as the cursor, and switch to the according definition
  
  KDevelop::IDocument* doc = core()->documentController()->activeDocument();
  if(!doc || !doc->activeTextView()) {
    kDebug(9007) << "No active document";
    return;
  }
  KTextEditor::View* view = doc->activeTextView();

  docUrl = doc->url();
  cursor = KTextEditor::Cursor(view->cursorPosition());
  
  const QString switchCandidate = CppUtils::sourceOrHeaderCandidate(docUrl.toLocalFile());
  
  if(!switchCandidate.isEmpty())
  {
    
    DUChainReadLocker lock;

    //If the file has not been parsed yet, update it
    TopDUContext* ctx = standardContext(docUrl);
    //At least 'VisibleDeclarationsAndContexts' is required so we can do a switch
    if(!ctx || (ctx->parsingEnvironmentFile() && !ctx->parsingEnvironmentFile()->featuresSatisfied(TopDUContext::VisibleDeclarationsAndContexts)))
    {
      lock.unlock();
      kDebug(9007) << "Parsing switch-candidate before switching" << switchCandidate;
      ReferencedTopDUContext updatedContext = DUChain::self()->waitForUpdate(IndexedString(switchCandidate), TopDUContext::VisibleDeclarationsAndContexts);
      if (!updatedContext) {
        kDebug(9007) << "Failed to update document:" << switchCandidate;
        return;
      }
    }
  }
  
  kDebug(9007) << "Document:" << docUrl;

  DUChainReadLocker lock(DUChain::lock());

  TopDUContext* standardCtx = standardContext(docUrl);

  bool wasSignal = false;
  if(standardCtx) {
    Declaration* definition = 0;

    DUContext* ctx = standardCtx->findContext(standardCtx->transformToLocalRevision(cursor));
    if(!ctx)
      ctx = standardCtx;

    if(ctx)
      kDebug() << "found context" << ctx->scopeIdentifier();
    else
      kDebug() << "found no context";

    while(ctx && ctx->parentContext() && ctx->parentContext()->type() == DUContext::Other)
      ctx = ctx->parentContext();

    if(ctx && ctx->owner() && ctx->type() == DUContext::Other && ctx->owner()->isDefinition()) {
      definition = ctx->owner();
      kDebug() << "found definition while traversing:" << definition->toString();
    }

    if(!definition && ctx) {
      definition = DUChainUtils::declarationInLine(cursor, ctx);
      if(definition)
        kDebug() << "found definition using declarationInLine:" << definition->toString();
      else
        kDebug() << "not found definition using declarationInLine";
    }

    if(ClassFunctionDeclaration* cDef = dynamic_cast<ClassFunctionDeclaration*>(definition)) {
      if (cDef->isSignal()) {
        kDebug() << "found definition is a signal, not switching to .moc implementation";
        definition = 0;
        wasSignal = true;
      }
    }

    FunctionDefinition* def = dynamic_cast<FunctionDefinition*>(definition);
    if(def && def->declaration()) {
      Declaration* declaration = def->declaration();
      KTextEditor::Range targetRange = declaration->rangeInCurrentRevision();
      KUrl url(declaration->url().str());
      kDebug() << "found definition that has declaration: " << definition->toString() << "range" << targetRange << "url" << url;
      lock.unlock();

      KDevelop::IDocument* document = core()->documentController()->documentForUrl(url);
      
      if(!document || (view && !targetRange.contains(view->cursorPosition()))) {
        KTextEditor::Cursor pos(normalizeCursor(targetRange.start()));
        core()->documentController()->openDocument(url, KTextEditor::Range(pos, pos));
      }else if(document)
        core()->documentController()->openDocument(url);
      return;
    }else{
      kDebug(9007) << "Definition has no assigned declaration";
    }

    kDebug(9007) << "Could not get definition/declaration from context";
  }else{
    kDebug(9007) << "Got no context for the current document";
  }

  Declaration* def = 0;
  if (!wasSignal) {
     def = definitionForCursorDeclaration(cursor, docUrl);
  }

  if(def) {
    KUrl url(def->url().str());
    KTextEditor::Range targetRange = def->rangeInCurrentRevision();

    if(def->internalContext()) {
      targetRange.setEnd(def->internalContext()->rangeInCurrentRevision().end());
    }else{
      kDebug(9007) << "Declaration does not have internal context";
    }
    lock.unlock();

    KDevelop::IDocument* document = core()->documentController()->documentForUrl(url);
    
    if(!document || (!document->activeTextView() || !targetRange.contains(document->activeTextView()->cursorPosition()))) {
      KTextEditor::Cursor pos(normalizeCursor(targetRange.start()));
      core()->documentController()->openDocument(url, KTextEditor::Range(pos, pos));
    }else if(document) {
      //The cursor is already in the target range, only open the document
      core()->documentController()->openDocument(url);
    }
    return;
  }else if (!wasSignal) {
    kWarning(9007) << "Found no definition assigned to cursor position";
  }

  lock.unlock();
  ///- If no definition/declaration could be found to switch to, just switch the document using normal header/source heuristic by file-extension

  if(!switchCandidate.isEmpty()) {
    core()->documentController()->openDocument(KUrl(switchCandidate));
  }else{
    kDebug(9007) << "Found no source/header candidate to switch";
  }
}

CppLanguageSupport::~CppLanguageSupport()
{
    ILanguage* lang = language();
    if (lang) {
        TemporarilyReleaseForegroundLock release;
        lang->parseLock()->lockForWrite();
        m_self = 0; //By locking the parse-mutexes, we make sure that parse- and preprocess-jobs get a chance to finish in a good state
        lang->parseLock()->unlock();
    }

    delete m_quickOpenDataProvider;
#ifdef DEBUG_UI_LOCKUP
    delete m_blockTester;
#endif

    foreach(QString mimeType, m_mimeTypes){
        KDevelop::IBuddyDocumentFinder::removeFinder(mimeType);
    }
}

CppLanguageSupport* CppLanguageSupport::self() {
    return m_self;
}

KDevelop::ParseJob *CppLanguageSupport::createParseJob( const IndexedString &url )
{
    return new CPPParseJob( url, this );
}

KDevelop::ICodeHighlighting *CppLanguageSupport::codeHighlighting() const
{
    return m_highlights;
}

BasicRefactoring* CppLanguageSupport::refactoring() const
{
    return m_refactoring;
}

ICreateClassHelper* CppLanguageSupport::createClassHelper() const
{
#warning waiting for Grantlee port
//     return new CppClassHelper;
    return 0;
}


void CppLanguageSupport::findIncludePathsForJob(CPPParseJob* job)
{
  IncludePathComputer* comp = new IncludePathComputer(job->document().str());
  comp->computeForeground();
  job->gotIncludePaths(comp);
}

QString CppLanguageSupport::name() const
{
    return "C++";
}

KDevelop::ILanguage *CppLanguageSupport::language()
{
    return core()->languageController()->language(name());
}

TopDUContext* CppLanguageSupport::standardContext(const KUrl& url, bool proxyContext)
{
  DUChainReadLocker lock(DUChain::lock());
  const ParsingEnvironment* env = PreprocessJob::standardEnvironment();
  KDevelop::TopDUContext* top;
  top = KDevelop::DUChain::self()->chainForDocument(url, env, Cpp::EnvironmentManager::self()->isSimplifiedMatching() || proxyContext);

  if( !top ) {
    //kDebug(9007) << "Could not find perfectly matching version of " << url << " for completion";
    //Preferably pick a context that is not empty
    QList<TopDUContext*> candidates = DUChain::self()->chainsForDocument(url);
    foreach(TopDUContext* candidate, candidates)
      if(!candidate->localDeclarations().isEmpty() || !candidate->childContexts().isEmpty())
      top = candidate;
    if(!top && !candidates.isEmpty())
      top = candidates[0];
  }

  if(top && (top->parsingEnvironmentFile() && top->parsingEnvironmentFile()->isProxyContext()) && !proxyContext)
  {
    top = DUChainUtils::contentContextFromProxyContext(top);
    if(!top)
    {
      kDebug(9007) << "WARNING: Proxy-context had invalid content-context";
    }
  }

  return top;
}

/**
 * Anonymous namespace for IBuddyDocumentFinder related functions.
 */
namespace {

/**
 * @returns all extensions which match the given @p mimeType.
 */
QSet<QString> getExtensionsByMimeType(QString mimeType)
{
    KMimeType::Ptr ptr = KMimeType::mimeType(mimeType);

    if (!ptr) {
      return QSet<QString>();
    }

    QSet<QString> extensions;
    foreach(const QString& pattern, ptr->patterns()) {
      if (pattern.startsWith("*.")) {
        extensions << pattern.mid(2);
      }
    }

    return extensions;
}

QSet<QString> getHeaderFileExtensions()
{
    return getExtensionsByMimeType("text/x-c++hdr") | getExtensionsByMimeType("text/x-chdr");
}

QSet<QString> getSourceFileExtensions()
{
  return getExtensionsByMimeType("text/x-c++src") | getExtensionsByMimeType("text/x-csrc");
}

enum FileType {
  Unknown, ///< Doesn't belong to C++
  Header,  ///< Is a header file
  Source   ///< Is a C(++) file
};

/**
 * Generates the base path (without extension) and the file type
 * for the specified url.
 *
 * @returns pair of base path and file type which has been found for @p url.
 */
QPair<QString,FileType> basePathAndType(const KUrl& url)
{
    QString path = url.toLocalFile();
    int idxSlash = path.lastIndexOf("/");
    int idxDot = path.lastIndexOf(".");
    FileType fileType = Unknown;
    QString basePath;
    if (idxSlash >= 0 && idxDot >= 0 && idxDot > idxSlash) {
        basePath = path.left(idxDot);
        if (idxDot + 1 < path.length()) {
            QString extension = path.mid(idxDot + 1);
            if (getHeaderFileExtensions().contains(extension)) {
                fileType = Header;
            } else if (getSourceFileExtensions().contains(extension)) {
                fileType = Source;
            }
        }
    } else {
        basePath = path;
    }

    return qMakePair(basePath, fileType);
}

}


/**
 * Behavior: Considers the URLs as buddy documents if the base path (=without extension)
 * is the same, and one extension starts with h/H and the other one with c/C.
 * For example, foo.hpp and foo.C are buddies.
 */
bool CppLanguageSupport::areBuddies(const KUrl& url1, const KUrl& url2)
{
    QPair<QString, FileType> type1 = basePathAndType(url1);
    QPair<QString, FileType> type2 = basePathAndType(url2);
    return(type1.first == type2.first && ((type1.second == Header && type2.second == Source) ||
                                          (type1.second == Source && type2.second == Header)));
}

/**
 * Behavior: places foo.h* / foo.H* left of foo.c* / foo.C*
 */
bool CppLanguageSupport::buddyOrder(const KUrl& url1, const KUrl& url2)
{
    QPair<QString, FileType> type1 = basePathAndType(url1);
    QPair<QString, FileType> type2 = basePathAndType(url2);
    // Precondition is that the two URLs are buddies, so don't check it
    return(type1.second == Header && type2.second == Source);
}

QVector< KUrl > CppLanguageSupport::getPotentialBuddies(const KUrl& url) const
{
    QPair<QString, FileType> type = basePathAndType(url);
    // Don't do anything for types we don't know
    if (type.second == Unknown) {
      return QVector< KUrl >();
    }

    // Depending on the buddy's file type we either generate source extensions (for headers)
    // or header extensions (for sources)
    const QSet<QString>& extensions = ( type.second == Header ? getSourceFileExtensions() : getHeaderFileExtensions() );
    QVector< KUrl > buddies;
    foreach(const QString& extension, extensions) {
      buddies.append(KUrl(type.first + "." + extension));
    }

    return buddies;
}

QPair<QPair<QString, KTextEditor::Range>, QString> CppLanguageSupport::cursorIdentifier(const KUrl& url, const KTextEditor::Cursor& position) const {
  KDevelop::IDocument* doc = core()->documentController()->documentForUrl(url);
  if(!doc || !doc->activeTextView())
    return qMakePair(qMakePair(QString(), KTextEditor::Range::invalid()), QString());

  int lineNumber = position.line();
  int lineLength = doc->textDocument()->lineLength(lineNumber);

  QString line = doc->textDocument()->text(KTextEditor::Range(lineNumber, 0, lineNumber, lineLength));

  if(CppUtils::findEndOfInclude(line) != -1) { //If it is an include, return the complete line
    int start = 0;
    while(start < lineLength && line[start] == ' ')
      ++start;

    return qMakePair( qMakePair(line, KTextEditor::Range(lineNumber, start, lineNumber, lineLength)), QString() );
  }

  // not an include, if at all a Makro, hence clear strings
  line = clearStrings(line);

  int start = position.column();
  int end = position.column();

  while(start > 0 && (line[start].isLetterOrNumber() || line[start] == '_') && (line[start-1].isLetterOrNumber() || line[start-1] == '_'))
    --start;

  while(end <  lineLength && (line[end].isLetterOrNumber() || line[end] == '_'))
    ++end;

  KTextEditor::Range wordRange = KTextEditor::Range(KTextEditor::Cursor(lineNumber, start), KTextEditor::Cursor(lineNumber, end));

  return qMakePair( qMakePair(line.mid(start, end-start), wordRange), line.mid(end) );
}

QPair<TopDUContextPointer, KTextEditor::Range> CppLanguageSupport::importedContextForPosition(const KUrl& url, const KTextEditor::Cursor& position) {
  QPair<QPair<QString, KTextEditor::Range>, QString> found = cursorIdentifier(url, position);
  if(!found.first.second.isValid())
    return qMakePair(TopDUContextPointer(), KTextEditor::Range::invalid());

  QString word(found.first.first);
  KTextEditor::Range wordRange(found.first.second);

  int pos = 0;
  for(; pos < word.size(); ++pos) {
    if(word[pos] == '"' || word[pos] == '<') {
      wordRange.start().setColumn(++pos);
      break;
    }
  }

  for(; pos < word.size(); ++pos) {
    if(word[pos] == '"' || word[pos] == '>') {
      wordRange.end().setColumn(pos);
      break;
    }
  }

  if(wordRange.start() > wordRange.end())
    wordRange.start() = wordRange.end();

  //Since this is called by the editor while editing, use a fast timeout so the editor stays responsive
  DUChainReadLocker lock(DUChain::lock(), 100);
  if(!lock.locked()) {
    kDebug(9007) << "Failed to lock the du-chain in time";
    return qMakePair(TopDUContextPointer(), KTextEditor::Range::invalid());
  }

  TopDUContext* ctx = standardContext(url);
  if(word.isEmpty() || !ctx || !ctx->parsingEnvironmentFile())
    return qMakePair(TopDUContextPointer(), KTextEditor::Range::invalid());

  if((ctx->parsingEnvironmentFile() && ctx->parsingEnvironmentFile()->isProxyContext())) {
    kDebug() << "Strange: standard-context for" << ctx->url().str() << "is a proxy-context";
    return qMakePair(TopDUContextPointer(), KTextEditor::Range::invalid());
  }

  Cpp::EnvironmentFilePointer p(dynamic_cast<Cpp::EnvironmentFile*>(ctx->parsingEnvironmentFile().data()));

  Q_ASSERT(p);

  if(CppUtils::findEndOfInclude(word) != -1) {
    //It's an #include, find out which file was included at the given line
    foreach(const DUContext::Import &imported, ctx->importedParentContexts()) {
      if(imported.context(0)) {
        if(ctx->transformFromLocalRevision(ctx->importPosition(imported.context(0))).line() == wordRange.start().line()) {
          if(TopDUContext* importedTop = dynamic_cast<TopDUContext*>(imported.context(0)))
            return qMakePair(TopDUContextPointer(importedTop), wordRange);
        }
      }
    }
  }
  return qMakePair(TopDUContextPointer(), KTextEditor::Range::invalid());
}

QPair<KTextEditor::Range, const rpp::pp_macro*> CppLanguageSupport::usedMacroForPosition(const KUrl& url, const KTextEditor::Cursor& position) {
  //Extract the word under the cursor

  QPair<QPair<QString, KTextEditor::Range>, QString> found = cursorIdentifier(url, position);
  if(!found.first.second.isValid())
    return qMakePair(KTextEditor::Range::invalid(), (const rpp::pp_macro*)0);

  IndexedString word(found.first.first);
  KTextEditor::Range wordRange(found.first.second);

  //Since this is called by the editor while editing, use a fast timeout so the editor stays responsive
  DUChainReadLocker lock(DUChain::lock(), 100);
  if(!lock.locked()) {
    kDebug(9007) << "Failed to lock the du-chain in time";
    return qMakePair(KTextEditor::Range::invalid(), (const rpp::pp_macro*)0);
  }

  TopDUContext* ctx = standardContext(url, true);
  if(word.str().isEmpty() || !ctx || !ctx->parsingEnvironmentFile())
    return qMakePair(KTextEditor::Range::invalid(), (const rpp::pp_macro*)0);

  Cpp::EnvironmentFilePointer p(dynamic_cast<Cpp::EnvironmentFile*>(ctx->parsingEnvironmentFile().data()));

  Q_ASSERT(p);

  if(!p->usedMacroNames().contains(word) && !p->definedMacroNames().contains(word))
    return qMakePair(KTextEditor::Range::invalid(), (const rpp::pp_macro*)0);

  //We need to do a flat search through all macros here, which really hurts

  Cpp::ReferenceCountedMacroSet::Iterator it = p->usedMacros().iterator();

  while(it) {
    if(it.ref().name == word && !it.ref().isUndef())
      return qMakePair(wordRange, &it.ref());
    ++it;
  }

  it = p->definedMacros().iterator();
  while(it) {
    if(it.ref().name == word && !it.ref().isUndef())
      return qMakePair(wordRange, &it.ref());
    ++it;
  }

  return qMakePair(KTextEditor::Range::invalid(), (const rpp::pp_macro*)0);
}

KTextEditor::Range CppLanguageSupport::specialLanguageObjectRange(const KUrl& url, const KTextEditor::Cursor& position) {

  QPair<TopDUContextPointer, KTextEditor::Range> import = importedContextForPosition(url, position);
  if(import.first)
    return import.second;

  return usedMacroForPosition(url, position).first;
}

QPair<KUrl, KTextEditor::Cursor> CppLanguageSupport::specialLanguageObjectJumpCursor(const KUrl& url, const KTextEditor::Cursor& position) {

  QPair<TopDUContextPointer, KTextEditor::Range> import = importedContextForPosition(url, position);
    if(import.first) {
      DUChainReadLocker lock(DUChain::lock());
      if(import.first)
        return qMakePair(KUrl(import.first->url().str()), KTextEditor::Cursor(0,0));
    }

    QPair<KTextEditor::Range, const rpp::pp_macro*> m = usedMacroForPosition(url, position);

    if(!m.first.isValid())
      return qMakePair(QUrl(), KTextEditor::Cursor::invalid());

    return qMakePair(KUrl(m.second->file.str()), KTextEditor::Cursor(m.second->sourceLine, 0));
}

QWidget* CppLanguageSupport::specialLanguageObjectNavigationWidget(const KUrl& url, const KTextEditor::Cursor& position) {

  QPair<TopDUContextPointer, KTextEditor::Range> import = importedContextForPosition(url, position);
    if(import.first) {
      DUChainReadLocker lock(DUChain::lock());
      if(import.first) {
        //Prefer a standardContext, because the included one may have become empty due to
        if(import.first->localDeclarations().count() == 0 && import.first->childContexts().count() == 0) {

          KDevelop::TopDUContext* betterCtx = standardContext(KUrl(import.first->url().str()));

          if(betterCtx && (betterCtx->localDeclarations().count() != 0 || betterCtx->childContexts().count() != 0))
            return betterCtx->createNavigationWidget(0, 0, i18n("Emptied by preprocessor<br />"));
        }
        return import.first->createNavigationWidget();
      }
    }

    QPair<KTextEditor::Range, const rpp::pp_macro*> m = usedMacroForPosition(url, position);
    if(!m.first.isValid())
      return 0;

    //Evaluate the preprocessed body
    QPair<QPair<QString, KTextEditor::Range>, QString> found = cursorIdentifier(url, position);

    QString text = found.first.first;
    QString preprocessedBody;
    //Check whether tail contains arguments
    QString tail = found.second.trimmed(); ///@todo make this better.
    if(tail.startsWith("(")) {
      //properly support macro expansions when arguments contain newlines
      int foundClosingBrace = findClose( tail, 0 );
      KDevelop::IDocument* doc = core()->documentController()->documentForUrl(url);
      if(doc && doc->activeTextView() && foundClosingBrace < 0) {
        const int lines = doc->textDocument()->lines();
        for (int lineNumber = position.line() + 1; foundClosingBrace < 0 && lineNumber < lines; lineNumber++) {
          tail += doc->textDocument()->line(lineNumber).trimmed();
          foundClosingBrace = findClose( tail, 0 );
        }
      }
      text += tail.left(foundClosingBrace + 1);
    }

    {
      DUChainReadLocker lock(DUChain::lock());
      TopDUContext* ctx = standardContext(url, true);
      if(ctx) {
        Cpp::EnvironmentFile* p(dynamic_cast<Cpp::EnvironmentFile*>(ctx->parsingEnvironmentFile().data()));
        if(p) {
          kDebug() << "preprocessing" << text;
          preprocessedBody = Cpp::preprocess(text, p, position.line()+1);
        }
      }
    }

    return new Cpp::NavigationWidget(*m.second, preprocessedBody);
}

UIBlockTester::UIBlockTesterThread::UIBlockTesterThread( UIBlockTester& parent ) : QThread(), m_parent( parent ), m_stop(false) {
}

 void UIBlockTester::UIBlockTesterThread::run() {
   while(!m_stop) {
           msleep( m_parent.m_msecs / 10 );
           m_parent.m_timeMutex.lock();
           QDateTime t = QDateTime::currentDateTime();
           uint msecs = m_parent.m_lastTime.time().msecsTo( t.time() );
           if( msecs > m_parent.m_msecs ) {
                   m_parent.lockup();
                   m_parent.m_lastTime = t;
           }
           m_parent.m_timeMutex.unlock();
  }
 }

 void UIBlockTester::UIBlockTesterThread::stop() {
         m_stop = true;
 }

UIBlockTester::UIBlockTester( uint milliseconds, QObject* parent )
  : QObject(parent)
  , m_thread( *this )
  , m_msecs( milliseconds )
{
         m_timer = new QTimer( this );
         m_timer->start( milliseconds/10 );
         connect( m_timer, SIGNAL(timeout()), this, SLOT(timer()) );
         timer();
         m_thread.start();
 }
 UIBlockTester::~UIBlockTester() {
   m_thread.stop();
  m_thread.wait();
 }

 void UIBlockTester::timer() {
         m_timeMutex.lock();
         m_lastTime = QDateTime::currentDateTime();
         m_timeMutex.unlock();
#ifdef CALLGRIND_TRACE_UI_LOCKUP
         CALLGRIND_STOP_INSTRUMENTATION
#endif
 }

void UIBlockTester::lockup() {
        //std::cout << "UIBlockTester: lockup of the UI for " << m_msecs << endl; ///kdDebug(..) is not thread-safe..
#ifdef CALLGRIND_TRACE_UI_LOCKUP
    CALLGRIND_START_INSTRUMENTATION
#else
    kDebug() << "ui is blocking";
#endif
 }

#include "cpplanguagesupport.moc"<|MERGE_RESOLUTION|>--- conflicted
+++ resolved
@@ -129,16 +129,7 @@
 {
     auto ec = dynamic_cast<KDevelop::EditorContext*>(context);
     if (ec && ec->currentLine().contains(QRegExp("^\\s*#include"))) {
-<<<<<<< HEAD
-        KDevelop::IAssistantAction::Ptr assistantAction;
-        if (auto project = ICore::self()->projectController()->findProjectForUrl(ec->url())) {
-            assistantAction = new Cpp::OpenProjectConfigurationAction(project);
-        } else {
-            assistantAction = new Cpp::AddCustomIncludePathAction(IndexedString(ec->url()), QString());
-        }
-=======
         KDevelop::IAssistantAction::Ptr assistantAction(new Cpp::AddCustomIncludePathAction(IndexedString(ec->url())));
->>>>>>> 42f1e7c9
         auto action = assistantAction->toKAction();
         action->setText(i18n("Edit include directories"));
         extension.addAction(extension.ExtensionGroup, action);

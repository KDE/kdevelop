--- conflicted
+++ resolved
@@ -118,18 +118,11 @@
 #     codegen/templatesmodel.cpp
 #     codegen/templateclassgenerator.cpp
     codegen/codedescription.cpp
-<<<<<<< HEAD
 #     codegen/sourcefiletemplate.cpp
 #     codegen/templaterenderer.cpp
 #     codegen/templateengine.cpp
 #     codegen/archivetemplateloader.cpp
-=======
-    codegen/sourcefiletemplate.cpp
-    codegen/templaterenderer.cpp
-    codegen/templateengine.cpp
-    codegen/archivetemplateloader.cpp
     codegen/basicrefactoring.cpp
->>>>>>> f4f421f4
 
     util/setrepository.cpp
     util/includeitem.cpp

/*
 * This file is part of KDevelop
 *
 * Copyright 2007 David Nolden <david.nolden.kdevelop@art-master.de>
 *
 * This program is free software; you can redistribute it and/or modify
 * it under the terms of the GNU Library General Public License as
 * published by the Free Software Foundation; either version 2 of the
 * License, or (at your option) any later version.
 *
 * This program is distributed in the hope that it will be useful,
 * but WITHOUT ANY WARRANTY; without even the implied warranty of
 * MERCHANTABILITY or FITNESS FOR A PARTICULAR PURPOSE.  See the
 * GNU General Public License for more details.
 *
 * You should have received a copy of the GNU General Public
 * License along with this program; if not, write to the
 * Free Software Foundation, Inc.,
 * 51 Franklin Street, Fifth Floor, Boston, MA 02110-1301, USA.
 */
#ifndef KDEVPLATFORM_QUICKOPENDATAPROVIDER_H
#define KDEVPLATFORM_QUICKOPENDATAPROVIDER_H

#include <QtCore/QList>
#include <QtCore/QObject>
#include <QtCore/QSet>
#include <KDE/KUrl>

#include <ksharedptr.h>
#include <language/languageexport.h>

class QString;
class QStringList;
class QIcon;

namespace KDevelop {

class IndexedString;

/**
 * Hint: When implementing a data-provider, do not forget to export it! Else it won't work.
 * */

/**
 * If your plugin manages a list of files, you can use this to return that list.
 * The file-list can be queried by other data-providers(for example functions/methods) so they
 * can manipulate their content based on those file-lists. The file-list should not be filtered at all,
 * it should only depend on the enabled models/items
 *
 * Example: A list of files in the include-path, a list of files in the project, etc.
 * */
class KDEVPLATFORMLANGUAGE_EXPORT QuickOpenFileSetInterface {
  public:
    virtual QSet<IndexedString> files() const = 0;
    virtual ~QuickOpenFileSetInterface();
};
/**
 * You can use this as additional base-class for your embedded widgets to get additional interaction
 * */
class KDEVPLATFORMLANGUAGE_EXPORT QuickOpenEmbeddedWidgetInterface {
  public:
    virtual ~QuickOpenEmbeddedWidgetInterface();
    ///Is called when the keyboard-shortcut "next" is triggered on the widget, which currently is SHIFT+Right
    virtual void next() = 0;
    ///Is called when the keyboard-shortcut "previous" is triggered on the widget, which currently is SHIFT+Left
    virtual void previous() = 0;
    ///Is called when the keyboard-shortcut "accept" is triggered on the widget, which currently is SHIFT+Return
    virtual void accept() = 0;
    ///Is called when the keyboard-shortcut "scroll up" is triggered on the widget, which currently is SHIFT+Up
    virtual void up() = 0;
    ///Is called when the keyboard-shortcut "scroll down" is triggered on the widget, which currently is SHIFT+Down
    virtual void down() = 0;
};

/**
 * Reimplement this to represent single entries within the quickopen list.
 * */
<<<<<<< HEAD
class KDEVPLATFORMLANGUAGE_EXPORT QuickOpenDataBase : public QSharedData{
=======
class KDEVPLATFORMLANGUAGE_EXPORT QuickOpenDataBase : public QSharedData {
>>>>>>> 2718c270
  public:
    virtual ~QuickOpenDataBase();

    ///Return the text to be shown in the list for this item
    virtual QString text() const = 0;

    virtual QString htmlDescription() const = 0;

    /**Can return Custom highlighting triplets as explained in
     * the kde header ktexteditor/codecompletionmodel.h
     * The default-implementation returns an empty list, which means no
     * special highlighting will be applied.
     * */
    virtual QList<QVariant> highlighting() const;

    /**
     * May return an icon to mark the item in the quickopen-list.
     * The standard-implementation returns an invalid item, which means that
     * no icon will be shown.
     * */
    virtual QIcon icon() const;

    /**
     * Is called when the item should be executed.
     *
     * @param filterText Current content of the quickopen-dialogs filter line-edit.
     *                   If this is changed, and false is returned, the content of the
     *                   line-edit will be changed according to the new text.
     * @return Whether the dialog should be closed.
     * */
    virtual bool execute( QString& filterText ) = 0;

    /**
     * Return true here if this data-item should be expandable with
     * an own embedded widget.
     * The default-implementation returns false.
     * */
    virtual bool isExpandable() const;

    /**
     * This will be called if isExpandable() returns true.
     *
     * A widget should be returned that will be embedded into the quickopen-list.
     * The widget will be owned by the quickopen-list and will be deleted at will.
     *
     * If the widget can be dynamic_cast'ed to QuickOpenEmbeddedWidgetInterface,
     * the additional interaction defined there will be possible.
     *
     * The default-implementation returns 0, which means no widget will be shown.
     * */
    virtual QWidget* expandingWidget() const;
};

typedef QExplicitlySharedDataPointer<QuickOpenDataBase> QuickOpenDataPointer;

/**
 * Use this interface to provide custom quickopen-data to the quickopen-widget.
 *
 * If possible, you should use KDevelop::Filter (@file quickopenfilter.h )
 * to implement the actual filtering, so it is consistent.
 * */

class KDEVPLATFORMLANGUAGE_EXPORT QuickOpenDataProviderBase : public QObject {
  Q_OBJECT
  public:
    virtual ~QuickOpenDataProviderBase();

    /**
     * For efficiency, all changes to the filter-text are provided by the following 3 difference-operations.
     * */

    /**
     * Search-text was changed.
     * This is called whenever the search-text was changed, and the UI should be updated.
     * Store the text to track the exact difference.
     * */
    virtual void setFilterText( const QString& text ) = 0;

    /**
     * Filter-text should be completely reset and the context re-computed.
     * */
    virtual void reset() = 0;

    /**
     * Returns the count of items this provider currently represents
     * */
    virtual uint itemCount() const = 0;

    /**
     * Returns the count of *unfiltered* items this provider currently represents
     */
    virtual uint unfilteredItemCount() const = 0;

    /**
     * Returns the data-item for a given row.
     *
     * Generally, the items must addressed alphabetically,
     * they will be displayed in the same order in the
     * quickopen list.
     *
     * For performance-reasons the underlying models should
     * create the QuickOpenDataBase items on demand, because only
     * those that will really be shown will be requested.
     *
     * @param row Index of item to be returned.
     * */
    virtual QuickOpenDataPointer data( uint row ) const  = 0;

    /**
     * If the data-provider supports multiple different scopes/items, this will be called
     * with the enabled scopes/items.
     * If the data-provider supports only one scope/item, this can be ignored.
     * The lists contains all scopes/items, even those that are not supported by this provider.
     * */
    virtual void enableData( const QStringList& items, const QStringList& scopes );
};

/**
 * Try parsing string according to "path_to_file":"line number" template. "line number" may be empty.
 * @param from Source string
 * @param path Set to parsed path to file, or left unchanged if @ref from doesn't match the template. May refer to the same object as @ref from
 * @param lineNumber Set to parsed line number, zero if "line number" is empty or left unchanged if @ref from doesn't match the template.
 * @return Whether @ref from did match the expected template.
 * */
bool KDEVPLATFORMLANGUAGE_EXPORT extractLineNumber(const QString& from, QString& path, uint& lineNumber);

}

#endif<|MERGE_RESOLUTION|>--- conflicted
+++ resolved
@@ -75,11 +75,7 @@
 /**
  * Reimplement this to represent single entries within the quickopen list.
  * */
-<<<<<<< HEAD
-class KDEVPLATFORMLANGUAGE_EXPORT QuickOpenDataBase : public QSharedData{
-=======
 class KDEVPLATFORMLANGUAGE_EXPORT QuickOpenDataBase : public QSharedData {
->>>>>>> 2718c270
   public:
     virtual ~QuickOpenDataBase();
 

--- conflicted
+++ resolved
@@ -1715,10 +1715,3 @@
 }
 
 }
-
-<<<<<<< HEAD
-
-// kate: space-indent on; indent-width 2; tab-width 4; replace-tabs on; auto-insert-doxygen on
-=======
-#include "duchain.moc"
->>>>>>> 60f67d0b

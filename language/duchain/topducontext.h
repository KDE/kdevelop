/* This file is part of KDevelop
    Copyright 2006 Hamish Rodda <rodda@kde.org>
    Copyright 2007-2009 David Nolden <david.nolden.kdevelop@art-master.de>

   This library is free software; you can redistribute it and/or
   modify it under the terms of the GNU Library General Public
   License version 2 as published by the Free Software Foundation.

   This library is distributed in the hope that it will be useful,
   but WITHOUT ANY WARRANTY; without even the implied warranty of
   MERCHANTABILITY or FITNESS FOR A PARTICULAR PURPOSE.  See the GNU
   Library General Public License for more details.

   You should have received a copy of the GNU Library General Public License
   along with this library; see the file COPYING.LIB.  If not, write to
   the Free Software Foundation, Inc., 51 Franklin Street, Fifth Floor,
   Boston, MA 02110-1301, USA.
*/

#ifndef KDEVPLATFORM_TOPDUCONTEXT_H
#define KDEVPLATFORM_TOPDUCONTEXT_H

#include <QtCore/QMutex>

#include "ducontext.h"
#include <language/util/setrepository.h>
#include <QMetaType>

template< class T >
class KSharedPtr;

namespace KDevelop
{
  class IAstContainer;
  class QualifiedIdentifier;
  class DUChain;
  class ParsingEnvironmentFile;
  class TopDUContextData;
  class TopDUContextLocalPrivate;
  class IndexedTopDUContext;
//   class TopDUContextDynamicData;
  class Problem;
  class DeclarationChecker;
  class TopDUContext;

  struct KDEVPLATFORMLANGUAGE_EXPORT RecursiveImportRepository {
    static Utils::BasicSetRepository* repository();
  };
  
  ///Maps an imported top-context to a pair:
  ///1. The distance to the top-context, and 2. The next step towards the top-context
  ///in the chain.
  typedef QHash<const TopDUContext*, QPair<int, const TopDUContext*> > RecursiveImports;
  
  typedef DUChainPointer<TopDUContext> TopDUContextPointer;

  typedef KSharedPtr<Problem> ProblemPointer;

///KDevelop can unload unused top-context at any time. To prevent unloading,
///keep a ReferencedTopDUContext.
class KDEVPLATFORMLANGUAGE_EXPORT ReferencedTopDUContext {
  public:
    ReferencedTopDUContext(TopDUContext* context = 0);
    ReferencedTopDUContext(const ReferencedTopDUContext& rhs);
    ~ReferencedTopDUContext();
    
    ReferencedTopDUContext& operator=(const ReferencedTopDUContext& rhs);
    
    inline TopDUContext* data() const {
      return m_topContext;
    }
    
    inline operator TopDUContext*() const {
      return m_topContext;
    }
    
    inline bool operator==(const ReferencedTopDUContext& rhs) const {
      return m_topContext == rhs.m_topContext;
    }
    
    inline bool operator!=(const ReferencedTopDUContext& rhs) const {
      return m_topContext != rhs.m_topContext;
    }
    
    inline TopDUContext* operator->() const {
      return m_topContext;
    }
    
    inline uint hash() const {
      return (uint)(((quint64)m_topContext) * 37);
    }
    
  private:
  TopDUContext* m_topContext;
};

/**
 * The top context in a definition-use chain for one source file.
 *
 * Implements SymbolTable lookups and locking for the chain.
 *
 * Contexts and Classes can only be found through TopDUContext if they are in the symbol table.
 * @see DUContext::setInSymbolTable, Declaration::setInSymbolTable
 *
 * \todo move the registration with DUChain here
 *
<<<<<<< HEAD
 * @warning Do not delete top-contexts directly, use DUChain::removeDocumentChain instead.
=======
 * @warning When you delete a top-context, delete it using DUChain::removeDocumentChain(), else you will leak memory
>>>>>>> cbc7c689
 */
class KDEVPLATFORMLANGUAGE_EXPORT TopDUContext : public DUContext
{
public:
  explicit TopDUContext(const IndexedString& url, const RangeInRevision& range, ParsingEnvironmentFile* file = 0);
  explicit TopDUContext(TopDUContextData& data);
  
  /**This creates a top-context that shares most of its data with @param sharedDataFrom. The given context must be the owner of the data
   * (it must not have been created with this constructor).
   * 
   * When creating a context like this, all the data is shared among the context, except:
   * parsingEnvironmentFile, ownIndex, problems, imports and importers.
   * 
   * When you change any other attributes(including duchain data etc.), that data is changed within all contexts that also share the data of the
   * given one.
   * 
   * Special thing to consider: The imported contexts will be merged with the imported contexts of the data owner, and the problems will be merged
   * with the problems of the data owner. When one of these things changes in the data owner, it will automatically also change in this context.
   * 
   * @warning When creating context with shared data, the shared ones always have to be deleted before the owner is deleted.
   * */
  explicit TopDUContext(TopDUContext* shareDataFrom, ParsingEnvironmentFile* file = 0);

  ///If this top-context uses the data from another top-context, this returns that one.
  TopDUContext* sharedDataOwner() const;
  
  TopDUContext* topContext() const;

  ///Returns an indexed representation of this top-context. Indexed representations stay valid even if the top-context is unloaded.
  IndexedTopDUContext indexed() const;
  
  uint ownIndex() const;
  
  IndexedString url() const;
  
  /**
   * @see ParsingEnvironmentFile
   * May return zero if no file was set.
   * */
  KSharedPtr<ParsingEnvironmentFile> parsingEnvironmentFile() const;

  /// Returns true if this object is being deleted, otherwise false.
  bool deleting() const;

  /// Returns true if this object is registered in the du-chain. If it is not, all sub-objects(context, declarations, etc.) can be changed
  virtual bool inDUChain() const;
  /// This flag is only used by DUChain, never change it from outside.
  void setInDuChain(bool);

  /// Whether this top-context has a stored version on disk
  bool isOnDisk() const;
  
  /**
   * Returns a list of all problems encountered while parsing this top-context.
   * Does not include the problems of imported contexts.
   * */
  QList<ProblemPointer> problems() const;

  /**
   * Add a parsing-problem to this context.
   *
   * \note you must be holding a write lock when you access this function.
   * */
  void addProblem(const ProblemPointer& problem);

  /**
   * Remove a parsing-problem from this context.
   *
   * \note you must be holding a write lock when you access this function.
   * */
  void removeProblem(const ProblemPointer& problem);

  /**
   * Clear the list of problems
   *
   * \note you must be holding a write lock when you access this function.
   */
  void clearProblems();

  /**
   * Set the list of problems, replacing all existing ones.
   *
   * \note you must be holding a write lock when you access this function.
   */
  void setProblems(const QList<ProblemPointer>& pointers);

  /**
   * Determine if this chain imports another chain recursively.
   * 
   * This uses the imports-cache for speedup if it is available, thus it is not necessarily 100% correct
   * if the cache is not up-to-date.
   * 
   * \note you must be holding a read but not a write chain lock when you access this function.
   */
  virtual bool imports(const DUContext* origin, const CursorInRevision& position) const;

  enum {
    Identity = 4
  };
  
  enum Flags {
    NoFlags = 0,
    ///Can be used by language parts to mark contexts they currently update(for their internal usage)
    UpdatingContext = 1,
    ///You can define own language-dependent flags behind this flag
    LastFlag = 2
  };
  
  enum Features {
    ///Top-context features standard that can be requested from the duchain, and that are stored in the features() member.
    Empty = 0, //Only the top-context structure (imports etc.) is built, but no declarations and no contexts
    SimplifiedVisibleDeclarationsAndContexts = 2, //The top-context should only contain publically simplified accessible declarations and contexts, without doing type look-up,
                                                                               //without extended information like function-argument declarations, etc., imported contexts can be parsed with 'Empty' features
                                                                               //This flag essentially leads to a ctags-like processing level.
    VisibleDeclarationsAndContexts = SimplifiedVisibleDeclarationsAndContexts + 4, //Default: The top-context should only contain publically accessible declarations and contexts
    AllDeclarationsAndContexts = VisibleDeclarationsAndContexts + 8, //The top-context should also contain non-public declarations and contexts, but no uses
    AllDeclarationsContextsAndUses = 16 + AllDeclarationsAndContexts, //The top-context should contain uses and all declarations + contexts
    AST = 32,             //Signalizes that the ast() should be filled
    AllDeclarationsContextsUsesAndAST = AST | AllDeclarationsContextsAndUses, //Convenience flag, combining AST and AllDeclarationsContextsAndUses

    ///Additional update-flags that have a special meaning during updating, but are not set stored into a top-context
    Recursive = 64,  //Request the given features on all recursively imported contexts. Only the features are applied recursively (including AST)
    ForceUpdate = 128, //Enforce updating the top-context
    ForceUpdateRecursive = ForceUpdate | 256, //Enforce updating the top-context and all its imports

    ///You can define own language-dependent features behind this flag
    LastFeature = 512
  };

  ///Returns the currently active features of this top-context. The features will include AST if ast() is valid.
  Features features() const;
  ///Set the features of this top-context. These features are ignored: AST, ForceUpdate, and ForceUpdateRecursive.
  void setFeatures(Features);

  /**
   * Retrieves or creates a local index that is to be used for referencing the given @param declaration
   * in local uses. Also registers this context as a user of the declaration.
   * @param create If this is false, only already registered indices will be returned.
   *               If the declaration is not registered, std::numeric_limits<int>::max() is returned
   *
   * The duchain must be write-locked if create is true, else it must at least be read-locked.
   * */
  int indexForUsedDeclaration(Declaration* declaration, bool create = true);

  /**
   * Tries to retrieve the used declaration @param declarationIndex
   * @param context must be the context where the use happened
   * */
  Declaration* usedDeclarationForIndex(unsigned int declarationIndex) const;

  /**
   * You can use this before you rebuild all uses. This does not affect any uses directly,
   * it only invalidates the mapping of declarationIndices to Declarations.
   *
   * usedDeclarationForIndex(..) must not be called until the use has gotten a new index through
   * indexForUsedDeclaration(..).
   * */
  void clearUsedDeclarationIndices();


  /**
   * Recursively deletes all contained uses, declaration-indices, etc.
   */
  virtual void deleteUsesRecursively();
  
  /**
   * Use flags to mark top-contexts for special behavior. Any flags above LastFlag may be used for language-specific stuff.
   * */
  Flags flags() const;
  void setFlags(Flags f);
  
  /**
   * Returns the AST Container, that contains the AST created during parsing.
   * This is only created if you request the AST feature for parsing.
   * It may be discarded at any time. Every update without the AST feature will discard it.
   * The actual contents is language-specific.
   *
   * @todo Figure out logic to get rid of AST when it is not needed/useful
   */
  KSharedPtr<IAstContainer> ast() const;
  
  /**
   * Sets the AST Container.
  */
  void setAst(KSharedPtr<IAstContainer> ast);
  
  /**
   * Utility function to clear the AST Container
   */
  void clearAst();

  ///@param temporary If this is true, importers of this context will not be notified of the new imports. This greatly increases performance while removing the context,
  ///but creates in inconsistent import-structure. Therefore it is only suitable for temporary imports. These imports will not be visible from contexts that import this one.
  ///When this top-context does not own its private data, the import is added locally only to this context, not into the shared data.
  virtual void addImportedParentContext(DUContext* context, const CursorInRevision& position = CursorInRevision(), bool anonymous=false, bool temporary=false);
  ///Use this for mass-adding of imported contexts, it is faster than adding them individually.
  ///@param temporary If this is true, importers of this context will not be notified of the new imports. This greatly increases performance while removing the context,
  ///but creates in inconsistent import-structure. Therefore it is only suitable for temporary imports. These imports will not be visible from contexts that import this one.
  ///When this top-context does not own its private data, the import is added locally only to this context, not into the shared data.
  virtual void addImportedParentContexts(const QList<QPair<TopDUContext*, CursorInRevision> >& contexts, bool temporary=false);

  ///When this top-context does not own its private data, the import is removed locally only from this context, not from the shared data.
  virtual void removeImportedParentContext(DUContext* context);
  ///Use this for mass-removing of imported contexts, it is faster than removing them individually.
  ///When this top-context does not own its private data, the import is removed locally only from this context, not from the shared data.
  virtual void removeImportedParentContexts(const QList<TopDUContext*>& contexts);

  ///When this top-context does not own its private data, only the local imports of this context are removed, not those from the shared data.
  virtual void clearImportedParentContexts();
  
  typedef Utils::StorableSet<IndexedTopDUContext, IndexedTopDUContextIndexConversion, RecursiveImportRepository, true> IndexedRecursiveImports;
  
  virtual QVector<Import> importedParentContexts() const;
  
  virtual QVector<DUContext*> importers() const;

  ///Returns all currently loade importers
  virtual QList<DUContext*> loadedImporters() const;
  
  virtual CursorInRevision importPosition(const DUContext* target) const;
  
  ///Returns the set of all recursively imported top-contexts. If import-caching is used, this returns the cached set.
  ///The list also contains this context itself. This set is used to determine declaration-visibility from within this top-context.
  const IndexedRecursiveImports& recursiveImportIndices() const;

  /**
   * Updates the cache of recursive imports. When you call this, from that moment on the set returned by recursiveImportIndices() is fixed, until
   * you call it again to update them. If your language has a very complex often-changing import-structure, 
   * like for example in the case of C++, it is recommended to call this during while parsing, instead of using
   * the expensive builtin implicit mechanism.
   * Note that if you use caching, you _must_ call this before you see any visibility-effect after adding imports.
   *
   * Using import-caching has another big advantage: A top-context can be loaded without loading all its imports.
   * 
   * Note: This is relatively expensive since it requires loading all imported contexts.
   * 
   * When this is called, the top-context must already be registered in the duchain.
   */
  void updateImportsCache();
  
  bool usingImportsCache() const;

  virtual bool findDeclarationsInternal(const SearchItem::PtrList& identifiers, const CursorInRevision& position, const AbstractType::Ptr& dataType, DeclarationList& ret, const TopDUContext* source, SearchFlags flags, uint depth) const;
protected:
  void setParsingEnvironmentFile(ParsingEnvironmentFile*);

  /**
   * Does the same as DUContext::updateAliases, except that it uses the symbol-store, and processes the whole identifier.
   * @param canBeNamespace whether the searched identifier may be a namespace.
   * If this is true, namespace-aliasing is applied to the last elements of the identifiers.
   * */
  template<class Acceptor>
  void applyAliases( const SearchItem::PtrList& identifiers, Acceptor& accept, const CursorInRevision& position, bool canBeNamespace ) const;

protected:
  ///Call this to destroy a top-context.
  void deleteSelf();

  virtual ~TopDUContext();
  
  void clearFeaturesSatisfied();
  void rebuildDynamicData(DUContext* parent, uint ownIndex);
  //Must be called after all imported top-contexts were loaded into the du-chain
  void rebuildDynamicImportStructure();
  
  struct AliasChainElement;
  struct FindDeclarationsAcceptor;
  struct DeclarationChecker;
  struct ApplyAliasesBuddyInfo;

  template<class Acceptor>
  bool applyAliases( const QualifiedIdentifier& previous, const SearchItem::Ptr& identifier, Acceptor& acceptor, const CursorInRevision& position, bool canBeNamespace, ApplyAliasesBuddyInfo* buddy, uint recursionDepth ) const;
  //Same as imports, without the slow access-check, for internal usage
  bool importsPrivate(const DUContext * origin, const CursorInRevision& position) const;
  DUCHAIN_DECLARE_DATA(TopDUContext)
  
  ///Called by DUChain::removeDocumentChain to destroy this top-context.
  void deleteSelf();

  //Most of these classes need access to m_dynamicData
  friend class DUChain;
  friend class DUChainPrivate;
  friend class TopDUContextData;
  friend class TopDUContextLocalPrivate;
  friend class TopDUContextDynamicData;
  friend class Declaration;
  friend class DUContext;
  friend class IndexedDeclaration;
  friend class IndexedDUContext;
  friend class LocalIndexedDeclaration;
  friend class LocalIndexedDUContext;
  friend class DeclarationId;
  friend class ParsingEnvironmentFile;
  
  TopDUContextLocalPrivate* m_local;
  
  class TopDUContextDynamicData* m_dynamicData;
};

/**
  * Returns all uses of the given declaration within this top-context and all sub-contexts
  * */
KDEVPLATFORMLANGUAGE_EXPORT QList<RangeInRevision> allUses(TopDUContext* context, Declaration* declaration, bool noEmptyRanges = false);

inline uint qHash(const ReferencedTopDUContext& ctx) {
  return ctx.hash();
}

inline uint qHash(const IndexedTopDUContext& ctx) {
  return ctx.index();
}

}
Q_DECLARE_METATYPE(KDevelop::ReferencedTopDUContext);

#endif // KDEVPLATFORM_TOPDUCONTEXT_H

// kate: space-indent on; indent-width 2; tab-width 4; replace-tabs on; auto-insert-doxygen on<|MERGE_RESOLUTION|>--- conflicted
+++ resolved
@@ -104,11 +104,7 @@
  *
  * \todo move the registration with DUChain here
  *
-<<<<<<< HEAD
  * @warning Do not delete top-contexts directly, use DUChain::removeDocumentChain instead.
-=======
- * @warning When you delete a top-context, delete it using DUChain::removeDocumentChain(), else you will leak memory
->>>>>>> cbc7c689
  */
 class KDEVPLATFORMLANGUAGE_EXPORT TopDUContext : public DUContext
 {

--- conflicted
+++ resolved
@@ -106,13 +106,8 @@
   // mixing (255, 255, 0, 100) with white yields this:
   const QColor foreground(0, 0, 0);
 
-<<<<<<< HEAD
-  return "<span style=\"font-family:'monospace'\">" + line.left(range.start().column()).toHtmlEscaped()
+  return "<code>" + line.left(range.start().column()).toHtmlEscaped()
                     + "<span style=\"background-color:" + backgroundColor(false) + ";color:" + foreground.name() + ";\">"
-=======
-  return "<code>" + line.left(range.start().column()).toHtmlEscaped()
-                    + "<span style=\"background-color:" + background.name() + ";color:" + foreground.name() + ";\">"
->>>>>>> 12f5de1c
                     + line.mid(range.start().column(), range.end().column() - range.start().column()).toHtmlEscaped()
                     + "</span>" + line.mid(range.end().column(), line.length() - range.end().column()).toHtmlEscaped() + "</code>";
 }

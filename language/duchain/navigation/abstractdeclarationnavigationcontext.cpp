--- conflicted
+++ resolved
@@ -102,10 +102,7 @@
 
       eventuallyMakeTypeLinks( useType );
 
-<<<<<<< HEAD
-      modifyHtml() += ' ' + nameHighlight(declarationName(m_declaration).toHtmlEscaped()) + "<br>";
-=======
-      modifyHtml() += ' ' + identifierHighlight(Qt::escape(declarationName(m_declaration)), m_declaration);
+      modifyHtml() += ' ' + identifierHighlight(declarationName(m_declaration).toHtmlEscaped(), m_declaration);
 
       if(auto integralType = m_declaration->type<ConstantIntegralType>()) {
         const QString plainValue = integralType->valueAsString();
@@ -115,26 +112,17 @@
       }
 
       modifyHtml() += "<br>";
->>>>>>> 60f67d0b
     }else{
       if( m_declaration->kind() == Declaration::Type && m_declaration->abstractType().cast<StructureType>() ) {
         htmlClass();
       }
       if ( m_declaration->kind() == Declaration::Namespace ) {
-<<<<<<< HEAD
-        modifyHtml() += i18n("namespace %1 ", nameHighlight(m_declaration->qualifiedIdentifier().toString()).toHtmlEscaped());
-=======
-        modifyHtml() += i18n("namespace %1 ", identifierHighlight(Qt::escape(m_declaration->qualifiedIdentifier().toString()), m_declaration));
->>>>>>> 60f67d0b
+        modifyHtml() += i18n("namespace %1 ", identifierHighlight(m_declaration->qualifiedIdentifier().toString().toHtmlEscaped(), m_declaration));
       }
 
       if(m_declaration->type<EnumerationType>()) {
         EnumerationType::Ptr enumeration = m_declaration->type<EnumerationType>();
-<<<<<<< HEAD
-        modifyHtml() += i18n("enumeration %1 ", nameHighlight(m_declaration->identifier().toString().toHtmlEscaped()));
-=======
-        modifyHtml() += i18n("enumeration %1 ", identifierHighlight(Qt::escape(m_declaration->identifier().toString()), m_declaration));
->>>>>>> 60f67d0b
+        modifyHtml() += i18n("enumeration %1 ", identifierHighlight(m_declaration->identifier().toString().toHtmlEscaped(), m_declaration));
       }
 
       if(m_declaration->isForwardDeclaration()) {
@@ -238,17 +226,11 @@
     if( !detailsHtml.isEmpty() )
       modifyHtml() += labelHighlight(i18n("Kind: %1 %2 ", importantHighlight(kind.toHtmlEscaped()), detailsHtml));
     else
-<<<<<<< HEAD
       modifyHtml() += labelHighlight(i18n("Kind: %1 ", importantHighlight(kind.toHtmlEscaped())));
-  } else if( !detailsHtml.isEmpty() ) {
-    modifyHtml() += labelHighlight(i18n("Modifiers: %1 ",  importantHighlight(kind.toHtmlEscaped())));
-=======
-      modifyHtml() += labelHighlight(i18n("Kind: %1 ", importantHighlight(Qt::escape(kind))));
   }
 
   if (m_declaration->isDeprecated()) {
     modifyHtml() += labelHighlight(i18n("Status: %1 ", propertyHighlight(i18n("Deprecated"))));
->>>>>>> 60f67d0b
   }
 
   modifyHtml() += "<br />";
@@ -293,20 +275,14 @@
         modifyHtml() += "<br />" + commentHighlight(comment);
       }
     } else if(!comment.isEmpty()) {
-<<<<<<< HEAD
-      comment.replace(QRegExp("<br */>"), "\n"); //do not escape html newlines within the comment
-      comment = comment.toHtmlEscaped();
-      comment.replace('\n', "<br />"); //Replicate newlines in html
-=======
       // if the first paragraph does not contain a tag, we assume that this is a plain-text comment
       if (!Qt::mightBeRichText(comment)) {
         // still might contain extra html tags for line breaks (this is the case for doxygen-style comments sometimes)
         // let's protect them from being removed completely
         comment.replace(QRegExp("<br */>"), "\n");
-        comment = Qt::escape(comment);
+        comment = comment.toHtmlEscaped();
         comment.replace('\n', "<br />"); //Replicate newlines in html
       }
->>>>>>> 60f67d0b
       modifyHtml() += commentHighlight(comment);
       modifyHtml() += "<br />";
     }
@@ -348,11 +324,7 @@
     eventuallyMakeTypeLinks( type->returnType() );
   }
 
-<<<<<<< HEAD
-  modifyHtml() += ' ' + nameHighlight(prettyIdentifier(m_declaration).toString().toHtmlEscaped());
-=======
-  modifyHtml() += ' ' + identifierHighlight(Qt::escape(prettyIdentifier(m_declaration).toString()), m_declaration);
->>>>>>> 60f67d0b
+  modifyHtml() += ' ' + identifierHighlight(prettyIdentifier(m_declaration).toString().toHtmlEscaped(), m_declaration);
 
   if( type->indexedArgumentsSize() == 0 )
   {
@@ -375,11 +347,7 @@
 
       eventuallyMakeTypeLinks( argType );
       if (currentArgNum < decls.size()) {
-<<<<<<< HEAD
-        modifyHtml() += ' ' + nameHighlight(decls[currentArgNum]->identifier().toString().toHtmlEscaped());
-=======
-        modifyHtml() += ' ' + identifierHighlight(Qt::escape(decls[currentArgNum]->identifier().toString()), m_declaration);
->>>>>>> 60f67d0b
+        modifyHtml() += ' ' + identifierHighlight(decls[currentArgNum]->identifier().toString().toHtmlEscaped(), m_declaration);
       }
 
       if( currentArgNum >= firstDefaultParam )

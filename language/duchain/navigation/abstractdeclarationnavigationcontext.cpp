/*
   Copyright 2007 David Nolden <david.nolden.kdevelop@art-master.de>

   This library is free software; you can redistribute it and/or
   modify it under the terms of the GNU Library General Public
   License version 2 as published by the Free Software Foundation.

   This library is distributed in the hope that it will be useful,
   but WITHOUT ANY WARRANTY; without even the implied warranty of
   MERCHANTABILITY or FITNESS FOR A PARTICULAR PURPOSE.  See the GNU
   Library General Public License for more details.

   You should have received a copy of the GNU Library General Public License
   along with this library; see the file COPYING.LIB.  If not, write to
   the Free Software Foundation, Inc., 51 Franklin Street, Fifth Floor,
   Boston, MA 02110-1301, USA.
*/

#include "abstractdeclarationnavigationcontext.h"

#include <QTextDocument>

#include <klocale.h>

#include "../functiondeclaration.h"
#include "../functiondefinition.h"
#include "../classfunctiondeclaration.h"
#include "../namespacealiasdeclaration.h"
#include "../forwarddeclaration.h"
#include "../types/enumeratortype.h"
#include "../types/enumerationtype.h"
#include "../types/functiontype.h"
#include "../duchainutils.h"
#include "../types/pointertype.h"
#include "../types/referencetype.h"
#include "../types/typeutils.h"
#include "../persistentsymboltable.h"
#include <interfaces/icore.h>
#include <interfaces/idocumentationcontroller.h>
#include <duchain/types/typealiastype.h>
#include <duchain/types/structuretype.h>
#include <duchain/classdeclaration.h>
#include <typeinfo>

namespace KDevelop {
AbstractDeclarationNavigationContext::AbstractDeclarationNavigationContext( DeclarationPointer decl, KDevelop::TopDUContextPointer topContext, AbstractNavigationContext* previousContext)
  : AbstractNavigationContext((topContext ? topContext : TopDUContextPointer(decl ? decl->topContext() : 0)), previousContext), m_declaration(decl), m_fullBackwardSearch(false)
{
  //Jump from definition to declaration if possible
  FunctionDefinition* definition = dynamic_cast<FunctionDefinition*>(m_declaration.data());
  if(definition && definition->declaration())
    m_declaration = DeclarationPointer(definition->declaration());
}

QString AbstractDeclarationNavigationContext::name() const
{
  if(m_declaration.data())
    return prettyQualifiedIdentifier(m_declaration).toString();
  else
    return declarationName(m_declaration);
}

QString AbstractDeclarationNavigationContext::html(bool shorten)
{
  clear();
  m_shorten = shorten;
  modifyHtml()  += "<html><body><p>" + fontSizePrefix(shorten);

  addExternalHtml(m_prefix);

  if(!m_declaration.data()) {
    modifyHtml() += i18n("<br /> lost declaration <br />");
    return currentHtml();
  }
  
  if( m_previousContext ) {
    QString link = createLink( m_previousContext->name(), m_previousContext->name(), NavigationAction(m_previousContext) );
    modifyHtml() += navigationHighlight(i18n("Back to %1<br />", link));
  }
  
  QExplicitlySharedDataPointer<IDocumentation> doc;
  
  if( !shorten ) {
    doc = ICore::self()->documentationController()->documentationForDeclaration(m_declaration.data());

    const AbstractFunctionDeclaration* function = dynamic_cast<const AbstractFunctionDeclaration*>(m_declaration.data());
    if( function ) {
      htmlFunction();
    } else if( m_declaration->isTypeAlias() || m_declaration->kind() == Declaration::Instance ) {
      if( m_declaration->isTypeAlias() )
        modifyHtml() += importantHighlight("typedef ");

      if(m_declaration->type<EnumeratorType>())
        modifyHtml() += i18n("enumerator ");

      AbstractType::Ptr useType = m_declaration->abstractType();
      if(m_declaration->isTypeAlias()) {
        //Do not show the own name as type of typedefs
        if(useType.cast<TypeAliasType>())
          useType = useType.cast<TypeAliasType>()->type();
      } 
      
      eventuallyMakeTypeLinks( useType );

      modifyHtml() += ' ' + nameHighlight(declarationName(m_declaration).toHtmlEscaped()) + "<br>";
    }else{
      if( m_declaration->kind() == Declaration::Type && m_declaration->abstractType().cast<StructureType>() ) {
        htmlClass();
      }
      if ( m_declaration->kind() == Declaration::Namespace ) {
        modifyHtml() += i18n("namespace %1 ", nameHighlight(m_declaration->qualifiedIdentifier().toString()).toHtmlEscaped());
      }

      if(m_declaration->type<EnumerationType>()) {
        EnumerationType::Ptr enumeration = m_declaration->type<EnumerationType>();
<<<<<<< HEAD
        modifyHtml() += i18n("enumeration %1 ", m_declaration->identifier().toString().toHtmlEscaped());
=======
        modifyHtml() += i18n("enumeration %1 ", nameHighlight(Qt::escape(m_declaration->identifier().toString())));
>>>>>>> 49efc9f8
      }

      if(m_declaration->isForwardDeclaration()) {
        ForwardDeclaration* forwardDec = static_cast<ForwardDeclaration*>(m_declaration.data());
        Declaration* resolved = forwardDec->resolve(m_topContext.data());
        if(resolved) {
          modifyHtml() += i18n("( resolved forward-declaration: ");
          makeLink(resolved->identifier().toString(), KDevelop::DeclarationPointer(resolved), NavigationAction::NavigateDeclaration );
          modifyHtml() += i18n(") ");
        }else{
          modifyHtml() += i18n("(unresolved forward-declaration) ");
          QualifiedIdentifier id = forwardDec->qualifiedIdentifier();
          uint count;
          const IndexedDeclaration* decls;
          PersistentSymbolTable::self().declarations(id, count, decls);
          for(uint a = 0; a < count; ++a) {
            if(decls[a].isValid() && !decls[a].data()->isForwardDeclaration()) {
              modifyHtml() += "<br />";
              makeLink(i18n("possible resolution from"), KDevelop::DeclarationPointer(decls[a].data()), NavigationAction::NavigateDeclaration);
              modifyHtml() += ' ' + decls[a].data()->url().str();
            }
          }
        }
      }
      modifyHtml() += "<br />";
    }
  }else{
    AbstractType::Ptr showType = m_declaration->abstractType();
    if(showType && showType.cast<FunctionType>()) {
      showType = showType.cast<FunctionType>()->returnType();
      if(showType)
        modifyHtml() += labelHighlight(i18n("Returns: "));
    }else  if(showType) {
      modifyHtml() += labelHighlight(i18n("Type: "));
    }
    
    if(showType) {
      eventuallyMakeTypeLinks(showType);
      modifyHtml() += " ";
    }
  }
  
  QualifiedIdentifier identifier = m_declaration->qualifiedIdentifier();
  if( identifier.count() > 1 ) {
    if( m_declaration->context() && m_declaration->context()->owner() )
    {
      Declaration* decl = m_declaration->context()->owner();

      FunctionDefinition* definition = dynamic_cast<FunctionDefinition*>(decl);
      if(definition && definition->declaration())
        decl = definition->declaration();

      if(decl->abstractType().cast<EnumerationType>())
        modifyHtml() += labelHighlight(i18n("Enum: "));
      else
        modifyHtml() += labelHighlight(i18n("Container: "));

      makeLink( declarationName(DeclarationPointer(decl)), DeclarationPointer(decl), NavigationAction::NavigateDeclaration );
      modifyHtml() += " ";
    } else {
      QualifiedIdentifier parent = identifier;
      parent.pop();
      modifyHtml() += labelHighlight(i18n("Scope: %1 ", typeHighlight(parent.toString().toHtmlEscaped())));
    }
  }
  
  if( shorten && !m_declaration->comment().isEmpty() ) {
    QString comment = QString::fromUtf8(m_declaration->comment());
    if( comment.length() > 60 ) {
      comment.truncate(60);
      comment += "...";
    }
    comment.replace('\n', " ");
    comment.replace("<br />", " ");
    comment.replace("<br/>", " ");
    modifyHtml() += commentHighlight(comment.toHtmlEscaped()) + "   ";
  }
  

  QString access = stringFromAccess(m_declaration);
  if( !access.isEmpty() )
    modifyHtml() += labelHighlight(i18n("Access: %1 ", propertyHighlight(access.toHtmlEscaped())));


  ///@todo Enumerations

  QString detailsHtml;
  QStringList details = declarationDetails(m_declaration);
  if( !details.isEmpty() ) {
    bool first = true;
    foreach( const QString &str, details ) {
      if( !first )
        detailsHtml += ", ";
      first = false;
      detailsHtml += propertyHighlight(str);
    }
  }

  QString kind = declarationKind(m_declaration);
  if( !kind.isEmpty() ) {
    if( !detailsHtml.isEmpty() )
      modifyHtml() += labelHighlight(i18n("Kind: %1 %2 ", importantHighlight(kind.toHtmlEscaped()), detailsHtml));
    else
      modifyHtml() += labelHighlight(i18n("Kind: %1 ", importantHighlight(kind.toHtmlEscaped())));
  } else if( !detailsHtml.isEmpty() ) {
    modifyHtml() += labelHighlight(i18n("Modifiers: %1 ",  importantHighlight(kind.toHtmlEscaped())));
  }

  modifyHtml() += "<br />";

  if(!shorten)
    htmlAdditionalNavigation();
  
  if( !shorten ) {
    if(dynamic_cast<FunctionDefinition*>(m_declaration.data()))
      modifyHtml() += labelHighlight(i18n( "Def.: " ));
    else
      modifyHtml() += labelHighlight(i18n( "Decl.: " ));

    makeLink( QString("%1 :%2").arg( KUrl(m_declaration->url().str()).fileName() ).arg( m_declaration->rangeInCurrentRevision().start().line()+1 ), m_declaration, NavigationAction::JumpToSource );
    modifyHtml() += " ";
    //modifyHtml() += "<br />";
    if(!dynamic_cast<FunctionDefinition*>(m_declaration.data())) {
      if( FunctionDefinition* definition = FunctionDefinition::definition(m_declaration.data()) ) {
        modifyHtml() += labelHighlight(i18n( " Def.: " ));
        makeLink( QString("%1 :%2").arg( KUrl(definition->url().str()).fileName() ).arg( definition->rangeInCurrentRevision().start().line()+1 ), DeclarationPointer(definition), NavigationAction::JumpToSource );
      }
    }

    if( FunctionDefinition* definition = dynamic_cast<FunctionDefinition*>(m_declaration.data()) ) {
      if(definition->declaration()) {
        modifyHtml() += labelHighlight(i18n( " Decl.: " ));
        makeLink( QString("%1 :%2").arg( KUrl(definition->declaration()->url().str()).fileName() ).arg( definition->declaration()->rangeInCurrentRevision().start().line()+1 ), DeclarationPointer(definition->declaration()), NavigationAction::JumpToSource );
      }
    }
    
    modifyHtml() += " "; //The action name _must_ stay "show_uses", since that is also used from outside
    makeLink(i18n("Show uses"), "show_uses", NavigationAction(m_declaration, NavigationAction::NavigateUses));
  }
  
  if( !shorten && (!m_declaration->comment().isEmpty() || doc) ) {
    modifyHtml() += "<br />";
    QString comment = QString::fromUtf8(m_declaration->comment());
    if(comment.isEmpty() && doc) {
      comment = doc->description();
      if(!comment.isEmpty()) {
        connect(doc.data(), SIGNAL(descriptionChanged()), this, SIGNAL(contentsChanged()));
        modifyHtml() += "<br />" + commentHighlight(comment);
      }
    } else if(!comment.isEmpty()) {
      comment.replace(QRegExp("<br */>"), "\n"); //do not escape html newlines within the comment
      comment = comment.toHtmlEscaped();
      comment.replace('\n', "<br />"); //Replicate newlines in html
      modifyHtml() += commentHighlight(comment);
      modifyHtml() += "<br />";
    }
  }
  
    if(!shorten && doc) {
      modifyHtml() += "<br />" + i18n("Show documentation for ");
      makeLink( prettyQualifiedIdentifier(m_declaration).toString(), m_declaration, NavigationAction::ShowDocumentation );
    }
  
  
    //modifyHtml() += "<br />";

  addExternalHtml(m_suffix);

  modifyHtml() += fontSizeSuffix(shorten) + "</p></body></html>";

  return currentHtml();
}

KDevelop::AbstractType::Ptr AbstractDeclarationNavigationContext::typeToShow(KDevelop::AbstractType::Ptr type) {
  return type;
}

void AbstractDeclarationNavigationContext::htmlFunction()
{
  const AbstractFunctionDeclaration* function = dynamic_cast<const AbstractFunctionDeclaration*>(m_declaration.data());
  Q_ASSERT(function);

  const ClassFunctionDeclaration* classFunDecl = dynamic_cast<const ClassFunctionDeclaration*>(m_declaration.data());
  const FunctionType::Ptr type = m_declaration->abstractType().cast<FunctionType>();
  if( !type ) {
    modifyHtml() += errorHighlight("Invalid type<br />");
    return;
  }

  if( !classFunDecl || (!classFunDecl->isConstructor() && !classFunDecl->isDestructor()) ) {
    // only print return type for global functions and non-ctor/dtor methods
    eventuallyMakeTypeLinks( type->returnType() );
  }

  modifyHtml() += ' ' + nameHighlight(prettyIdentifier(m_declaration).toString().toHtmlEscaped());

  if( type->indexedArgumentsSize() == 0 )
  {
    modifyHtml() += "()";
  } else {
    modifyHtml() += "( ";

    bool first = true;
    int firstDefaultParam = type->indexedArgumentsSize() - function->defaultParametersSize();
    int currentArgNum = 0;

    QVector<Declaration*> decls;
    if (KDevelop::DUContext* argumentContext = DUChainUtils::getArgumentContext(m_declaration.data())) {
      decls = argumentContext->localDeclarations(m_topContext.data());
    }
    foreach(const AbstractType::Ptr& argType, type->arguments()) {
      if( !first )
        modifyHtml() += ", ";
      first = false;

      eventuallyMakeTypeLinks( argType );
      if (currentArgNum < decls.size()) {
        modifyHtml() += ' ' + nameHighlight(decls[currentArgNum]->identifier().toString().toHtmlEscaped());
      }

      if( currentArgNum >= firstDefaultParam )
        modifyHtml() += " = " + function->defaultParameters()[ currentArgNum - firstDefaultParam ].str().toHtmlEscaped();

      ++currentArgNum;
    }

    modifyHtml() += " )";
  }
  modifyHtml() += "<br />";
}


Identifier AbstractDeclarationNavigationContext::prettyIdentifier(DeclarationPointer decl) const
{
  Identifier ret;
  QualifiedIdentifier q = prettyQualifiedIdentifier(decl);
  if(!q.isEmpty())
    ret = q.last();
  
  return ret;
}

QualifiedIdentifier AbstractDeclarationNavigationContext::prettyQualifiedIdentifier(DeclarationPointer decl) const
{
  if(decl)
    return decl->qualifiedIdentifier();
  else
    return QualifiedIdentifier();
}

void AbstractDeclarationNavigationContext::htmlAdditionalNavigation()
{
  ///Check if the function overrides or hides another one
  const ClassFunctionDeclaration* classFunDecl = dynamic_cast<const ClassFunctionDeclaration*>(m_declaration.data());
  if(classFunDecl) {
    
    Declaration* overridden = DUChainUtils::getOverridden(m_declaration.data());

    if(overridden) {
        modifyHtml() += i18n("Overrides a ");
        makeLink(i18n("function"), QString("jump_to_overridden"), NavigationAction(DeclarationPointer(overridden), KDevelop::NavigationAction::NavigateDeclaration));
        modifyHtml() += i18n(" from ");
        makeLink(prettyQualifiedIdentifier(DeclarationPointer(overridden->context()->owner())).toString(), QString("jump_to_overridden_container"), NavigationAction(DeclarationPointer(overridden->context()->owner()), KDevelop::NavigationAction::NavigateDeclaration));
        
        modifyHtml() += "<br />";
    }else{
      //Check if this declarations hides other declarations
      QList<Declaration*> decls;
      foreach(const DUContext::Import &import, m_declaration->context()->importedParentContexts())
        if(import.context(m_topContext.data()))
          decls += import.context(m_topContext.data())->findDeclarations(QualifiedIdentifier(m_declaration->identifier()), 
                                                CursorInRevision::invalid(), AbstractType::Ptr(), m_topContext.data(), DUContext::DontSearchInParent);
      uint num = 0;
      foreach(Declaration* decl, decls) {
        modifyHtml() += i18n("Hides a ");
        makeLink(i18n("function"), QString("jump_to_hide_%1").arg(num), NavigationAction(DeclarationPointer(decl), KDevelop::NavigationAction::NavigateDeclaration));
        modifyHtml() += i18n(" from ");
        makeLink(prettyQualifiedIdentifier(DeclarationPointer(decl->context()->owner())).toString(), QString("jump_to_hide_container_%1").arg(num), NavigationAction(DeclarationPointer(decl->context()->owner()), KDevelop::NavigationAction::NavigateDeclaration));
        
        modifyHtml() += "<br />";
        ++num;
      }
    }
    
    ///Show all places where this function is overridden
    if(classFunDecl->isVirtual()) {
      Declaration* classDecl = m_declaration->context()->owner();
      if(classDecl) {
        uint maxAllowedSteps = m_fullBackwardSearch ? (uint)-1 : 10;
        QList<Declaration*> overriders = DUChainUtils::getOverriders(classDecl, classFunDecl, maxAllowedSteps);
        
        if(!overriders.isEmpty()) {
          modifyHtml() += i18n("Overridden in ");
          bool first = true;
          foreach(Declaration* overrider, overriders) {
            if(!first)
              modifyHtml() += ", ";
            first = false;
            
            QString name = prettyQualifiedIdentifier(DeclarationPointer(overrider->context()->owner())).toString();
            makeLink(name, name, NavigationAction(DeclarationPointer(overrider), NavigationAction::NavigateDeclaration));
          }
          modifyHtml() += "<br />";
        }
        if(maxAllowedSteps == 0)
          createFullBackwardSearchLink(overriders.isEmpty() ? i18n("Overriders possible, show all") : i18n("More overriders possible, show all"));
      }
    }
  }
  
  ///Show all classes that inherit this one
  uint maxAllowedSteps = m_fullBackwardSearch ? (uint)-1 : 10;
  QList<Declaration*> inheriters = DUChainUtils::getInheriters(m_declaration.data(), maxAllowedSteps);
  
  if(!inheriters.isEmpty()) {
      modifyHtml() += i18n("Inherited by ");
      bool first = true;
      foreach(Declaration* importer, inheriters) {
        if(!first)
          modifyHtml() += ", ";
        first = false;
        
        QString importerName = prettyQualifiedIdentifier(DeclarationPointer(importer)).toString();
        makeLink(importerName, importerName, NavigationAction(DeclarationPointer(importer), KDevelop::NavigationAction::NavigateDeclaration));
      }
      modifyHtml() += "<br />";
  }
  if(maxAllowedSteps == 0)
    createFullBackwardSearchLink(inheriters.isEmpty() ? i18n("Inheriters possible, show all") : i18n("More inheriters possible, show all"));
}

void AbstractDeclarationNavigationContext::createFullBackwardSearchLink(QString string)
{
  makeLink(string, "m_fullBackwardSearch=true", NavigationAction("m_fullBackwardSearch=true"));
  modifyHtml() += "<br />";
}

NavigationContextPointer AbstractDeclarationNavigationContext::executeKeyAction( QString key )
{
  if(key == "m_fullBackwardSearch=true") {
    m_fullBackwardSearch = true;
    clear();
  }
  return NavigationContextPointer(this);
}

void AbstractDeclarationNavigationContext::htmlClass()
{
  StructureType::Ptr klass = m_declaration->abstractType().cast<StructureType>();
  Q_ASSERT(klass);
  
  ClassDeclaration* classDecl = dynamic_cast<ClassDeclaration*>(klass->declaration(m_topContext.data()));
  if(classDecl) {
    switch ( classDecl->classType() ) {
      case ClassDeclarationData::Class:
        modifyHtml() += "class ";
        break;
      case ClassDeclarationData::Struct:
        modifyHtml() += "struct ";
        break;
      case ClassDeclarationData::Union:
        modifyHtml() += "union ";
        break;
      case ClassDeclarationData::Interface:
        modifyHtml() += "interface ";
        break;
      case ClassDeclarationData::Trait:
        modifyHtml() += "trait ";
        break;
      default:
        modifyHtml() += "<unknown type> ";
        break;
    }
    eventuallyMakeTypeLinks( klass.cast<AbstractType>() );
    
    FOREACH_FUNCTION( const KDevelop::BaseClassInstance& base, classDecl->baseClasses ) {
      modifyHtml() += ", " + stringFromAccess(base.access) + " " + (base.virtualInheritance ? QString("virtual") : QString()) + " ";
      eventuallyMakeTypeLinks(base.baseClass.abstractType());
    }
  } else {
    /// @todo How can we get here? and should this really be a class?
    modifyHtml() += "class ";
    eventuallyMakeTypeLinks( klass.cast<AbstractType>() );
  }
  modifyHtml() += " ";
}

void AbstractDeclarationNavigationContext::htmlIdentifiedType(AbstractType::Ptr type, const IdentifiedType* idType)
{
  Q_ASSERT(type);
  Q_ASSERT(idType);

  if( Declaration* decl = idType->declaration(m_topContext.data()) ) {
    
    //Remove the last template-identifiers, because we create those directly
    QualifiedIdentifier id = prettyQualifiedIdentifier(DeclarationPointer(decl));
    Identifier lastId = id.last();
    id.pop();
    lastId.clearTemplateIdentifiers();
    id.push(lastId);
    
    if(decl->context() && decl->context()->owner()) {
      
      //Also create full type-links for the context around
      AbstractType::Ptr contextType = decl->context()->owner()->abstractType();
      IdentifiedType* contextIdType = dynamic_cast<IdentifiedType*>(contextType.data());
      if(contextIdType && !contextIdType->equals(idType)) {
        //Create full type information for the context
        if(!id.isEmpty())
          id = id.mid(id.count()-1);
        htmlIdentifiedType(contextType, contextIdType);
        modifyHtml() += QString("::").toHtmlEscaped();
      }
    }

    //We leave out the * and & reference and pointer signs, those are added to the end
    makeLink(id.toString() , DeclarationPointer(idType->declaration(m_topContext.data())), NavigationAction::NavigateDeclaration );
  } else {
    kDebug() << "could not resolve declaration:" << idType->declarationId().isDirect() << idType->qualifiedIdentifier().toString() << "in top-context" << m_topContext->url().str();
    modifyHtml() += typeHighlight(type->toString().toHtmlEscaped());
  }
}

void AbstractDeclarationNavigationContext::eventuallyMakeTypeLinks( AbstractType::Ptr type )
{
  type = typeToShow(type);
  
  if( !type ) {
    modifyHtml() += typeHighlight(QString("<no type>").toHtmlEscaped());
    return;
  }

  AbstractType::Ptr target = TypeUtils::targetTypeKeepAliases( type, m_topContext.data() );
  const IdentifiedType* idType = dynamic_cast<const IdentifiedType*>( target.data() );

  kDebug() << "making type-links for" << type->toString() << typeid(*type).name();
  
  if( idType && idType->declaration(m_topContext.data()) ) {
    ///@todo This is C++ specific, move into subclass
    
    if(target->modifiers() & AbstractType::ConstModifier)
      modifyHtml() += typeHighlight("const ");
    
    htmlIdentifiedType(target, idType);

    //We need to exchange the target type, else template-parameters may confuse this
    SimpleTypeExchanger exchangeTarget(target, AbstractType::Ptr());
    
    AbstractType::Ptr exchanged = exchangeTarget.exchange(type);
    
    if(exchanged) {
      QString typeSuffixString = exchanged->toString();
      QRegExp suffixExp("\\&|\\*");
      int suffixPos = typeSuffixString.indexOf(suffixExp);
      if(suffixPos != -1)
        modifyHtml() += typeHighlight(typeSuffixString.mid(suffixPos));
    }

  } else {
    if(idType) {
      kDebug() << "identified type could not be resolved:" << idType->qualifiedIdentifier() << idType->declarationId().isValid() << idType->declarationId().isDirect();
    }
    modifyHtml() += typeHighlight(type->toString().toHtmlEscaped());
  }
}

DeclarationPointer AbstractDeclarationNavigationContext::declaration() const
{
  return m_declaration;
}

QString AbstractDeclarationNavigationContext::stringFromAccess(Declaration::AccessPolicy access)
{
  switch(access) {
    case Declaration::Private:
      return "private";
    case Declaration::Protected:
      return "protected";
    case Declaration::Public:
      return "public";
    default:
      break;
  }
  return "";
}

QString AbstractDeclarationNavigationContext::stringFromAccess(DeclarationPointer decl)
{
  const ClassMemberDeclaration* memberDecl = dynamic_cast<const ClassMemberDeclaration*>(decl.data());
  if( memberDecl ) {
    return stringFromAccess(memberDecl->accessPolicy());
  }
  return QString();
}

QString AbstractDeclarationNavigationContext::declarationName( DeclarationPointer decl ) const
{
  if( NamespaceAliasDeclaration* alias = dynamic_cast<NamespaceAliasDeclaration*>(decl.data()) ) {
    if( alias->identifier().isEmpty() )
      return "using namespace " + alias->importIdentifier().toString();
    else
      return "namespace " + alias->identifier().toString() + " = " + alias->importIdentifier().toString();
  }

  if( !decl )
    return i18nc("A declaration that is unknown", "Unknown");
  else
    return prettyIdentifier(decl).toString();
}

QStringList AbstractDeclarationNavigationContext::declarationDetails(DeclarationPointer decl)
{
  QStringList details;
  const AbstractFunctionDeclaration* function = dynamic_cast<const AbstractFunctionDeclaration*>(decl.data());
  const ClassMemberDeclaration* memberDecl = dynamic_cast<const ClassMemberDeclaration*>(decl.data());
  if( memberDecl ) {
    if( memberDecl->isMutable() )
      details << "mutable";
    if( memberDecl->isRegister() )
      details << "register";
    if( memberDecl->isStatic() )
      details << "static";
    if( memberDecl->isAuto() )
      details << "auto";
    if( memberDecl->isExtern() )
      details << "extern";
    if( memberDecl->isFriend() )
      details << "friend";
  }

  if( decl->isDefinition() )
    details << i18nc("tells if a declaration is defining the variable's value", "definition");
  if( decl->isExplicitlyDeleted() )
    details << "deleted";

  if( memberDecl && memberDecl->isForwardDeclaration() )
    details << i18nc("as in c++ forward declaration", "forward");

  AbstractType::Ptr t(decl->abstractType());
  if( t ) {
    if( t->modifiers() & AbstractType::ConstModifier )
      details << i18nc("a variable that won't change, const", "constant");
    if( t->modifiers() & AbstractType::VolatileModifier )
      details << "volatile";
  }
  if( function ) {

    if( function->isInline() )
      details << "inline";

    if( function->isExplicit() )
      details << "explicit";

    if( function->isVirtual() )
      details << "virtual";

    const ClassFunctionDeclaration* classFunDecl = dynamic_cast<const ClassFunctionDeclaration*>(decl.data());

    if( classFunDecl ) {
      if( classFunDecl->isSignal() )
        details << "signal";
      if( classFunDecl->isSlot() )
        details << "slot";
      if( classFunDecl->isConstructor() )
        details << "constructor";
      if( classFunDecl->isDestructor() )
        details << "destructor";
      if( classFunDecl->isConversionFunction() )
        details << "conversion-function";
      if( classFunDecl->isAbstract() )
        details << "abstract";
    }
  }
  
  return details;
}

}<|MERGE_RESOLUTION|>--- conflicted
+++ resolved
@@ -113,11 +113,7 @@
 
       if(m_declaration->type<EnumerationType>()) {
         EnumerationType::Ptr enumeration = m_declaration->type<EnumerationType>();
-<<<<<<< HEAD
-        modifyHtml() += i18n("enumeration %1 ", m_declaration->identifier().toString().toHtmlEscaped());
-=======
-        modifyHtml() += i18n("enumeration %1 ", nameHighlight(Qt::escape(m_declaration->identifier().toString())));
->>>>>>> 49efc9f8
+        modifyHtml() += i18n("enumeration %1 ", nameHighlight(m_declaration->identifier().toString().toHtmlEscaped()));
       }
 
       if(m_declaration->isForwardDeclaration()) {

#
# KDevelop Platform Macros
#
# The following macros are defined here:
#
#  KDEVPLATFORM_ADD_APP_TEMPLATES( template1 ... templateN )
#    Use this to get packaged template archives for the given app templates.
#    Parameters should be the directories containing the templates.

#  KDEVPLATFORM_ADD_FILE_TEMPLATES( template1 ... templateN )
#    Use this to get packaged template archives for the given file templates.
#    Parameters should be the directories containing the templates.
#
# Copyright 2007 Andreas Pakulat <apaku@gmx.de>
# Redistribution and use is allowed according to the terms of the BSD license.

include(CMakeParseArguments)

# creates a template archive from the given directory
macro(kdevplatform_create_template_archive _templateName)
    get_filename_component(_tmp_file ${_templateName} ABSOLUTE)
    get_filename_component(_baseName ${_tmp_file} NAME_WE)
    if(WIN32)
        set(_template ${CMAKE_CURRENT_BINARY_DIR}/${_baseName}.zip)
    else()
        set(_template ${CMAKE_CURRENT_BINARY_DIR}/${_baseName}.tar.bz2)
    endif()


    file(GLOB _files "${CMAKE_CURRENT_SOURCE_DIR}/${_templateName}/*")
    set(_deps)
    foreach(_file ${_files})
        get_filename_component(_fileName ${_file} NAME)
        string(COMPARE NOTEQUAL ${_fileName} .kdev_ignore _v1)
        string(REGEX MATCH "\\.svn" _v2 ${_fileName} )
        if(WIN32)
            string(REGEX MATCH "_svn" _v3 ${_fileName} )
        else()
            set(_v3 FALSE)
        endif()
        if ( _v1 AND NOT _v2 AND NOT _v3 )
            set(_deps ${_deps} ${_file})
        endif ( _v1 AND NOT _v2 AND NOT _v3 )
    endforeach(_file)

    add_custom_target(${_baseName} ALL DEPENDS ${_template})

    if(WIN32)
        add_custom_command(OUTPUT ${_template}
            COMMAND zip ARGS -r ${_template} . -x .svn _svn .kdev_ignore
            WORKING_DIRECTORY ${CMAKE_CURRENT_SOURCE_DIR}/${_templateName}
            DEPENDS ${_deps}
        )
<<<<<<< HEAD
    else()

        if(APPLE OR CMAKE_SYSTEM_NAME STREQUAL "FreeBSD")
            add_custom_command(OUTPUT ${_template}
                COMMAND tar ARGS -c -C ${CMAKE_CURRENT_SOURCE_DIR}/${_templateName}
                    --exclude .kdev_ignore --exclude .svn --numeric-owner
                    -j -f ${_template} .
                DEPENDS ${_deps}
            )
        else()
            add_custom_command(OUTPUT ${_template}
                COMMAND tar ARGS -c -C ${CMAKE_CURRENT_SOURCE_DIR}/${_templateName}
                    --exclude .kdev_ignore --exclude .svn --owner=root --group=root --numeric-owner
                    -j -f ${_template} .
                DEPENDS ${_deps}
            )
        endif()

    endif()


=======
    else(WIN32)
        add_custom_command(OUTPUT ${_template}
            COMMAND tar ARGS -c -C ${CMAKE_CURRENT_SOURCE_DIR}/${_templateName}
                --exclude .kdev_ignore --exclude .svn --mode=go=rX,u+rw,a-s --owner=root
                --group=root --numeric-owner -j -f ${_template} .
            DEPENDS ${_deps}
        )
    endif(WIN32)
>>>>>>> d7e6e583
endmacro(kdevplatform_create_template_archive _templateName)

# package and install the given directory as a template archive
macro(kdevplatform_add_template _installDirectory _templateName)
    kdevplatform_create_template_archive(${_templateName})

    get_filename_component(_tmp_file ${_templateName} ABSOLUTE)
    get_filename_component(_baseName ${_tmp_file} NAME_WE)
    if(WIN32)
        set(_template ${CMAKE_CURRENT_BINARY_DIR}/${_baseName}.zip)
    else()
        set(_template ${CMAKE_CURRENT_BINARY_DIR}/${_baseName}.tar.bz2)
    endif()

    install( FILES ${_template} DESTINATION ${_installDirectory})
    GET_DIRECTORY_PROPERTY(_tmp_DIR_PROPS ADDITIONAL_MAKE_CLEAN_FILES )
    list(APPEND _tmp_DIR_PROPS ${_template})
    SET_DIRECTORY_PROPERTIES(PROPERTIES ADDITIONAL_MAKE_CLEAN_FILES "${_tmp_DIR_PROPS}")
endmacro(kdevplatform_add_template _installDirectory _templateName)

macro(kdevplatform_add_app_templates _templateNames)
    foreach(_templateName ${ARGV})
        kdevplatform_add_template(${DATA_INSTALL_DIR}/kdevappwizard/templates ${_templateName})
    endforeach(_templateName ${ARGV}) 
endmacro(kdevplatform_add_app_templates _templateNames)

macro(kdevplatform_add_file_templates _templateNames)
    foreach(_templateName ${ARGV})
        kdevplatform_add_template(${DATA_INSTALL_DIR}/kdevfiletemplates/templates ${_templateName})
    endforeach(_templateName ${ARGV})
endmacro(kdevplatform_add_file_templates _templateNames)

function(kdevplatform_add_library target)
    set(options)
    set(oneValueArgs)
    set(multiValueArgs SOURCES)
    cmake_parse_arguments(KDEV_ADD_LIBRARY "${options}" "${oneValueArgs}" "${multiValueArgs}" ${ARGN})

    string(REPLACE "KDevPlatform" "" shortTargetName ${target})
    if (${shortTargetName} STREQUAL ${target})
        message(FATAL_ERROR "Target passed to kdevplatform_add_library needs to start with \"KDevPlatform\", was \"${target}\"")
    endif()

    string(TOLOWER ${shortTargetName} shortTargetNameToLower)

    add_library(${target} ${KDEV_ADD_LIBRARY_SOURCES})
    add_library(KDev::${shortTargetName} ALIAS ${target})

    generate_export_header(${target} EXPORT_FILE_NAME ${shortTargetNameToLower}export.h)

    target_include_directories(${target} INTERFACE "$<INSTALL_INTERFACE:${KDE_INSTALL_INCLUDEDIR}/kdevplatform>")
    set_target_properties(${target} PROPERTIES
        VERSION ${KDEVPLATFORM_LIB_VERSION}
        SOVERSION ${KDEVPLATFORM_LIB_SOVERSION}
        EXPORT_NAME ${shortTargetName}
    )

    install(TARGETS ${target} EXPORT KDevPlatformTargets ${KDE_INSTALL_TARGETS_DEFAULT_ARGS})
    install(FILES
        ${CMAKE_CURRENT_BINARY_DIR}/${shortTargetNameToLower}export.h
        DESTINATION ${KDE_INSTALL_INCLUDEDIR}/kdevplatform/${shortTargetNameToLower} COMPONENT Devel)
endfunction()

function(kdevplatform_add_plugin plugin)
    set(options SKIP_INSTALL)
    set(oneValueArgs JSON)
    set(multiValueArgs SOURCES)
    cmake_parse_arguments(KDEV_ADD_PLUGIN "${options}" "${oneValueArgs}" "${multiValueArgs}" ${ARGN})

    get_filename_component(json "${KDEV_ADD_PLUGIN_JSON}" REALPATH)

    list(LENGTH KDEV_ADD_PLUGIN_SOURCES src_count)
    if (NOT ${src_count} GREATER 0)
        message(FATAL_ERROR "kdevplatform_add_plugin() called without passing any source files. Please uses the SOURCES parameter.")
    endif()

    # ensure we recompile the corresponding object files when the json file changes
    set(dependent_sources )
    foreach(source ${KDEV_ADD_PLUGIN_SOURCES})
        get_filename_component(source "${source}" REALPATH)
        if(EXISTS "${source}")
            file(STRINGS "${source}" match REGEX "K_PLUGIN_FACTORY_WITH_JSON")
            if(match)
                list(APPEND dependent_sources "${source}")
            endif()
        endif()
    endforeach()
    if(NOT dependent_sources)
        # fallback to all sources - better safe than sorry...
        set(dependent_sources ${KDEV_ADD_PLUGIN_SOURCES})
    endif()
    set_property(SOURCE ${dependent_sources} APPEND PROPERTY OBJECT_DEPENDS ${json})

    add_library(${plugin} MODULE ${KDEV_ADD_PLUGIN_SOURCES})
    set_property(TARGET ${plugin} APPEND PROPERTY AUTOGEN_TARGET_DEPENDS ${json})

    if (NOT KDEV_ADD_PLUGIN_SKIP_INSTALL)
        install(TARGETS ${plugin} DESTINATION ${PLUGIN_INSTALL_DIR}/kdevplatform/${KDEV_PLUGIN_VERSION})
    endif()
endfunction()<|MERGE_RESOLUTION|>--- conflicted
+++ resolved
@@ -51,7 +51,6 @@
             WORKING_DIRECTORY ${CMAKE_CURRENT_SOURCE_DIR}/${_templateName}
             DEPENDS ${_deps}
         )
-<<<<<<< HEAD
     else()
 
         if(APPLE OR CMAKE_SYSTEM_NAME STREQUAL "FreeBSD")
@@ -64,8 +63,8 @@
         else()
             add_custom_command(OUTPUT ${_template}
                 COMMAND tar ARGS -c -C ${CMAKE_CURRENT_SOURCE_DIR}/${_templateName}
-                    --exclude .kdev_ignore --exclude .svn --owner=root --group=root --numeric-owner
-                    -j -f ${_template} .
+                    --exclude .kdev_ignore --exclude .svn --mode=go=rX,u+rw,a-s --owner=root 
+                    --group=root --numeric-owner -j -f ${_template} .
                 DEPENDS ${_deps}
             )
         endif()
@@ -73,16 +72,6 @@
     endif()
 
 
-=======
-    else(WIN32)
-        add_custom_command(OUTPUT ${_template}
-            COMMAND tar ARGS -c -C ${CMAKE_CURRENT_SOURCE_DIR}/${_templateName}
-                --exclude .kdev_ignore --exclude .svn --mode=go=rX,u+rw,a-s --owner=root
-                --group=root --numeric-owner -j -f ${_template} .
-            DEPENDS ${_deps}
-        )
-    endif(WIN32)
->>>>>>> d7e6e583
 endmacro(kdevplatform_create_template_archive _templateName)
 
 # package and install the given directory as a template archive

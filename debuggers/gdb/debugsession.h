--- conflicted
+++ resolved
@@ -81,38 +81,8 @@
 
 private Q_SLOTS:
     void handleVersion(const QStringList& s);
-<<<<<<< HEAD
     void handleFileExecAndSymbols(const MI::ResultRecord& r);
-=======
-    void handleFileExecAndSymbols(const GDBMI::ResultRecord& r);
-    void handleTargetAttach(const GDBMI::ResultRecord& r);
-    void handleCoreFile(const GDBMI::ResultRecord& r);
-
-public Q_SLOTS:
-    void slotKill();
-    void slotUserGDBCmd(const QString&);
-
-Q_SIGNALS:
-    void rawGDBMemoryDump     (char *buf);
-    void rawGDBRegisters      (char *buf);
-    void rawGDBLibraries      (char *buf);
-    void ttyStdout            (const QByteArray& output);
-    void ttyStderr            (const QByteArray& output);
-    void gdbInternalCommandStdout (const QString& output);
-    void gdbUserCommandStdout (const QString& output);
     void gdbInternalOutput (const QString& output);
-    void gdbStateChanged(DBGStateFlags oldState, DBGStateFlags newState);
-
-    void debuggerAbnormalExit();
-
-
-    /** Emitted immediately after breakpoint is hit, before any commands
-        are sent and before current line indicator is shown. */
-    void breakpointHit(int id);
-    /** Emitted for watchpoint hit, after line indicator is shown. */
-    void watchpointHit(int id,
-                       const QString& oldValue, const QString& newValue);
->>>>>>> 78b9a078
 
 private:
     friend class GdbTest;

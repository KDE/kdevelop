--- conflicted
+++ resolved
@@ -2002,25 +2002,15 @@
 bool GdbTest::waitForState(DebugSession *session, DebugSession::DebuggerState state,
                             const char *file, int line, bool waitForIdle)
 {
-<<<<<<< HEAD
     QPointer<MIDebugSession> s(session); //session can get deleted in DebugController
-=======
-    QPointer<DebugSession> s(session); //session can get deleted in DebugController
->>>>>>> 78b9a078
     QTime stopWatch;
     stopWatch.start();
 
     // legacy behavior for tests that implicitly may require waiting for idle,
     // but which were written before waitForIdle was added
-<<<<<<< HEAD
     waitForIdle = waitForIdle || state != MIDebugSession::EndedState;
 
     while (s && (s->state() != state || (waitForIdle && s->debuggerStateIsOn(s_dbgBusy)))) {
-=======
-    waitForIdle = waitForIdle || state != DebugSession::EndedState;
-
-    while (s && (s->state() != state || (waitForIdle && s->stateIsOn(s_dbgBusy)))) {
->>>>>>> 78b9a078
         if (stopWatch.elapsed() > 5000) {
             qWarning() << "current state" << s->state() << "waiting for" << state;
             QTest::qFail(qPrintable(QString("Timeout before reaching state %0").arg(state)),
@@ -2033,11 +2023,7 @@
     // NOTE: don't wait anymore after leaving the loop. Waiting re-enters event loop and
     // may change session state.
 
-<<<<<<< HEAD
     if (!s && state != MIDebugSession::EndedState) {
-=======
-    if (!s && state != DebugSession::EndedState) {
->>>>>>> 78b9a078
         QTest::qFail(qPrintable(QString("Session ended before reaching state %0").arg(state)),
                      file, line);
         return false;

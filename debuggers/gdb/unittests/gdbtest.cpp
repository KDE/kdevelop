/*
   Copyright 2009 Niko Sams <niko.sams@gmail.com>

   This library is free software; you can redistribute it and/or
   modify it under the terms of the GNU Library General Public
   License version 2 as published by the Free Software Foundation.

   This library is distributed in the hope that it will be useful,
   but WITHOUT ANY WARRANTY; without even the implied warranty of
   MERCHANTABILITY or FITNESS FOR A PARTICULAR PURPOSE.  See the GNU
   Library General Public License for more details.

   You should have received a copy of the GNU Library General Public License
   along with this library; see the file COPYING.LIB.  If not, write to
   the Free Software Foundation, Inc., 51 Franklin Street, Fifth Floor,
   Boston, MA 02110-1301, USA.
*/

#include "gdbtest.h"

#include <QtTest/QTest>
#include <QSignalSpy>
#include <QDebug>
#include <QApplication>
#include <QFileInfo>
#include <QDir>

#include <KGlobal>
#include <KSharedConfig>
#include <KDebug>
#include <KProcess>
#include <qtest_kde.h>

#include <tests/testcore.h>
#include <shell/shellextension.h>
#include <debugger/breakpoint/breakpointmodel.h>
#include <interfaces/idebugcontroller.h>
#include <debugger/breakpoint/breakpoint.h>
#include <debugger/interfaces/ibreakpointcontroller.h>
#include <interfaces/ilaunchconfiguration.h>
#include <debugger/variable/variablecollection.h>
#include <debugger/interfaces/ivariablecontroller.h>
#include <debugger/framestack/framestackmodel.h>
#include <tests/autotestshell.h>

#include "gdbcommand.h"
#include "debugsession.h"
#include "gdbframestackmodel.h"

using KDevelop::AutoTestShell;

namespace GDBDebugger {

KUrl findExecutable(const QString& name)
{
    QFileInfo info(qApp->applicationDirPath()  + "/unittests/" + name);
    Q_ASSERT(info.exists());
    Q_ASSERT(info.isExecutable());
    return info.canonicalFilePath();
}

QString findSourceFile(const QString& name)
{
    QFileInfo info(QFileInfo(__FILE__).dir().path() + '/' + name);
    Q_ASSERT(info.exists());
    return info.canonicalFilePath();
}

void GdbTest::initTestCase()
{
    AutoTestShell::init();
    KDevelop::TestCore::initialize(KDevelop::Core::NoUi);
}

void GdbTest::cleanupTestCase()
{
    KDevelop::TestCore::shutdown();
}

void GdbTest::init()
{
    //remove all breakpoints - so we can set our own in the test
    KConfigGroup breakpoints = KGlobal::config()->group("breakpoints");
    breakpoints.writeEntry("number", 0);
    breakpoints.sync();

    KDevelop::BreakpointModel* m = KDevelop::ICore::self()->debugController()->breakpointModel();
    m->removeRows(0, m->rowCount());

    KDevelop::VariableCollection *vc = KDevelop::ICore::self()->debugController()->variableCollection();
    for (int i=0; i < vc->watches()->childCount(); ++i) {
        delete vc->watches()->child(i);
    }
    vc->watches()->clear();
}

class TestLaunchConfiguration : public KDevelop::ILaunchConfiguration
{
public:
    TestLaunchConfiguration(KUrl executable = findExecutable("debugee") ) {
        c = new KConfig();
        c->deleteGroup("launch");
        cfg = c->group("launch");
        cfg.writeEntry("isExecutable", true);
        cfg.writeEntry("Executable", executable);
    }
    ~TestLaunchConfiguration() {
        delete c;
    }
    virtual const KConfigGroup config() const { return cfg; }
    virtual KConfigGroup config() { return cfg; };
    virtual QString name() const { return QString("Test-Launch"); }
    virtual KDevelop::IProject* project() const { return 0; }
    virtual KDevelop::LaunchConfigurationType* type() const { return 0; }
private:
    KConfigGroup cfg;
    KConfig *c;
};

class TestFrameStackModel : public KDevelop::GdbFrameStackModel
{
public:
    
    TestFrameStackModel(DebugSession* session) 
    : GdbFrameStackModel(session), fetchFramesCalled(0) {}
    
    int fetchFramesCalled;
    virtual void fetchFrames(int threadNumber, int from, int to)
    {
        fetchFramesCalled++;
        GdbFrameStackModel::fetchFrames(threadNumber, from, to);
    }
};

class TestDebugSession : public DebugSession
{
    Q_OBJECT
public:
    TestDebugSession() : DebugSession(), m_line(0)
    {
        qRegisterMetaType<KUrl>("KUrl");
        Q_ASSERT(connect(this, SIGNAL(showStepInSource(KUrl,int,QString)), SLOT(slotShowStepInSource(KUrl,int))));
        
        KDevelop::ICore::self()->debugController()->addSession(this);
    }
    
    KDevelop::IFrameStackModel* createFrameStackModel()
    {
        return new TestFrameStackModel(this);
    }
        
    KUrl url() { return m_url; }
    int line() { return m_line; }
    TestFrameStackModel *frameStackModel() const 
    { return static_cast<TestFrameStackModel*>(DebugSession::frameStackModel()); }

private slots:
    void slotShowStepInSource(const KUrl &url, int line)
    {
        m_url = url;
        m_line = line;
    }
private:
    KUrl m_url;
    int m_line;

};


#define WAIT_FOR_STATE(session, state) \
    waitForState((session), (state), __FILE__, __LINE__)

#define WAIT_FOR_STATE_FAIL(session, state) \
    waitForState((session), (state), __FILE__, __LINE__, true)

#define COMPARE_DATA(index, expected) \
    compareData((index), (expected), __FILE__, __LINE__)
void compareData(QModelIndex index, QString expected, const char *file, int line)
{
    QString s = index.model()->data(index, Qt::DisplayRole).toString();
    if (s != expected) {
        QFAIL(qPrintable(QString("'%0' didn't match expected '%1' in %2:%3").arg(s).arg(expected).arg(file).arg(line)));
    }
}

static const QString debugeeFileName = findSourceFile("debugee.cpp");

KDevelop::BreakpointModel* breakpoints()
{
    return KDevelop::ICore::self()->debugController()->breakpointModel();
}

void GdbTest::testStdOut()
{
    TestDebugSession *session = new TestDebugSession;

    QSignalSpy outputSpy(session, SIGNAL(applicationStandardOutputLines(QStringList)));

    TestLaunchConfiguration cfg;
    session->startProgram(&cfg);
    WAIT_FOR_STATE(session, KDevelop::IDebugSession::EndedState);

    {
        QCOMPARE(outputSpy.count(), 1);
        QList<QVariant> arguments = outputSpy.takeFirst();
        QCOMPARE(arguments.count(), 1);
        QCOMPARE(arguments.first().toStringList(), QStringList() << "Hello, world!" << "Hello");
    }
}

void GdbTest::testBreakpoint()
{
    TestDebugSession *session = new TestDebugSession;

    TestLaunchConfiguration cfg;

    KDevelop::Breakpoint * b = breakpoints()->addCodeBreakpoint(debugeeFileName, 28);
    QCOMPARE(session->breakpointController()->breakpointState(b), KDevelop::Breakpoint::NotStartedState);

    session->startProgram(&cfg);
    WAIT_FOR_STATE(session, DebugSession::PausedState);
    QCOMPARE(session->breakpointController()->breakpointState(b), KDevelop::Breakpoint::CleanState);
    session->stepInto();
    WAIT_FOR_STATE(session, DebugSession::PausedState);
    session->stepInto();
    WAIT_FOR_STATE(session, DebugSession::PausedState);
    session->run();
    WAIT_FOR_STATE(session, DebugSession::EndedState);
}

void GdbTest::testDisableBreakpoint()
{
    TestDebugSession *session = new TestDebugSession;

    TestLaunchConfiguration cfg;

    KDevelop::Breakpoint *b;

    //add disabled breakpoint before startProgram
    b = breakpoints()->addCodeBreakpoint(debugeeFileName, 29);
    b->setData(KDevelop::Breakpoint::EnableColumn, false);

    b = breakpoints()->addCodeBreakpoint(debugeeFileName, 21);
    session->startProgram(&cfg);
    WAIT_FOR_STATE(session, DebugSession::PausedState);

    //disable existing breakpoint
    b->setData(KDevelop::Breakpoint::EnableColumn, false);

    //add another disabled breakpoint
    b = breakpoints()->addCodeBreakpoint(debugeeFileName, 31);
    QTest::qWait(300);
    b->setData(KDevelop::Breakpoint::EnableColumn, false);

    QTest::qWait(300);
    session->run();
    WAIT_FOR_STATE(session, DebugSession::EndedState);

}

void GdbTest::testChangeLocationBreakpoint()
{
    TestDebugSession *session = new TestDebugSession;

    TestLaunchConfiguration cfg;

    KDevelop::Breakpoint *b = breakpoints()->addCodeBreakpoint(debugeeFileName, 27);

    session->startProgram(&cfg);
    WAIT_FOR_STATE(session, DebugSession::PausedState);
    QCOMPARE(session->line(), 27);

    QTest::qWait(100);
    b->setLine(28);
    QTest::qWait(100);
    session->run();

    QTest::qWait(100);
    WAIT_FOR_STATE(session, DebugSession::PausedState);
    QCOMPARE(session->line(), 28);
    QTest::qWait(500);
    breakpoints()->setData(breakpoints()->index(0, KDevelop::Breakpoint::LocationColumn), QString(debugeeFileName+":30"));
    QCOMPARE(b->line(), 29);
    QTest::qWait(100);
    QCOMPARE(b->line(), 29);
    session->run();
    QTest::qWait(100);
    WAIT_FOR_STATE(session, DebugSession::PausedState);
    QCOMPARE(session->line(), 29);
    session->run();

    WAIT_FOR_STATE(session, DebugSession::EndedState);
}

void GdbTest::testDeleteBreakpoint()
{
    TestDebugSession *session = new TestDebugSession;

    TestLaunchConfiguration cfg;

    QCOMPARE(KDevelop::ICore::self()->debugController()->breakpointModel()->rowCount(), 1); //one for the "insert here" entry
    //add breakpoint before startProgram
    breakpoints()->addCodeBreakpoint(debugeeFileName, 21);
    QCOMPARE(KDevelop::ICore::self()->debugController()->breakpointModel()->rowCount(), 2);
    breakpoints()->removeRow(0);
    QCOMPARE(KDevelop::ICore::self()->debugController()->breakpointModel()->rowCount(), 1);

    breakpoints()->addCodeBreakpoint(debugeeFileName, 22);

    session->startProgram(&cfg);
    WAIT_FOR_STATE(session, DebugSession::PausedState);
    breakpoints()->removeRow(0);
    QTest::qWait(100);
    session->run();

    WAIT_FOR_STATE(session, DebugSession::EndedState);
}

void GdbTest::testPendingBreakpoint()
{
    TestDebugSession *session = new TestDebugSession;
    TestLaunchConfiguration cfg;

    breakpoints()->addCodeBreakpoint(debugeeFileName, 28);

    KDevelop::Breakpoint * b = breakpoints()->addCodeBreakpoint(findSourceFile("/gdbtest.cpp"), 10);
    QCOMPARE(session->breakpointController()->breakpointState(b), KDevelop::Breakpoint::NotStartedState);

    session->startProgram(&cfg);
    WAIT_FOR_STATE(session, DebugSession::PausedState);
    QCOMPARE(session->breakpointController()->breakpointState(b), KDevelop::Breakpoint::PendingState);
    session->run();
    WAIT_FOR_STATE(session, DebugSession::EndedState);
}

void GdbTest::testUpdateBreakpoint()
{
    TestDebugSession *session = new TestDebugSession;
    TestLaunchConfiguration cfg;

    KDevelop::Breakpoint * b = breakpoints()->addCodeBreakpoint(debugeeFileName, 28);
    QCOMPARE(KDevelop::ICore::self()->debugController()->breakpointModel()->rowCount(), 2);

    session->startProgram(&cfg);

    //insert custom command as user might do it using GDB console
    session->addCommand(new UserCommand(GDBMI::NonMI, "break "+debugeeFileName+":28"));

    WAIT_FOR_STATE(session, DebugSession::PausedState);
    QTest::qWait(100);
    session->stepInto();
    WAIT_FOR_STATE(session, DebugSession::PausedState);
    QCOMPARE(KDevelop::ICore::self()->debugController()->breakpointModel()->rowCount(), 3);
    b = breakpoints()->breakpoint(1);
    QCOMPARE(b->url(), KUrl(debugeeFileName));
    QCOMPARE(b->line(), 27);
    session->run();
    WAIT_FOR_STATE(session, DebugSession::EndedState);
}

void GdbTest::testIgnoreHitsBreakpoint()
{
    TestDebugSession *session = new TestDebugSession;
    TestLaunchConfiguration cfg;

    KDevelop::Breakpoint * b = breakpoints()->addCodeBreakpoint(debugeeFileName, 21);
    b->setIgnoreHits(1);

    b = breakpoints()->addCodeBreakpoint(debugeeFileName, 22);

    session->startProgram(&cfg);

    WAIT_FOR_STATE(session, DebugSession::PausedState);
    QTest::qWait(100);
    b->setIgnoreHits(1);
    session->run();
    WAIT_FOR_STATE(session, DebugSession::PausedState);
    session->run();
    WAIT_FOR_STATE(session, DebugSession::EndedState);
}

void GdbTest::testConditionBreakpoint()
{
    TestDebugSession *session = new TestDebugSession;
    TestLaunchConfiguration cfg;

    KDevelop::Breakpoint * b = breakpoints()->addCodeBreakpoint(debugeeFileName, 39);
    b->setCondition("x[0] == 'H'");

    b = breakpoints()->addCodeBreakpoint(debugeeFileName, 23);
    b->setCondition("i==2");

    b = breakpoints()->addCodeBreakpoint(debugeeFileName, 24);

    session->startProgram(&cfg);

    WAIT_FOR_STATE(session, DebugSession::PausedState);
    QCOMPARE(session->line(), 24);
    b->setCondition("i == 0");
    QTest::qWait(100);
    session->run();
    WAIT_FOR_STATE(session, DebugSession::PausedState);
    QCOMPARE(session->line(), 23);
    session->run();
    WAIT_FOR_STATE(session, DebugSession::PausedState);
    QCOMPARE(session->line(), 39);
    session->run();
    WAIT_FOR_STATE(session, DebugSession::EndedState);
}

void GdbTest::testBreakOnWriteBreakpoint()
{
    TestDebugSession *session = new TestDebugSession;
    TestLaunchConfiguration cfg;
    
    breakpoints()->addCodeBreakpoint(debugeeFileName, 24);

    session->startProgram(&cfg);

    WAIT_FOR_STATE(session, DebugSession::PausedState);
    QCOMPARE(session->line(), 24);
    
    breakpoints()->addWatchpoint("i");
    QTest::qWait(100);

    session->run();
    WAIT_FOR_STATE(session, DebugSession::PausedState);
    QCOMPARE(session->line(), 23);
    session->run();
    WAIT_FOR_STATE(session, DebugSession::PausedState);
    QCOMPARE(session->line(), 24);
    session->run();
    WAIT_FOR_STATE(session, DebugSession::EndedState);
}

void GdbTest::testBreakOnWriteWithConditionBreakpoint()
{
    TestDebugSession *session = new TestDebugSession;
    TestLaunchConfiguration cfg;

    breakpoints()->addCodeBreakpoint(debugeeFileName, 24);

    session->startProgram(&cfg);

    WAIT_FOR_STATE(session, DebugSession::PausedState);
    QCOMPARE(session->line(), 24);

    KDevelop::Breakpoint *b = breakpoints()->addWatchpoint("i");
    b->setCondition("i==2");
    QTest::qWait(100);

    session->run();
    WAIT_FOR_STATE(session, DebugSession::PausedState);
    QCOMPARE(session->line(), 23);
    session->run();
    WAIT_FOR_STATE(session, DebugSession::PausedState);
    QCOMPARE(session->line(), 24);
    session->run();
    WAIT_FOR_STATE(session, DebugSession::EndedState);
}

void GdbTest::testBreakOnReadBreakpoint()
{
    /*
    test disabled because of gdb bug: http://sourceware.org/bugzilla/show_bug.cgi?id=10136

    TestDebugSession *session = new TestDebugSession;
    TestLaunchConfiguration cfg;

    KDevelop::Breakpoint *b = breakpoints()->addReadWatchpoint("foo::i");

    session->startProgram(&cfg);

    WAIT_FOR_STATE(session, DebugSession::PausedState);
    QCOMPARE(session->line(), 23);
    session->run();
    WAIT_FOR_STATE(session, DebugSession::EndedState);
    */
}

void GdbTest::testBreakOnReadBreakpoint2()
{
    TestDebugSession *session = new TestDebugSession;
    TestLaunchConfiguration cfg;

    breakpoints()->addCodeBreakpoint(debugeeFileName, 24);

    session->startProgram(&cfg);

    WAIT_FOR_STATE(session, DebugSession::PausedState);
    QCOMPARE(session->line(), 24);

    breakpoints()->addReadWatchpoint("i");

    session->run();
    WAIT_FOR_STATE(session, DebugSession::PausedState);
    QCOMPARE(session->line(), 22);

    session->run();
    WAIT_FOR_STATE(session, DebugSession::PausedState);
    QCOMPARE(session->line(), 24);

    session->run();
    WAIT_FOR_STATE(session, DebugSession::EndedState);
}

void GdbTest::testBreakOnAccessBreakpoint()
{
    TestDebugSession *session = new TestDebugSession;
    TestLaunchConfiguration cfg;

    breakpoints()->addCodeBreakpoint(debugeeFileName, 24);

    session->startProgram(&cfg);

    WAIT_FOR_STATE(session, DebugSession::PausedState);
    QCOMPARE(session->line(), 24);

    breakpoints()->addAccessWatchpoint("i");

    session->run();
    WAIT_FOR_STATE(session, DebugSession::PausedState);
    QCOMPARE(session->line(), 22);

    session->run();
    WAIT_FOR_STATE(session, DebugSession::PausedState);
    QCOMPARE(session->line(), 23);


    session->run();
    WAIT_FOR_STATE(session, DebugSession::PausedState);
    QCOMPARE(session->line(), 24);

    session->run();
    WAIT_FOR_STATE(session, DebugSession::EndedState);
}

void GdbTest::testInsertBreakpointWhileRunning()
{
    TestDebugSession *session = new TestDebugSession;
    TestLaunchConfiguration cfg(findExecutable("debugeeslow"));
    QString fileName = findSourceFile("debugeeslow.cpp");

    session->startProgram(&cfg);

    WAIT_FOR_STATE(session, DebugSession::ActiveState);
    QTest::qWait(2000);
    kDebug() << "adding breakpoint";
    KDevelop::Breakpoint *b = breakpoints()->addCodeBreakpoint(fileName, 25);
    QTest::qWait(100);
    WAIT_FOR_STATE(session, DebugSession::PausedState);
    QCOMPARE(session->line(), 25);
    b->setDeleted();
    session->run();
    WAIT_FOR_STATE(session, DebugSession::EndedState);
}

void GdbTest::testInsertBreakpointWhileRunningMultiple()
{
    TestDebugSession *session = new TestDebugSession;
    TestLaunchConfiguration cfg(findExecutable("debugeeslow"));
    QString fileName = findSourceFile("debugeeslow.cpp");

    session->startProgram(&cfg);

    WAIT_FOR_STATE(session, DebugSession::ActiveState);
    QTest::qWait(2000);
    kDebug() << "adding breakpoint";
    KDevelop::Breakpoint *b1 = breakpoints()->addCodeBreakpoint(fileName, 24);
    KDevelop::Breakpoint *b2 = breakpoints()->addCodeBreakpoint(fileName, 25);
    QTest::qWait(100);
    WAIT_FOR_STATE(session, DebugSession::PausedState);
    QCOMPARE(session->line(), 24);
    session->run();
    WAIT_FOR_STATE(session, DebugSession::PausedState);
    QCOMPARE(session->line(), 25);
    b1->setDeleted();
    b2->setDeleted();
    session->run();
    WAIT_FOR_STATE(session, DebugSession::EndedState);
}

void GdbTest::testInsertBreakpointFunctionName()
{
    TestDebugSession *session = new TestDebugSession;
    TestLaunchConfiguration cfg;

    breakpoints()->addCodeBreakpoint("main");

    session->startProgram(&cfg);
    WAIT_FOR_STATE(session, DebugSession::PausedState);
    QCOMPARE(session->line(), 27);
    session->run();
    WAIT_FOR_STATE(session, DebugSession::EndedState);
}

void GdbTest::testShowStepInSource()
{
    TestDebugSession *session = new TestDebugSession;

    qRegisterMetaType<KUrl>("KUrl");
    QSignalSpy showStepInSourceSpy(session, SIGNAL(showStepInSource(KUrl,int,QString)));

    TestLaunchConfiguration cfg;

    breakpoints()->addCodeBreakpoint(debugeeFileName, 29);
    session->startProgram(&cfg);
    WAIT_FOR_STATE(session, DebugSession::PausedState);
    session->stepInto();
    WAIT_FOR_STATE(session, DebugSession::PausedState);
    session->stepInto();
    WAIT_FOR_STATE(session, DebugSession::PausedState);
    session->run();
    WAIT_FOR_STATE(session, DebugSession::EndedState);

    {
        QCOMPARE(showStepInSourceSpy.count(), 3);
        QList<QVariant> arguments = showStepInSourceSpy.takeFirst();
        QCOMPARE(arguments.first().value<KUrl>(), KUrl::fromPath(debugeeFileName));
        QCOMPARE(arguments.at(1).toInt(), 29);

        arguments = showStepInSourceSpy.takeFirst();
        QCOMPARE(arguments.first().value<KUrl>(), KUrl::fromPath(debugeeFileName));
        QCOMPARE(arguments.at(1).toInt(), 22);

        arguments = showStepInSourceSpy.takeFirst();
        QCOMPARE(arguments.first().value<KUrl>(), KUrl::fromPath(debugeeFileName));
        QCOMPARE(arguments.at(1).toInt(), 23);
    }
}

void GdbTest::testStack()
{
    TestDebugSession *session = new TestDebugSession;
    TestLaunchConfiguration cfg;

    TestFrameStackModel *stackModel = session->frameStackModel();
    
    breakpoints()->addCodeBreakpoint(debugeeFileName, 21);
    QVERIFY(session->startProgram(&cfg));
    WAIT_FOR_STATE(session, DebugSession::PausedState);

    QModelIndex tIdx = stackModel->index(0,0);    
    QCOMPARE(stackModel->rowCount(QModelIndex()), 1);
    QCOMPARE(stackModel->columnCount(QModelIndex()), 3);
    COMPARE_DATA(tIdx, "#1 at foo");
    

    QCOMPARE(stackModel->rowCount(tIdx), 2);
    QCOMPARE(stackModel->columnCount(tIdx), 3);
    COMPARE_DATA(tIdx.child(0, 0), "0");
    COMPARE_DATA(tIdx.child(0, 1), "foo");
    COMPARE_DATA(tIdx.child(0, 2), debugeeFileName+":23");
    COMPARE_DATA(tIdx.child(1, 0), "1");
    COMPARE_DATA(tIdx.child(1, 1), "main");
    COMPARE_DATA(tIdx.child(1, 2), debugeeFileName+":29");


    session->stepOut();
    WAIT_FOR_STATE(session, DebugSession::PausedState);
    COMPARE_DATA(tIdx, "#1 at main");
    QCOMPARE(stackModel->rowCount(tIdx), 1);
    COMPARE_DATA(tIdx.child(0, 0), "0");
    COMPARE_DATA(tIdx.child(0, 1), "main");
    COMPARE_DATA(tIdx.child(0, 2), debugeeFileName+":30");

    session->run();
    WAIT_FOR_STATE(session, DebugSession::PausedState);
    session->run();
    WAIT_FOR_STATE(session, DebugSession::EndedState);
}

void GdbTest::testStackFetchMore()
{
    TestDebugSession *session = new TestDebugSession;
    TestLaunchConfiguration cfg(findExecutable("debugeerecursion"));
    QString fileName = findSourceFile("debugeerecursion.cpp");
    
    TestFrameStackModel *stackModel = session->frameStackModel();

    breakpoints()->addCodeBreakpoint(fileName, 25);
    QVERIFY(session->startProgram(&cfg));
    WAIT_FOR_STATE(session, DebugSession::PausedState);
    QCOMPARE(session->frameStackModel()->fetchFramesCalled, 1);

    QModelIndex tIdx = stackModel->index(0,0);
    QCOMPARE(stackModel->rowCount(QModelIndex()), 1);
    QCOMPARE(stackModel->columnCount(QModelIndex()), 3);
    COMPARE_DATA(tIdx, "#1 at foo");

    QCOMPARE(stackModel->rowCount(tIdx), 21);
    COMPARE_DATA(tIdx.child(0, 0), "0");
    COMPARE_DATA(tIdx.child(0, 1), "foo");
    COMPARE_DATA(tIdx.child(0, 2), fileName+":26");
    COMPARE_DATA(tIdx.child(1, 0), "1");
    COMPARE_DATA(tIdx.child(1, 1), "foo");
    COMPARE_DATA(tIdx.child(1, 2), fileName+":24");
    COMPARE_DATA(tIdx.child(2, 0), "2");
    COMPARE_DATA(tIdx.child(2, 1), "foo");
    COMPARE_DATA(tIdx.child(2, 2), fileName+":24");
    COMPARE_DATA(tIdx.child(19, 0), "19");
    COMPARE_DATA(tIdx.child(20, 0), "20");

    stackModel->fetchMoreFrames();
    QTest::qWait(200);
    QCOMPARE(stackModel->fetchFramesCalled, 2);
    QCOMPARE(stackModel->rowCount(tIdx), 41);
    COMPARE_DATA(tIdx.child(20, 0), "20");
    COMPARE_DATA(tIdx.child(21, 0), "21");
    COMPARE_DATA(tIdx.child(22, 0), "22");
    COMPARE_DATA(tIdx.child(39, 0), "39");
    COMPARE_DATA(tIdx.child(40, 0), "40");

    stackModel->fetchMoreFrames();
    QTest::qWait(200);
    QCOMPARE(stackModel->fetchFramesCalled, 3);
    QCOMPARE(stackModel->rowCount(tIdx), 61);
    COMPARE_DATA(tIdx.child(40, 0), "40");
    COMPARE_DATA(tIdx.child(41, 0), "41");
    COMPARE_DATA(tIdx.child(42, 0), "42");
    COMPARE_DATA(tIdx.child(60, 0), "60");

    stackModel->fetchMoreFrames();
    QTest::qWait(200);
    QCOMPARE(stackModel->fetchFramesCalled, 4);
    QCOMPARE(stackModel->rowCount(tIdx), 81);

    stackModel->fetchMoreFrames();
    QTest::qWait(200);
    QCOMPARE(stackModel->fetchFramesCalled, 5);
    QCOMPARE(stackModel->rowCount(tIdx), 101);
    COMPARE_DATA(tIdx.child(100, 0), "100");
    COMPARE_DATA(tIdx.child(100, 1), "main");
    COMPARE_DATA(tIdx.child(100, 2), fileName+":30");

    stackModel->fetchMoreFrames(); //nothing to fetch, we are at the end
    QTest::qWait(200);
    QCOMPARE(stackModel->fetchFramesCalled, 5);
    QCOMPARE(stackModel->rowCount(tIdx), 101);

    session->run();
    WAIT_FOR_STATE(session, DebugSession::EndedState);
}

void GdbTest::testStackDeactivateAndActive()
{
    TestDebugSession *session = new TestDebugSession;
    TestLaunchConfiguration cfg;
    
    TestFrameStackModel *stackModel = session->frameStackModel();

    breakpoints()->addCodeBreakpoint(debugeeFileName, 21);
    QVERIFY(session->startProgram(&cfg));
    WAIT_FOR_STATE(session, DebugSession::PausedState);

    QModelIndex tIdx = stackModel->index(0,0);

    session->stepOut();
    WAIT_FOR_STATE(session, DebugSession::PausedState);
    QTest::qWait(200);
    COMPARE_DATA(tIdx, "#1 at main");
    QCOMPARE(stackModel->rowCount(tIdx), 1);
    COMPARE_DATA(tIdx.child(0, 0), "0");
    COMPARE_DATA(tIdx.child(0, 1), "main");
    COMPARE_DATA(tIdx.child(0, 2), debugeeFileName+":30");

    session->run();
    WAIT_FOR_STATE(session, DebugSession::PausedState);
    session->run();
    WAIT_FOR_STATE(session, DebugSession::EndedState);
}

void GdbTest::testStackSwitchThread()
{
    TestDebugSession *session = new TestDebugSession;
    TestLaunchConfiguration cfg(findExecutable("debugeethreads"));
    QString fileName = findSourceFile("debugeethreads.cpp");
    
    TestFrameStackModel *stackModel = session->frameStackModel();

    breakpoints()->addCodeBreakpoint(fileName, 38);
    QVERIFY(session->startProgram(&cfg));
    QTest::qWait(500);
    WAIT_FOR_STATE(session, DebugSession::PausedState);

    QCOMPARE(stackModel->rowCount(), 4);

    QModelIndex tIdx = stackModel->index(0,0);
    COMPARE_DATA(tIdx, "#1 at main");
    QCOMPARE(stackModel->rowCount(tIdx), 1);
    COMPARE_DATA(tIdx.child(0, 0), "0");
    COMPARE_DATA(tIdx.child(0, 1), "main");
    COMPARE_DATA(tIdx.child(0, 2), fileName+":39");

    tIdx = stackModel->index(1,0);
    QVERIFY(stackModel->data(tIdx).toString().startsWith("#2 at "));
    stackModel->setCurrentThread(2);
    QTest::qWait(200);
    int rows = stackModel->rowCount(tIdx);
    QVERIFY(rows > 3);

    session->run();
    WAIT_FOR_STATE(session, DebugSession::EndedState);
}

void GdbTest::testAttach()
{
    QString fileName = findSourceFile("debugeeslow.cpp");

    KProcess debugeeProcess;
    debugeeProcess << "nice" << findExecutable("debugeeslow").toLocalFile();
    debugeeProcess.start();
    Q_ASSERT(debugeeProcess.waitForStarted());
    QTest::qWait(100);

    TestDebugSession *session = new TestDebugSession;
    session->attachToProcess(debugeeProcess.pid());
    WAIT_FOR_STATE(session, DebugSession::PausedState);

    breakpoints()->addCodeBreakpoint(fileName, 34);
    QTest::qWait(100);
    session->run();
    QTest::qWait(2000);
    WAIT_FOR_STATE(session, DebugSession::PausedState);
    QCOMPARE(session->line(), 34);

    session->run();
    WAIT_FOR_STATE(session, DebugSession::EndedState);
}

void GdbTest::testCoreFile()
{
    QFile f("core");
    if (f.exists()) f.remove();

    KProcess debugeeProcess;
    debugeeProcess.setOutputChannelMode(KProcess::MergedChannels);
    debugeeProcess << "bash" << "-c" << "ulimit -c unlimited; " + findExecutable("debugeecrash").toLocalFile();
    debugeeProcess.start();
    debugeeProcess.waitForFinished();
    kDebug() << debugeeProcess.readAll();
    QFile f2("core");
    if (!f2.exists()) {
        QFAIL("no core dump found");
    }

    TestDebugSession *session = new TestDebugSession;
    session->examineCoreFile(findExecutable("debugeecrash"), KUrl(QDir::currentPath()+"/core"));
    
    TestFrameStackModel *stackModel = session->frameStackModel();
    
    WAIT_FOR_STATE(session, DebugSession::StoppedState);

    QModelIndex tIdx = stackModel->index(0,0);
    QCOMPARE(stackModel->rowCount(QModelIndex()), 1);
    QCOMPARE(stackModel->columnCount(QModelIndex()), 3);
    COMPARE_DATA(tIdx, "#1 at foo");

    session->stopDebugger();
    WAIT_FOR_STATE(session, DebugSession::EndedState);
}


KDevelop::VariableCollection *variableCollection()
{
    return KDevelop::ICore::self()->debugController()->variableCollection();
}

void GdbTest::testVariablesLocals()
{
    TestDebugSession *session = new TestDebugSession;
    session->variableController()->setAutoUpdate(KDevelop::IVariableController::UpdateLocals);

    TestLaunchConfiguration cfg;

    breakpoints()->addCodeBreakpoint(debugeeFileName, 22);
    QVERIFY(session->startProgram(&cfg));
    WAIT_FOR_STATE(session, DebugSession::PausedState);
    QTest::qWait(1000);

    QCOMPARE(variableCollection()->rowCount(), 2);
    QModelIndex i = variableCollection()->index(1, 0);
    COMPARE_DATA(i, "Locals");
    QCOMPARE(variableCollection()->rowCount(i), 1);
    COMPARE_DATA(variableCollection()->index(0, 0, i), "i");
    COMPARE_DATA(variableCollection()->index(0, 1, i), "0");
    session->run();
    QTest::qWait(1000);
    WAIT_FOR_STATE(session, DebugSession::PausedState);
    COMPARE_DATA(variableCollection()->index(0, 0, i), "i");
    COMPARE_DATA(variableCollection()->index(0, 1, i), "1");
    session->run();
    WAIT_FOR_STATE(session, DebugSession::EndedState);
}

void GdbTest::testVariablesLocalsStruct()
{
    TestDebugSession *session = new TestDebugSession;
    session->variableController()->setAutoUpdate(KDevelop::IVariableController::UpdateLocals);

    TestLaunchConfiguration cfg;

    breakpoints()->addCodeBreakpoint(debugeeFileName, 38);
    QVERIFY(session->startProgram(&cfg));
    WAIT_FOR_STATE(session, DebugSession::PausedState);
    QTest::qWait(1000);

    QModelIndex i = variableCollection()->index(1, 0);
    QCOMPARE(variableCollection()->rowCount(i), 4);

    int structIndex = 0;
    for(int j=0; j<3; ++j) {
        if (variableCollection()->index(j, 0, i).data().toString() == "ts") {
            structIndex = j;
        }
    }

    COMPARE_DATA(variableCollection()->index(structIndex, 0, i), "ts");
    COMPARE_DATA(variableCollection()->index(structIndex, 1, i), "{...}");
    QModelIndex ts = variableCollection()->index(structIndex, 0, i);
    COMPARE_DATA(variableCollection()->index(0, 0, ts), "...");
    variableCollection()->expanded(ts);
    QTest::qWait(100);
    COMPARE_DATA(variableCollection()->index(0, 0, ts), "a");
    COMPARE_DATA(variableCollection()->index(0, 1, ts), "0");
    COMPARE_DATA(variableCollection()->index(1, 0, ts), "b");
    COMPARE_DATA(variableCollection()->index(1, 1, ts), "1");
    COMPARE_DATA(variableCollection()->index(2, 0, ts), "c");
    COMPARE_DATA(variableCollection()->index(2, 1, ts), "2");

    session->stepInto();
    WAIT_FOR_STATE(session, DebugSession::PausedState);
    QTest::qWait(1000);
    COMPARE_DATA(variableCollection()->index(structIndex, 0, i), "ts");
    COMPARE_DATA(variableCollection()->index(structIndex, 1, i), "{...}");
    COMPARE_DATA(variableCollection()->index(0, 1, ts), "1");

    session->run();
    WAIT_FOR_STATE(session, DebugSession::EndedState);
}

void GdbTest::testVariablesWatches()
{
    TestDebugSession *session = new TestDebugSession;
    KDevelop::ICore::self()->debugController()->variableCollection()->variableWidgetShown();

    TestLaunchConfiguration cfg;

    breakpoints()->addCodeBreakpoint(debugeeFileName, 38);
    QVERIFY(session->startProgram(&cfg));
    WAIT_FOR_STATE(session, DebugSession::PausedState);
    
    variableCollection()->watches()->add("ts");
    QTest::qWait(300);

    QModelIndex i = variableCollection()->index(0, 0);
    QCOMPARE(variableCollection()->rowCount(i), 1);
    COMPARE_DATA(variableCollection()->index(0, 0, i), "ts");
    COMPARE_DATA(variableCollection()->index(0, 1, i), "{...}");
    QModelIndex ts = variableCollection()->index(0, 0, i);
    COMPARE_DATA(variableCollection()->index(0, 0, ts), "...");
    variableCollection()->expanded(ts);
    QTest::qWait(100);
    COMPARE_DATA(variableCollection()->index(0, 0, ts), "a");
    COMPARE_DATA(variableCollection()->index(0, 1, ts), "0");
    COMPARE_DATA(variableCollection()->index(1, 0, ts), "b");
    COMPARE_DATA(variableCollection()->index(1, 1, ts), "1");
    COMPARE_DATA(variableCollection()->index(2, 0, ts), "c");
    COMPARE_DATA(variableCollection()->index(2, 1, ts), "2");

    session->stepInto();
    WAIT_FOR_STATE(session, DebugSession::PausedState);
    QTest::qWait(100);
    COMPARE_DATA(variableCollection()->index(0, 0, i), "ts");
    COMPARE_DATA(variableCollection()->index(0, 1, i), "{...}");
    COMPARE_DATA(variableCollection()->index(0, 1, ts), "1");

    session->run();
    WAIT_FOR_STATE(session, DebugSession::EndedState);
}

void GdbTest::testVariablesWatchesQuotes()
{
    TestDebugSession *session = new TestDebugSession;
    session->variableController()->setAutoUpdate(KDevelop::IVariableController::UpdateWatches);

    TestLaunchConfiguration cfg;

    const QString testString("test");
    const QString quotedTestString("\"" + testString + "\"");

    breakpoints()->addCodeBreakpoint(debugeeFileName, 38);
    QVERIFY(session->startProgram(&cfg));
    WAIT_FOR_STATE(session, DebugSession::PausedState);

    variableCollection()->watches()->add(quotedTestString); //just a constant string
    QTest::qWait(300);

    QModelIndex i = variableCollection()->index(0, 0);
    QCOMPARE(variableCollection()->rowCount(i), 1);
    COMPARE_DATA(variableCollection()->index(0, 0, i), quotedTestString);
    COMPARE_DATA(variableCollection()->index(0, 1, i), "[" + QString::number(testString.length() + 1) + "]");

    QModelIndex testStr = variableCollection()->index(0, 0, i);
    COMPARE_DATA(variableCollection()->index(0, 0, testStr), "...");
    variableCollection()->expanded(testStr);
    QTest::qWait(100);
    int len = testString.length();
    for (int ind = 0; ind < len; ind++)
    {
        COMPARE_DATA(variableCollection()->index(ind, 0, testStr), QString::number(ind));
        QChar c = testString.at(ind);
        QString value = QString::number(c.toLatin1()) + " '" + c + "'";
        COMPARE_DATA(variableCollection()->index(ind, 1, testStr), value);
    }
    COMPARE_DATA(variableCollection()->index(len, 0, testStr), QString::number(len));
    COMPARE_DATA(variableCollection()->index(len, 1, testStr), "0 '\\000'");

    session->run();
    WAIT_FOR_STATE(session, DebugSession::EndedState);
}

void GdbTest::testVariablesWatchesTwoSessions()
{
    TestDebugSession *session = new TestDebugSession;
    session->variableController()->setAutoUpdate(KDevelop::IVariableController::UpdateWatches);

    TestLaunchConfiguration cfg;

    breakpoints()->addCodeBreakpoint(debugeeFileName, 38);
    QVERIFY(session->startProgram(&cfg));
    WAIT_FOR_STATE(session, DebugSession::PausedState);
    
    variableCollection()->watches()->add("ts");
    QTest::qWait(300);

    QModelIndex ts = variableCollection()->index(0, 0, variableCollection()->index(0, 0));
    variableCollection()->expanded(ts);
    QTest::qWait(100);
    session->run();
    WAIT_FOR_STATE(session, DebugSession::EndedState);
    
    //check if variable is marked as out-of-scope
    QCOMPARE(variableCollection()->watches()->childCount(), 1);
    KDevelop::Variable* v = dynamic_cast<KDevelop::Variable*>(variableCollection()->watches()->child(0));
    QVERIFY(v);
    QVERIFY(!v->inScope());
    QCOMPARE(v->childCount(), 3);
    v = dynamic_cast<KDevelop::Variable*>(v->child(0));
    QVERIFY(!v->inScope());

    //start a second debug session
    session = new TestDebugSession;
    session->variableController()->setAutoUpdate(KDevelop::IVariableController::UpdateWatches);
    QVERIFY(session->startProgram(&cfg));
    WAIT_FOR_STATE(session, DebugSession::PausedState);
    QTest::qWait(300);

    QCOMPARE(variableCollection()->watches()->childCount(), 1);
    ts = variableCollection()->index(0, 0, variableCollection()->index(0, 0));
    v = dynamic_cast<KDevelop::Variable*>(variableCollection()->watches()->child(0));
    QVERIFY(v);
    QVERIFY(v->inScope());
    QCOMPARE(v->childCount(), 3);

    v = dynamic_cast<KDevelop::Variable*>(v->child(0));
    QVERIFY(v->inScope());
    QCOMPARE(v->data(1, Qt::DisplayRole).toString(), QString::number(0));
    
    session->run();
    WAIT_FOR_STATE(session, DebugSession::EndedState);
    
    //check if variable is marked as out-of-scope
    v = dynamic_cast<KDevelop::Variable*>(variableCollection()->watches()->child(0));
    QVERIFY(!v->inScope());
    QVERIFY(!dynamic_cast<KDevelop::Variable*>(v->child(0))->inScope());
}

void GdbTest::testVariablesStopDebugger()
{
    TestDebugSession *session = new TestDebugSession;
    session->variableController()->setAutoUpdate(KDevelop::IVariableController::UpdateLocals);

    TestLaunchConfiguration cfg;

    breakpoints()->addCodeBreakpoint(debugeeFileName, 38);
    QVERIFY(session->startProgram(&cfg));
    WAIT_FOR_STATE(session, DebugSession::PausedState);

    session->stopDebugger();
    QTest::qWait(300);
}


void GdbTest::testVariablesStartSecondSession()
{
    TestDebugSession *session = new TestDebugSession;
    session->variableController()->setAutoUpdate(KDevelop::IVariableController::UpdateLocals);

    TestLaunchConfiguration cfg;

    breakpoints()->addCodeBreakpoint(debugeeFileName, 38);
    QVERIFY(session->startProgram(&cfg));
    WAIT_FOR_STATE(session, DebugSession::PausedState);

    session = new TestDebugSession;
    session->variableController()->setAutoUpdate(KDevelop::IVariableController::UpdateLocals);

    breakpoints()->addCodeBreakpoint(debugeeFileName, 38);
    QVERIFY(session->startProgram(&cfg));
    WAIT_FOR_STATE(session, DebugSession::PausedState);

    session->run();
    WAIT_FOR_STATE(session, DebugSession::EndedState);
}

void GdbTest::testVariablesSwitchFrame()
{
    TestDebugSession *session = new TestDebugSession;
    TestLaunchConfiguration cfg;

    session->variableController()->setAutoUpdate(KDevelop::IVariableController::UpdateLocals);
    TestFrameStackModel *stackModel = session->frameStackModel();

    breakpoints()->addCodeBreakpoint(debugeeFileName, 24);
    QVERIFY(session->startProgram(&cfg));
    WAIT_FOR_STATE(session, DebugSession::PausedState);
    QTest::qWait(500);

    QModelIndex i = variableCollection()->index(1, 0);
    COMPARE_DATA(i, "Locals");
    QCOMPARE(variableCollection()->rowCount(i), 1);
    COMPARE_DATA(variableCollection()->index(0, 0, i), "i");
    COMPARE_DATA(variableCollection()->index(0, 1, i), "1");

    stackModel->setCurrentFrame(1);
    QTest::qWait(200);

    i = variableCollection()->index(1, 0);
    QCOMPARE(variableCollection()->rowCount(i), 4);
    COMPARE_DATA(variableCollection()->index(2, 0, i), "argc");
    COMPARE_DATA(variableCollection()->index(2, 1, i), "1");
    COMPARE_DATA(variableCollection()->index(3, 0, i), "argv");

    breakpoints()->removeRow(0);
    session->run();
    WAIT_FOR_STATE(session, DebugSession::EndedState);
}

void GdbTest::testVariablesQuicklySwitchFrame()
{
    TestDebugSession *session = new TestDebugSession;
    TestLaunchConfiguration cfg;

    session->variableController()->setAutoUpdate(KDevelop::IVariableController::UpdateLocals);
    TestFrameStackModel *stackModel = session->frameStackModel();

    breakpoints()->addCodeBreakpoint(debugeeFileName, 24);
    QVERIFY(session->startProgram(&cfg));
    WAIT_FOR_STATE(session, DebugSession::PausedState);
    QTest::qWait(500);

    QModelIndex i = variableCollection()->index(1, 0);
    COMPARE_DATA(i, "Locals");
    QCOMPARE(variableCollection()->rowCount(i), 1);
    COMPARE_DATA(variableCollection()->index(0, 0, i), "i");
    COMPARE_DATA(variableCollection()->index(0, 1, i), "1");

    stackModel->setCurrentFrame(1);
    QTest::qWait(300);
    stackModel->setCurrentFrame(0);
    QTest::qWait(1);
    stackModel->setCurrentFrame(1);
    QTest::qWait(1);
    stackModel->setCurrentFrame(0);
    QTest::qWait(1);
    stackModel->setCurrentFrame(1);
    QTest::qWait(500);

    i = variableCollection()->index(1, 0);
    QCOMPARE(variableCollection()->rowCount(i), 4);
    QStringList locs;
    for (int j = 0; j < variableCollection()->rowCount(i); ++j) {
        locs << variableCollection()->index(j, 0, i).data().toString();
    }
    QVERIFY(locs.contains("argc"));
    QVERIFY(locs.contains("argv"));
    QVERIFY(locs.contains("x"));

    breakpoints()->removeRow(0);
    session->run();
    WAIT_FOR_STATE(session, DebugSession::EndedState);
}


void GdbTest::testSegfaultDebugee()
{
    TestDebugSession *session = new TestDebugSession;
    session->variableController()->setAutoUpdate(KDevelop::IVariableController::UpdateLocals);
    TestLaunchConfiguration cfg(findExecutable("debugeecrash"));
    QString fileName = findSourceFile("debugeecrash.cpp");

    breakpoints()->addCodeBreakpoint(fileName, 23);

    QVERIFY(session->startProgram(&cfg));

    WAIT_FOR_STATE(session, DebugSession::PausedState);
    QCOMPARE(session->line(), 23);
    session->run();

    WAIT_FOR_STATE(session, DebugSession::StoppedState);
    QCOMPARE(session->line(), 24);

    session->stopDebugger();
    WAIT_FOR_STATE(session, DebugSession::EndedState);
}

void GdbTest::testSwitchFrameGdbConsole()
{
    TestDebugSession *session = new TestDebugSession;

    TestLaunchConfiguration cfg;

    TestFrameStackModel *stackModel = session->frameStackModel();

    breakpoints()->addCodeBreakpoint(debugeeFileName, 24);
    QVERIFY(session->startProgram(&cfg));
    WAIT_FOR_STATE(session, DebugSession::PausedState);
    QCOMPARE(stackModel->currentFrame(), 0);
    stackModel->setCurrentFrame(1);
    QCOMPARE(stackModel->currentFrame(), 1);
    QTest::qWait(500);
    QCOMPARE(stackModel->currentFrame(), 1);

    session->slotUserGDBCmd("print x");
    QTest::qWait(500);
    //currentFrame must not reset to 0; Bug 222882
    QCOMPARE(stackModel->currentFrame(), 1);

}

//Bug 201771
void GdbTest::testInsertAndRemoveBreakpointWhileRunning()
{
    TestDebugSession *session = new TestDebugSession;
    TestLaunchConfiguration cfg(findExecutable("debugeeslow"));
    QString fileName = findSourceFile("debugeeslow.cpp");

    session->startProgram(&cfg);

    WAIT_FOR_STATE(session, DebugSession::ActiveState);
    QTest::qWait(2000);
    kDebug() << "adding breakpoint";
    KDevelop::Breakpoint *b = breakpoints()->addCodeBreakpoint(fileName, 25);
    b->setDeleted();
    WAIT_FOR_STATE(session, DebugSession::EndedState);
}

//Bug 274390
void GdbTest::testCommandOrderFastStepping()
{
    TestDebugSession *session = new TestDebugSession;

    TestLaunchConfiguration cfg(findExecutable("debugeeqt"));

    breakpoints()->addCodeBreakpoint("main");
    QVERIFY(session->startProgram(&cfg));
    for(int i=0; i<20; i++) {
        session->stepInto();
    }
    WAIT_FOR_STATE(session, DebugSession::PausedState);
    session->run();
    WAIT_FOR_STATE(session, DebugSession::EndedState);
}

void GdbTest::testPickupManuallyInsertedBreakpoint()
{
    TestDebugSession *session = new TestDebugSession;

    TestLaunchConfiguration cfg;

    breakpoints()->addCodeBreakpoint("main");
    QVERIFY(session->startProgram(&cfg));
    session->addCommand(GDBMI::NonMI, "break debugee.cpp:32");
    session->stepInto();
    WAIT_FOR_STATE(session, DebugSession::PausedState);
    QTest::qWait(1000); //wait for breakpoints update
    QCOMPARE(breakpoints()->breakpoints().count(), 2);
    QCOMPARE(breakpoints()->rowCount(), 2+1);
    KDevelop::Breakpoint *b = breakpoints()->breakpoint(1);
    QVERIFY(b);
    QCOMPARE(b->line(), 31); //we start with 0, gdb with 1
    QCOMPARE(b->url().url(), QString("debugee.cpp"));
}

//Bug 270970
void GdbTest::testPickupManuallyInsertedBreakpointOnlyOnce()
{
    TestDebugSession *session = new TestDebugSession;

    TestLaunchConfiguration cfg;

    breakpoints()->addCodeBreakpoint(KUrl("debugee.cpp"), 31);
    QVERIFY(session->startProgram(&cfg));

    //inject here, so it behaves similar like a command from .gdbinit
    session->addCommandToFront(new GDBCommand(GDBMI::NonMI, "break debugee.cpp:32"));

    WAIT_FOR_STATE(session, DebugSession::PausedState);

    session->stepInto();
    WAIT_FOR_STATE(session, DebugSession::PausedState);
    QTest::qWait(1000); //wait for breakpoints update
    QCOMPARE(breakpoints()->breakpoints().count(), 1);
    QCOMPARE(breakpoints()->rowCount(), 1+1);

    KDevelop::Breakpoint *b = breakpoints()->breakpoint(0);
    QVERIFY(b);
    QCOMPARE(b->line(), 31); //we start with 0, gdb with 1
    QCOMPARE(b->url().url(), QString("debugee.cpp"));
}

void GdbTest::testRunGdbScript()
{
    TestDebugSession *session = new TestDebugSession;

    QTemporaryFile runScript;
    runScript.open();

    runScript.write("file " + findExecutable("debugee").toLocalFile().toUtf8() + "\n");
    runScript.write("break main\n");
    runScript.write("run\n");
    runScript.close();

    TestLaunchConfiguration cfg;
    KConfigGroup grp = cfg.config();
    grp.writeEntry(GDBDebugger::remoteGdbRunEntry, KUrl(runScript.fileName()));

    QVERIFY(session->startProgram(&cfg));

    WAIT_FOR_STATE(session, DebugSession::PausedState);

    QCOMPARE(session->line(), 27);

    session->run();
    WAIT_FOR_STATE(session, DebugSession::EndedState);
}

void GdbTest::testRemoteDebug()
{
    TestDebugSession *session = new TestDebugSession;

    QTemporaryFile shellScript(QDir::currentPath()+"/shellscript");
    shellScript.open();
    shellScript.write("gdbserver localhost:2345 " + findExecutable("debugee").toLocalFile().toUtf8() + "\n");
    shellScript.close();
    shellScript.setPermissions(shellScript.permissions() | QFile::ExeUser);
    QFile::copy(shellScript.fileName(), shellScript.fileName()+"-copy"); //to avoid "Text file busy" on executing (why?)

    QTemporaryFile runScript(QDir::currentPath()+"/runscript");
    runScript.open();
    runScript.write("file " + findExecutable("debugee").toLocalFile().toUtf8() + "\n");
    runScript.write("target remote localhost:2345\n");
    runScript.write("break debugee.cpp:30\n");
    runScript.write("continue\n");
    runScript.close();

    TestLaunchConfiguration cfg;
    KConfigGroup grp = cfg.config();
    grp.writeEntry(GDBDebugger::remoteGdbShellEntry, KUrl(shellScript.fileName()+"-copy"));
    grp.writeEntry(GDBDebugger::remoteGdbRunEntry, KUrl(runScript.fileName()));

    QVERIFY(session->startProgram(&cfg));

    WAIT_FOR_STATE(session, DebugSession::PausedState);

    QCOMPARE(session->line(), 29);

    session->run();
    WAIT_FOR_STATE(session, DebugSession::EndedState);

    QFile::remove(shellScript.fileName()+"-copy");
}

void GdbTest::testRemoteDebugInsertBreakpoint()
{
    TestDebugSession *session = new TestDebugSession;

    breakpoints()->addCodeBreakpoint(debugeeFileName, 35);

    QTemporaryFile shellScript(QDir::currentPath()+"/shellscript");
    shellScript.open();
    shellScript.write("gdbserver localhost:2345 " + findExecutable("debugee").toLocalFile().toUtf8() + "\n");
    shellScript.close();
    shellScript.setPermissions(shellScript.permissions() | QFile::ExeUser);
    QFile::copy(shellScript.fileName(), shellScript.fileName()+"-copy"); //to avoid "Text file busy" on executing (why?)

    QTemporaryFile runScript(QDir::currentPath()+"/runscript");
    runScript.open();
    runScript.write("file " + findExecutable("debugee").toLocalFile().toUtf8() + "\n");
    runScript.write("target remote localhost:2345\n");
    runScript.write("break debugee.cpp:30\n");
    runScript.write("continue\n");
    runScript.close();

    TestLaunchConfiguration cfg;
    KConfigGroup grp = cfg.config();
    grp.writeEntry(GDBDebugger::remoteGdbShellEntry, KUrl(shellScript.fileName()+"-copy"));
    grp.writeEntry(GDBDebugger::remoteGdbRunEntry, KUrl(runScript.fileName()));

    QVERIFY(session->startProgram(&cfg));

    WAIT_FOR_STATE(session, DebugSession::PausedState);

    QCOMPARE(session->line(), 29);

    QCOMPARE(breakpoints()->breakpoints().count(), 2); //one from kdevelop, one from runScript

    session->run();
    WAIT_FOR_STATE(session, DebugSession::PausedState);

    QCOMPARE(session->line(), 35);

    session->run();
    WAIT_FOR_STATE(session, DebugSession::EndedState);

    QFile::remove(shellScript.fileName()+"-copy");
}


void GdbTest::testRemoteDebugInsertBreakpointPickupOnlyOnce()
{
    TestDebugSession *session = new TestDebugSession;

    breakpoints()->addCodeBreakpoint(debugeeFileName, 35);

    QTemporaryFile shellScript(QDir::currentPath()+"/shellscript");
    shellScript.open();
    shellScript.write("gdbserver localhost:2345 "+findExecutable("debugee").toLocalFile().toLatin1()+"\n");
    shellScript.close();
    shellScript.setPermissions(shellScript.permissions() | QFile::ExeUser);
    QFile::copy(shellScript.fileName(), shellScript.fileName()+"-copy"); //to avoid "Text file busy" on executing (why?)

    QTemporaryFile runScript(QDir::currentPath()+"/runscript");
    runScript.open();
    runScript.write("file "+findExecutable("debugee").toLocalFile().toLatin1()+"\n");
    runScript.write("target remote localhost:2345\n");
    runScript.write("break debugee.cpp:30\n");
    runScript.write("continue\n");
    runScript.close();

    TestLaunchConfiguration cfg;
    KConfigGroup grp = cfg.config();
    grp.writeEntry(GDBDebugger::remoteGdbShellEntry, KUrl(shellScript.fileName()+"-copy"));
    grp.writeEntry(GDBDebugger::remoteGdbRunEntry, KUrl(runScript.fileName()));

    QVERIFY(session->startProgram(&cfg));

    WAIT_FOR_STATE(session, DebugSession::PausedState);

    QCOMPARE(session->line(), 29);

    QCOMPARE(breakpoints()->breakpoints().count(), 2); //one from kdevelop, one from runScript

    session->run();
    WAIT_FOR_STATE(session, DebugSession::PausedState);

    QCOMPARE(session->line(), 35);

    session->run();
    WAIT_FOR_STATE(session, DebugSession::EndedState);

    //************************** second session
    session = new TestDebugSession;
    QVERIFY(session->startProgram(&cfg));

    WAIT_FOR_STATE(session, DebugSession::PausedState);

    QCOMPARE(session->line(), 29);

    QCOMPARE(breakpoints()->breakpoints().count(), 2); //one from kdevelop, one from runScript

    session->run();
    WAIT_FOR_STATE(session, DebugSession::PausedState);

    QCOMPARE(session->line(), 35);

    session->run();
    WAIT_FOR_STATE(session, DebugSession::EndedState);

    QFile::remove(shellScript.fileName()+"-copy");
}

void GdbTest::testBreakpointWithSpaceInPath()
{
    TestDebugSession *session = new TestDebugSession;

    TestLaunchConfiguration cfg(findExecutable("debugeespace"));
    KConfigGroup grp = cfg.config();
    QString fileName = findSourceFile("debugee space.cpp");

    KDevelop::Breakpoint * b = breakpoints()->addCodeBreakpoint(fileName, 20);
    QCOMPARE(session->breakpointController()->breakpointState(b), KDevelop::Breakpoint::NotStartedState);

    session->startProgram(&cfg);
    WAIT_FOR_STATE_FAIL(session, DebugSession::PausedState);
<<<<<<< HEAD
    QEXPECT_FAIL("", "this does not work, not even in gdb", Abort);
=======
    //see upstream bugreport: http://sourceware.org/bugzilla/show_bug.cgi?id=13798
    QEXPECT_FAIL("", "this does not work in gdb 7.4", Abort);
>>>>>>> e2fc8151
    QCOMPARE(session->line(), 20);
    session->run();
    WAIT_FOR_STATE(session, DebugSession::EndedState);
}

void GdbTest::testBreakpointDisabledOnStart()
{
    TestDebugSession *session = new TestDebugSession;

    TestLaunchConfiguration cfg;

    breakpoints()->addCodeBreakpoint(debugeeFileName, 28)
        ->setData(KDevelop::Breakpoint::EnableColumn, Qt::Unchecked);
    breakpoints()->addCodeBreakpoint(debugeeFileName, 29);
    KDevelop::Breakpoint* b = breakpoints()->addCodeBreakpoint(debugeeFileName, 31);
    b->setData(KDevelop::Breakpoint::EnableColumn, Qt::Unchecked);

    session->startProgram(&cfg);
    WAIT_FOR_STATE(session, DebugSession::PausedState);
    QCOMPARE(session->line(), 29);
    b->setData(KDevelop::Breakpoint::EnableColumn, Qt::Checked);
    session->run();
    WAIT_FOR_STATE(session, DebugSession::PausedState);
    QCOMPARE(session->line(), 31);
    session->run();
    WAIT_FOR_STATE(session, DebugSession::EndedState);
}

void GdbTest::testCatchpoint()
{
    TestDebugSession *session = new TestDebugSession;
    session->variableController()->setAutoUpdate(KDevelop::IVariableController::UpdateLocals);

    TestLaunchConfiguration cfg(findExecutable("debugeeexception"));

    breakpoints()->addCodeBreakpoint(findSourceFile("debugeeexception.cpp"), 29);

    session->startProgram(&cfg);
    WAIT_FOR_STATE(session, DebugSession::PausedState);
    QTest::qWait(1000);
    TestFrameStackModel* fsModel = session->frameStackModel();
    QCOMPARE(fsModel->currentFrame(), 0);
    QCOMPARE(session->line(), 29);

    QModelIndex i = variableCollection()->index(1, 0);
    COMPARE_DATA(i, "Locals");
    qDebug() << variableCollection()->index(0, 1, i);
    qDebug() << variableCollection()->index(1, 1, i);
    QCOMPARE(variableCollection()->rowCount(i), 2);

    session->addCommand(new GDBCommand(GDBMI::NonMI, "catch throw"));
    session->run();
    WAIT_FOR_STATE(session, DebugSession::PausedState);
    QTest::qWait(1000);
    QCOMPARE(fsModel->currentFrame(), 1); //first frame skiped because somewhere inside stdlib
    QCOMPARE(session->line(), 22);

    qDebug() << variableCollection()->index(0, 1, i);
    qDebug() << variableCollection()->index(1, 1, i);
    QCOMPARE(variableCollection()->rowCount(i), 1);
    COMPARE_DATA(variableCollection()->index(0, 0, i), "i");
    COMPARE_DATA(variableCollection()->index(0, 1, i), "20");

    session->run();
    WAIT_FOR_STATE(session, DebugSession::EndedState);

}

void GdbTest::waitForState(GDBDebugger::DebugSession *session, DebugSession::DebuggerState state,
                            const char *file, int line, bool expectFail)
{
    QWeakPointer<GDBDebugger::DebugSession> s(session); //session can get deleted in DebugController
    kDebug() << "waiting for state" << state;
    QTime stopWatch;
    stopWatch.start();
    while (s.data()->state() != state) {
        if (stopWatch.elapsed() > 5000) {
            kWarning() << "current state" << s.data()->state() << "waiting for" << state;
            if (!expectFail) {
                QFAIL(qPrintable(QString("Didn't reach state in %0:%1").arg(file).arg(line)));
            } else {
                break;
            }
        }
        QTest::qWait(20);
        if (!s) {
            if (state == DebugSession::EndedState) break;
            if (!expectFail) {
                QFAIL(qPrintable(QString("Didn't reach state; session ended in %0:%1").arg(file).arg(line)));
            } else {
                break;
            }
        }
    }
    QTest::qWait(100);
}

}

QTEST_KDEMAIN(GDBDebugger::GdbTest, GUI)


#include "gdbtest.moc"
#include "moc_gdbtest.cpp"<|MERGE_RESOLUTION|>--- conflicted
+++ resolved
@@ -1504,12 +1504,8 @@
 
     session->startProgram(&cfg);
     WAIT_FOR_STATE_FAIL(session, DebugSession::PausedState);
-<<<<<<< HEAD
-    QEXPECT_FAIL("", "this does not work, not even in gdb", Abort);
-=======
     //see upstream bugreport: http://sourceware.org/bugzilla/show_bug.cgi?id=13798
     QEXPECT_FAIL("", "this does not work in gdb 7.4", Abort);
->>>>>>> e2fc8151
     QCOMPARE(session->line(), 20);
     session->run();
     WAIT_FOR_STATE(session, DebugSession::EndedState);

/*
 * Low level GDB interface.
 *
 * Copyright 2007 Vladimir Prus <ghost@cs.msu.su>
 * Copyright 2016 Aetf <aetf@unlimitedcodeworks.xyz>
 *
 * This program is free software; you can redistribute it and/or modify
 * it under the terms of the GNU General Public License as
 * published by the Free Software Foundation; either version 2 of the
 * License, or (at your option) any later version.
 *
 * This program is distributed in the hope that it will be useful,
 * but WITHOUT ANY WARRANTY; without even the implied warranty of
 * MERCHANTABILITY or FITNESS FOR A PARTICULAR PURPOSE.  See the
 * GNU General Public License for more details.
 *
 * You should have received a copy of the GNU General Public
 * License along with this program; if not, write to the
 * Free Software Foundation, Inc.,
 * 51 Franklin Street, Fifth Floor, Boston, MA 02110-1301, USA.
 */

#ifndef GDB_H_d5c9cb274cbad688fe7a507a84f6633b
#define GDB_H_d5c9cb274cbad688fe7a507a84f6633b

#include "midebugger.h"

namespace KDevMI { namespace GDB {

class GdbDebugger : public MIDebugger
{
    Q_OBJECT
public:
<<<<<<< HEAD
    explicit GdbDebugger(QObject* parent = 0);
    ~GdbDebugger() override;
=======
    explicit GDB(QObject* parent = 0);
    ~GDB() override;

    /** Starts GDB.  This should be done after connecting to all
        signals the client is interested in.  */
    void start(KConfigGroup& config, const QStringList& extraArguments = {});

    /** Executes a command.  This method may be called at
        most once each time 'ready' is emitted.  When the
        GDB instance is just constructed, one should wait
        for 'ready' as well.  

        The ownership of 'command' is transferred to GDB.  */
    void execute(GDBCommand* command);

    /** Returns true if 'execute' can be called immediately.  */
    bool isReady() const;

    /** FIXME: temporary, to be eliminated.  */
    GDBCommand* currentCommand() const;
    
    /** Arrange to gdb to stop doing whatever it's doing,
        and start waiting for a command.  
        FIXME: probably should make sure that 'ready' is
        emitted, or something.  */
    void interrupt();

    /** Kills GDB.  */
    void kill();

Q_SIGNALS:
    /** Emitted when debugger becomes ready -- i.e. when
        isReady call will return true.  */
    void ready();

    /** Emitted when GDB itself exits.  This could happen because
        it just crashed due to internal bug, or we killed it
        explicitly.  */
    void gdbExited();

    /** Emitted when GDB reports stop, with 'r' being the
        data provided by GDB. */
    void programStopped(const GDBMI::AsyncRecord& r);
    
    /** Emitted when GDB believes that the program is running.  */
    void programRunning();

    /** Emitted for each MI stream record found.  Presently only
     used to recognize some CLI messages that mean that the program
    has died. 
    FIXME: connect to parseCliLine
    */
    void streamRecord(const GDBMI::StreamRecord& s);

    /** Reports an async notification record.  */
    void notification(const GDBMI::AsyncRecord& n);
    
    /** Emitted for error that is not handled by the
        command being executed. */
    void error(const GDBMI::ResultRecord& s);

    /** Reports output from the running application.
        Generally output will only be available when
        using remote GDB targets. When running locally,
        the output will either appear on GDB stdout, and
        ignored, or routed via pty.  */
    void applicationOutput(const QString& s);

    /** Reports output of a command explicitly typed by
        the user, or output from .gdbinit commands.  */
    void userCommandOutput(const QString& s);

    /** Reports output of a command issued internally
        by KDevelop. */
    void internalCommandOutput(const QString& s);

    /** Reports debugger interal output, including stderr output from debugger
        and the 'log' MI channel */
    void debuggerInternalOutput(const QString& s);

private Q_SLOTS:
    void readyReadStandardOutput();
    void readyReadStandardError();
    void processFinished(int exitCode, QProcess::ExitStatus exitStatus);
    void processErrored(QProcess::ProcessError);

private:
    void processLine(const QByteArray& line);

private:
    QString gdbBinary_;
    KProcess* process_;

    GDBCommand* currentCmd_;
>>>>>>> 78b9a078

    bool start(KConfigGroup& config, const QStringList& extraArguments = {}) override;

};

} // end of namespace GDB
} // end of namespace KDevMI

#endif<|MERGE_RESOLUTION|>--- conflicted
+++ resolved
@@ -31,107 +31,14 @@
 {
     Q_OBJECT
 public:
-<<<<<<< HEAD
     explicit GdbDebugger(QObject* parent = 0);
     ~GdbDebugger() override;
-=======
-    explicit GDB(QObject* parent = 0);
-    ~GDB() override;
 
-    /** Starts GDB.  This should be done after connecting to all
-        signals the client is interested in.  */
-    void start(KConfigGroup& config, const QStringList& extraArguments = {});
-
-    /** Executes a command.  This method may be called at
-        most once each time 'ready' is emitted.  When the
-        GDB instance is just constructed, one should wait
-        for 'ready' as well.  
-
-        The ownership of 'command' is transferred to GDB.  */
-    void execute(GDBCommand* command);
-
-    /** Returns true if 'execute' can be called immediately.  */
-    bool isReady() const;
-
-    /** FIXME: temporary, to be eliminated.  */
-    GDBCommand* currentCommand() const;
-    
-    /** Arrange to gdb to stop doing whatever it's doing,
-        and start waiting for a command.  
-        FIXME: probably should make sure that 'ready' is
-        emitted, or something.  */
-    void interrupt();
-
-    /** Kills GDB.  */
-    void kill();
-
-Q_SIGNALS:
-    /** Emitted when debugger becomes ready -- i.e. when
-        isReady call will return true.  */
-    void ready();
-
-    /** Emitted when GDB itself exits.  This could happen because
-        it just crashed due to internal bug, or we killed it
-        explicitly.  */
-    void gdbExited();
-
-    /** Emitted when GDB reports stop, with 'r' being the
-        data provided by GDB. */
-    void programStopped(const GDBMI::AsyncRecord& r);
-    
-    /** Emitted when GDB believes that the program is running.  */
-    void programRunning();
-
-    /** Emitted for each MI stream record found.  Presently only
-     used to recognize some CLI messages that mean that the program
-    has died. 
-    FIXME: connect to parseCliLine
-    */
-    void streamRecord(const GDBMI::StreamRecord& s);
-
-    /** Reports an async notification record.  */
-    void notification(const GDBMI::AsyncRecord& n);
-    
-    /** Emitted for error that is not handled by the
-        command being executed. */
-    void error(const GDBMI::ResultRecord& s);
-
-    /** Reports output from the running application.
-        Generally output will only be available when
-        using remote GDB targets. When running locally,
-        the output will either appear on GDB stdout, and
-        ignored, or routed via pty.  */
-    void applicationOutput(const QString& s);
-
-    /** Reports output of a command explicitly typed by
-        the user, or output from .gdbinit commands.  */
-    void userCommandOutput(const QString& s);
-
-    /** Reports output of a command issued internally
-        by KDevelop. */
-    void internalCommandOutput(const QString& s);
+    bool start(KConfigGroup& config, const QStringList& extraArguments = {}) override;
 
     /** Reports debugger interal output, including stderr output from debugger
         and the 'log' MI channel */
     void debuggerInternalOutput(const QString& s);
-
-private Q_SLOTS:
-    void readyReadStandardOutput();
-    void readyReadStandardError();
-    void processFinished(int exitCode, QProcess::ExitStatus exitStatus);
-    void processErrored(QProcess::ProcessError);
-
-private:
-    void processLine(const QByteArray& line);
-
-private:
-    QString gdbBinary_;
-    KProcess* process_;
-
-    GDBCommand* currentCmd_;
->>>>>>> 78b9a078
-
-    bool start(KConfigGroup& config, const QStringList& extraArguments = {}) override;
 
 };
 

--- conflicted
+++ resolved
@@ -1423,19 +1423,10 @@
 void DebugSession::handleVersion(const QStringList& s)
 {
     kDebug() << s.first();
-<<<<<<< HEAD
-    QRegExp rx("([0-9]+)\\.([0-9]+)(?:\\.([0-9]+))?");
-    rx.indexIn(s.first());
-    if (rx.cap(1).toInt() < minVersion1
-        || (rx.cap(1).toInt() == minVersion1 && (rx.cap(2).toInt() < minVersion2
-            || ( rx.cap(2).toInt() == minVersion2 && minVersion3 > 0 && rx.captureCount() == 3
-                && rx.cap(3).toInt() < minVersion3))))
-=======
     // minimal version is 7.0,0
     QRegExp rx("([7-9]+)\\.([0-9]+)(\\.([0-9]+))?");
     int idx = rx.indexIn(s.first());
     if (idx == -1)
->>>>>>> 5ead2c7a
     {
         if (qobject_cast<QGuiApplication*>(qApp))  {
             //for unittest

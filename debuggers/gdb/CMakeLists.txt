--- conflicted
+++ resolved
@@ -1,23 +1,14 @@
 project(gdb)
 
-<<<<<<< HEAD
 # TODO KF5 figure out how to get the process selection widget (ksysguardprocesslist.h)
+if(NOT APPLE)
 # macro_optional_find_package( KDE4Workspace 4.2.0 )
 
 # macro_log_feature( KDE4WORKSPACE_FOUND
 # "KDE 4 Workspace" "KDE 4 Workspace libraries" "kdebase/workspace" FALSE
 # "" "Required for building the process selection dialog for attaching GDB to a running process."
 # )
-=======
-if(NOT APPLE)
-macro_optional_find_package( KDE4Workspace 4.2.0 )
-
-macro_log_feature( KDE4WORKSPACE_FOUND
-"KDE 4 Workspace" "KDE 4 Workspace libraries" "kdebase/workspace" FALSE
-"" "Required for building the process selection dialog for attaching GDB to a running process."
-)
 endif(NOT APPLE)
->>>>>>> e102fb07
 
 if(KDE4WORKSPACE_FOUND)
     include_directories(
@@ -91,7 +82,6 @@
     registers/registersview.ui
 )
 
-<<<<<<< HEAD
 qt5_wrap_ui(kdevgdb_SRCS ${kdevgdb_UI})
 add_library(kdevgdb MODULE ${kdevgdb_SRCS})
 target_link_libraries(kdevgdb
@@ -103,19 +93,6 @@
     KDev::Project
     KDev::Util
     KF5::TextEditor
-=======
-kde4_add_ui_files(kdevgdb_PART_SRCS ${kdevgdb_PART_UI})
-kde4_add_plugin(kdevgdb ${kdevgdb_PART_SRCS})
-target_link_libraries(kdevgdb ${KDEVPLATFORM_SUBLIME_LIBRARIES}
-    ${KDEVPLATFORM_INTERFACES_LIBRARIES}
-    ${KDEVPLATFORM_LANGUAGE_LIBRARIES}
-    ${KDEVPLATFORM_DEBUGGER_LIBRARIES}
-    ${KDEVPLATFORM_OUTPUTVIEW_LIBRARIES}
-    ${KDEVPLATFORM_PROJECT_LIBRARIES}
-    ${KDE4_KDEUI_LIBS}
-    ${KDEVPLATFORM_UTIL_LIBRARIES}
-    ${KDE4_KTEXTEDITOR_LIBS}
->>>>>>> e102fb07
     ${KDE4WORKSPACE_PROCESSUI_LIBS}
 )
 

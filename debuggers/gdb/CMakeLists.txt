--- conflicted
+++ resolved
@@ -1,8 +1,6 @@
 project(gdb)
-<<<<<<< HEAD
 add_definitions(-DTRANSLATION_DOMAIN=\"kdevgdb\")
 # TODO KF5 figure out how to get the process selection widget (ksysguardprocesslist.h)
-=======
 
 function(add_debuggable_executable target)
     cmake_parse_arguments(add_debuggable_executable "" "" "SRCS" ${ARGN})
@@ -16,7 +14,6 @@
     set_target_properties(${target} PROPERTIES COMPILE_FLAGS "${CMAKE_CXX_FLAGS_DEBUG} ${_flags}")
 endfunction()
 
->>>>>>> 615ee15f
 if(NOT APPLE)
 # macro_optional_find_package( KDE4Workspace 4.2.0 )
 

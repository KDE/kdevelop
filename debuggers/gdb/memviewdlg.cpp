/***************************************************************************
    begin                : Tue Oct 5 1999
    copyright            : (C) 1999 by John Birch
    email                : jbb@kdevelop.org
 **************************************************************************
 * Copyright 2006 Vladimir Prus <ghost@cs.msu.su>
 ***************************************************************************
 *                                                                         *
 *   This program is free software; you can redistribute it and/or modify  *
 *   it under the terms of the GNU General Public License as published by  *
 *   the Free Software Foundation; either version 2 of the License, or     *
 *   (at your option) any later version.                                   *
 *                                                                         *
 ***************************************************************************/

#include "memviewdlg.h"

#include "dbgglobal.h"
#include "debugsession.h"
#include "mi/micommand.h"

#include <interfaces/icore.h>
#include <interfaces/idebugcontroller.h>

#include <KLocalizedString>

#include <Okteta/ByteArrayColumnView>
#include <Okteta/ByteArrayModel>

#include <QAction>
#include <QContextMenuEvent>
#include <QFormLayout>
#include <QLineEdit>
#include <QDialogButtonBox>
#include <QMenu>
#include <QPushButton>
#include <QToolBox>
#include <QVBoxLayout>

#include <cctype>

using KDevMI::MI::CommandType;

namespace KDevMI
{
namespace GDB
{

/** Container for controls that select memory range.
     *
    The memory range selection is embedded into memory view widget,
    it's not a standalone dialog. However, we want to have easy way
    to hide/show all controls, so we group them in this class.
*/
class MemoryRangeSelector : public QWidget
{
    public:
        QLineEdit* startAddressLineEdit;
        QLineEdit* amountLineEdit;
        QPushButton* okButton;
        QPushButton* cancelButton;

    explicit MemoryRangeSelector(QWidget* parent)
    : QWidget(parent)
    {
        QVBoxLayout* l = new QVBoxLayout(this);

        // Form layout: labels + address field
        auto formLayout = new QFormLayout();
        l->addLayout(formLayout);

        startAddressLineEdit = new QLineEdit(this);
        formLayout->addRow(i18n("Start:"), startAddressLineEdit);

        amountLineEdit = new QLineEdit(this);
        formLayout->addRow(i18n("Amount:"), amountLineEdit);

        auto buttonBox = new QDialogButtonBox(QDialogButtonBox::Ok|QDialogButtonBox::Cancel, this);
        l->addWidget(buttonBox);

        okButton = buttonBox->button(QDialogButtonBox::Ok);
        cancelButton = buttonBox->button(QDialogButtonBox::Cancel);

        setLayout(l);

        connect(startAddressLineEdit, &QLineEdit::returnPressed, okButton, [this]() {
                okButton->animateClick();
        });

        connect(amountLineEdit, &QLineEdit::returnPressed, okButton, [this]() {
                okButton->animateClick();
        });
    }
};

MemoryView::MemoryView(QWidget* parent)
: QWidget(parent),
    // New memory view can be created only when debugger is active,
    // so don't set s_appNotStarted here.
    m_memViewView(nullptr),
    m_debuggerState(0)
{
    setWindowTitle(i18n("Memory view"));
    emit captionChanged(windowTitle());

    initWidget();

    if (isOk())
        slotEnableOrDisable();

    auto debugController = KDevelop::ICore::self()->debugController();
    Q_ASSERT(debugController);

    connect(debugController, &KDevelop::IDebugController::currentSessionChanged,
            this, &MemoryView::currentSessionChanged);
}

void MemoryView::currentSessionChanged(KDevelop::IDebugSession* s)
{
    DebugSession *session = qobject_cast<DebugSession*>(s);
    if (!session) return;

    connect(session, &DebugSession::debuggerStateChanged,
             this, &MemoryView::slotStateChanged);
}

void MemoryView::slotStateChanged(DBGStateFlags oldState, DBGStateFlags newState)
{
    Q_UNUSED(oldState);
    debuggerStateChanged(newState);
}

void MemoryView::initWidget()
{
    QVBoxLayout *l = new QVBoxLayout(this);
    l->setContentsMargins(0, 0, 0, 0);

    m_memViewModel = new Okteta::ByteArrayModel(0, -1, this);
    m_memViewView = new Okteta::ByteArrayColumnView(this);
    m_memViewView->setByteArrayModel(m_memViewModel);

    m_memViewModel->setReadOnly(false);
    m_memViewView->setReadOnly(false);
    m_memViewView->setOverwriteMode(true);
    m_memViewView->setOverwriteOnly(true);
    m_memViewModel->setAutoDelete(false);

    m_memViewView->setValueCoding( Okteta::ByteArrayColumnView::HexadecimalCoding );
    m_memViewView->setNoOfGroupedBytes(4);
    m_memViewView->setByteSpacingWidth(2);
    m_memViewView->setGroupSpacingWidth(12);
    m_memViewView->setLayoutStyle(Okteta::AbstractByteArrayView::FullSizeLayoutStyle);


    m_memViewView->setShowsNonprinting(false);
    m_memViewView->setSubstituteChar('*');

    m_rangeSelector = new MemoryRangeSelector(this);
    l->addWidget(m_rangeSelector);

    connect(m_rangeSelector->okButton, &QPushButton::clicked,
            this, &MemoryView::slotChangeMemoryRange);

    connect(m_rangeSelector->cancelButton, &QPushButton::clicked,
            this, &MemoryView::slotHideRangeDialog);

    connect(m_rangeSelector->startAddressLineEdit,
            &QLineEdit::textChanged,
            this,
            &MemoryView::slotEnableOrDisable);

    connect(m_rangeSelector->amountLineEdit,
            &QLineEdit::textChanged,
            this,
            &MemoryView::slotEnableOrDisable);

    l->addWidget(m_memViewView);
}

void MemoryView::debuggerStateChanged(DBGStateFlags state)
{
    if (isOk())
    {
        m_debuggerState = state;
        slotEnableOrDisable();
    }
}


void MemoryView::slotHideRangeDialog()
{
    m_rangeSelector->hide();
}

void MemoryView::slotChangeMemoryRange()
{
    DebugSession *session = qobject_cast<DebugSession*>(
        KDevelop::ICore::self()->debugController()->currentSession());
    if (!session) return;

    QString amount = m_rangeSelector->amountLineEdit->text();
    if(amount.isEmpty())
        amount = QStringLiteral("sizeof(%1)").arg(m_rangeSelector->startAddressLineEdit->text());

    session->addCommand(new MI::ExpressionValueCommand(amount, this, &MemoryView::sizeComputed));
}

void MemoryView::sizeComputed(const QString& size)
{
    DebugSession *session = qobject_cast<DebugSession*>(
        KDevelop::ICore::self()->debugController()->currentSession());
    if (!session) return;

    session->addCommand(MI::DataReadMemory,
            QStringLiteral("%1 x 1 1 %2")
                .arg(m_rangeSelector->startAddressLineEdit->text())
                .arg(size),
            this,
            &MemoryView::memoryRead);
}

void MemoryView::memoryRead(const MI::ResultRecord& r)
{
    const MI::Value& content = r[QStringLiteral("memory")][0][QStringLiteral("data")];
    bool startStringConverted;
    m_memStart = r[QStringLiteral("addr")].literal().toULongLong(&startStringConverted, 16);
    m_memData.resize(content.size());

    m_memStartStr = m_rangeSelector->startAddressLineEdit->text();
    m_memAmountStr = m_rangeSelector->amountLineEdit->text();

    setWindowTitle(i18np("%2 (1 byte)","%2 (%1 bytes)",m_memData.size(),m_memStartStr));
    emit captionChanged(windowTitle());

    for(int i = 0; i < content.size(); ++i)
    {
        m_memData[i] = content[i].literal().toInt(0, 16);
    }

    m_memViewModel->setData(reinterpret_cast<Okteta::Byte*>(m_memData.data()), m_memData.size());

    slotHideRangeDialog();
}


void MemoryView::memoryEdited(int start, int end)
{
    DebugSession *session = qobject_cast<DebugSession*>(
        KDevelop::ICore::self()->debugController()->currentSession());
    if (!session) return;

    for(int i = start; i <= end; ++i)
    {
        session->addCommand(MI::GdbSet,
                QStringLiteral("*(char*)(%1 + %2) = %3")
                    .arg(m_memStart)
                    .arg(i)
                    .arg(QString::number(m_memData[i])));
    }
}

void MemoryView::contextMenuEvent(QContextMenuEvent *e)
{
    if (!isOk())
        return;

<<<<<<< HEAD
    QMenu menu;
=======
    KHE::BytesEditInterface *bytesEdit = KHE::bytesEditInterface(khexedit2_widget);
    KHE::ValueColumnInterface *valueColumn = KHE::valueColumnInterface(khexedit2_widget);

    QMenu menu(this);
>>>>>>> a556d3a1

    bool app_running = !(m_debuggerState & s_appNotStarted);

    QAction* reload = menu.addAction(i18n("&Reload"));
    reload->setIcon(QIcon::fromTheme(QStringLiteral("view-refresh")));
    reload->setEnabled(app_running && !m_memData.isEmpty() );

    QActionGroup *formatGroup = NULL;
    QActionGroup *groupingGroup = NULL;
    if (m_memViewModel && m_memViewView)
    {
        // make Format menu with action group
        QMenu* formatMenu = menu.addMenu(i18n("&Format"));
        formatGroup = new QActionGroup(formatMenu);

        QAction *binary = formatGroup->addAction(i18n("&Binary"));
        binary->setData(Okteta::ByteArrayColumnView::BinaryCoding);
        binary->setShortcut(Qt::Key_B);
        formatMenu->addAction(binary);

        QAction *octal = formatGroup->addAction(i18n("&Octal"));
        octal->setData(Okteta::ByteArrayColumnView::OctalCoding);
        octal->setShortcut(Qt::Key_O);
        formatMenu->addAction(octal);

        QAction *decimal = formatGroup->addAction(i18n("&Decimal"));
        decimal->setData(Okteta::ByteArrayColumnView::DecimalCoding);
        decimal->setShortcut(Qt::Key_D);
        formatMenu->addAction(decimal);

        QAction *hex = formatGroup->addAction(i18n("&Hexadecimal"));
        hex->setData(Okteta::ByteArrayColumnView::HexadecimalCoding);
        hex->setShortcut(Qt::Key_H);
        formatMenu->addAction(hex);

        foreach(QAction* act, formatGroup->actions())
        {
            act->setCheckable(true);
            act->setChecked(act->data().toInt() ==  m_memViewView->valueCoding());
            act->setShortcutContext(Qt::WidgetWithChildrenShortcut);
        }


        // make Grouping menu with action group
        QMenu* groupingMenu = menu.addMenu(i18n("&Grouping"));
        groupingGroup = new QActionGroup(groupingMenu);

        QAction *group0 = groupingGroup->addAction(i18n("&0"));
        group0->setData(0);
        group0->setShortcut(Qt::Key_0);
        groupingMenu->addAction(group0);

        QAction *group1 = groupingGroup->addAction(i18n("&1"));
        group1->setData(1);
        group1->setShortcut(Qt::Key_1);
        groupingMenu->addAction(group1);

        QAction *group2 = groupingGroup->addAction(i18n("&2"));
        group2->setData(2);
        group2->setShortcut(Qt::Key_2);
        groupingMenu->addAction(group2);

        QAction *group4 = groupingGroup->addAction(i18n("&4"));
        group4->setData(4);
        group4->setShortcut(Qt::Key_4);
        groupingMenu->addAction(group4);

        QAction *group8 = groupingGroup->addAction(i18n("&8"));
        group8->setData(8);
        group8->setShortcut(Qt::Key_8);
        groupingMenu->addAction(group8);

        QAction *group16 = groupingGroup->addAction(i18n("1&6"));
        group16->setData(16);
        group16->setShortcut(Qt::Key_6);
        groupingMenu->addAction(group16);

        foreach(QAction* act, groupingGroup->actions())
        {
            act->setCheckable(true);
            act->setChecked(act->data().toInt() == m_memViewView->noOfGroupedBytes());
            act->setShortcutContext(Qt::WidgetWithChildrenShortcut);
        }
    }

    QAction* write = menu.addAction(i18n("Write changes"));
    write->setIcon(QIcon::fromTheme(QStringLiteral("document-save")));
    write->setEnabled(app_running && m_memViewView && m_memViewView->isModified());

    QAction* range = menu.addAction(i18n("Change memory range"));
    range->setEnabled(app_running && !m_rangeSelector->isVisible());
    range->setIcon(QIcon::fromTheme(QStringLiteral("document-edit")));

    QAction* close = menu.addAction(i18n("Close this view"));
    close->setIcon(QIcon::fromTheme(QStringLiteral("window-close")));


    QAction* result = menu.exec(e->globalPos());


    if (result == reload)
    {
        // We use m_memStart and m_memAmount stored in this,
        // not textual m_memStartStr and m_memAmountStr,
        // because program position might have changes and expressions
        // are no longer valid.
        DebugSession *session = qobject_cast<DebugSession*>(
            KDevelop::ICore::self()->debugController()->currentSession());
        if (session) {
            session->addCommand(MI::DataReadMemory,
                    QStringLiteral("%1 x 1 1 %2").arg(m_memStart).arg(m_memData.size()),
                    this,
                    &MemoryView::memoryRead);
        }
    }

    if (result && formatGroup && formatGroup == result->actionGroup())
        m_memViewView->setValueCoding( (Okteta::ByteArrayColumnView::ValueCoding)result->data().toInt());

    if (result && groupingGroup && groupingGroup == result->actionGroup())
        m_memViewView->setNoOfGroupedBytes(result->data().toInt());

    if (result == write)
    {
        memoryEdited(0, m_memData.size());
        m_memViewView->setModified(false);
    }

    if (result == range)
    {
        m_rangeSelector->startAddressLineEdit->setText(m_memStartStr);
        m_rangeSelector->amountLineEdit->setText(m_memAmountStr);

        m_rangeSelector->show();
        m_rangeSelector->startAddressLineEdit->setFocus();
    }

    if (result == close)
        deleteLater();
}

bool MemoryView::isOk() const
{
    return m_memViewView;
}

void MemoryView::slotEnableOrDisable()
{
    bool app_started = !(m_debuggerState & s_appNotStarted);

    bool enabled_ = app_started && !m_rangeSelector->startAddressLineEdit->text().isEmpty();

    m_rangeSelector->okButton->setEnabled(enabled_);
}


MemoryViewerWidget::MemoryViewerWidget(CppDebuggerPlugin* /*plugin*/, QWidget* parent)
: QWidget(parent)
{
    setWindowIcon(QIcon::fromTheme(QStringLiteral("server-database"), windowIcon()));
    setWindowTitle(i18n("Memory viewer"));

    QAction * newMemoryViewerAction = new QAction(this);
    newMemoryViewerAction->setShortcutContext(Qt::WidgetWithChildrenShortcut);
    newMemoryViewerAction->setText(i18n("New memory viewer"));
    newMemoryViewerAction->setToolTip(i18nc("@info:tooltip", "Open a new memory viewer."));
    newMemoryViewerAction->setIcon(QIcon::fromTheme(QStringLiteral("window-new")));
    connect(newMemoryViewerAction, &QAction::triggered, this , &MemoryViewerWidget::slotAddMemoryView);
    addAction(newMemoryViewerAction);

    QVBoxLayout *l = new QVBoxLayout(this);
    l->setContentsMargins(0, 0, 0, 0);

    m_toolBox = new QToolBox(this);
    m_toolBox->setContentsMargins(0, 0, 0, 0);
    l->addWidget(m_toolBox);

    setLayout(l);

    // Start with one empty memory view.
    slotAddMemoryView();
}

void MemoryViewerWidget::slotAddMemoryView()
{
    MemoryView* widget = new MemoryView(this);
    m_toolBox->addItem(widget, widget->windowTitle());
    m_toolBox->setCurrentIndex(m_toolBox->indexOf(widget));

    connect(widget, &MemoryView::captionChanged,
            this, &MemoryViewerWidget::slotChildCaptionChanged);
}

void MemoryViewerWidget::slotChildCaptionChanged(const QString& caption)
{
    const QWidget* s = static_cast<const QWidget*>(sender());
    QWidget* ncs = const_cast<QWidget*>(s);
    QString cap = caption;
    // Prevent intepreting '&' as accelerator specifier.
    cap.replace('&', QLatin1String("&&"));
    m_toolBox->setItemText(m_toolBox->indexOf(ncs), cap);
}

} // end of namespace GDB
} // end of namespace KDevMI<|MERGE_RESOLUTION|>--- conflicted
+++ resolved
@@ -264,14 +264,7 @@
     if (!isOk())
         return;
 
-<<<<<<< HEAD
-    QMenu menu;
-=======
-    KHE::BytesEditInterface *bytesEdit = KHE::bytesEditInterface(khexedit2_widget);
-    KHE::ValueColumnInterface *valueColumn = KHE::valueColumnInterface(khexedit2_widget);
-
     QMenu menu(this);
->>>>>>> a556d3a1
 
     bool app_running = !(m_debuggerState & s_appNotStarted);
 

/* This file is part of KDevelop
    Copyright 2005 Roberto Raggi <roberto@kdevelop.org>
    Copyright 2007 Andreas Pakulat <apaku@gmx.de>
    Copyright 2007 Aleix Pol <aleixpol@gmail.com>

    This library is free software; you can redistribute it and/or
    modify it under the terms of the GNU Library General Public
    License as published by the Free Software Foundation; either
    version 2 of the License, or (at your option) any later version.

    This library is distributed in the hope that it will be useful,
    but WITHOUT ANY WARRANTY; without even the implied warranty of
    MERCHANTABILITY or FITNESS FOR A PARTICULAR PURPOSE.  See the GNU
    Library General Public License for more details.

    You should have received a copy of the GNU Library General Public License
    along with this library; see the file COPYING.LIB.  If not, write to
    the Free Software Foundation, Inc., 51 Franklin Street, Fifth Floor,
    Boston, MA 02110-1301, USA.
*/

#ifndef KDEVPROJECTMODEL_H
#define KDEVPROJECTMODEL_H

#include <QtCore/QAbstractItemModel>
#include "projectexport.h"
#include <KDE/KUrl>
#include <KDE/KSharedConfig>

template<typename T1,typename T2> struct QPair;
template<typename T> class QList;

namespace KDevelop
{

class IProject;
class ProjectFolderItem;
class ProjectBuildFolderItem;
class ProjectFileItem;
class ProjectTargetItem;
class ProjectExecutableTargetItem;
class ProjectLibraryTargetItem;
class ProjectModel;

class KDEVPLATFORMPROJECT_EXPORT ProjectVisitor
{
public:
    ProjectVisitor();
    virtual ~ProjectVisitor();
    virtual void visit( IProject* );
    virtual void visit( ProjectBuildFolderItem* );
    virtual void visit( ProjectExecutableTargetItem* );
    virtual void visit( ProjectFolderItem* );
    virtual void visit( ProjectFileItem* );
    virtual void visit( ProjectLibraryTargetItem* );
};

/**
 * Interface that allows a developer to implement the three basic types of
 * items you would see in a multi-project
 * \li Folder
 * \li Project
 * \li Custom Target
 * \li Library Target
 * \li Executable Target
 * \li File
 */
class KDEVPLATFORMPROJECT_EXPORT ProjectBaseItem
{
    public:
        ProjectBaseItem( IProject*, const QString &name, ProjectBaseItem *parent = 0 );
        virtual ~ProjectBaseItem();


        enum ProjectItemType
        {
            BaseItem = 0          /** item is a base item */,
            BuildFolder = 1       /** item is a buildable folder */,
            Folder = 2            /** item is a folder */,
            ExecutableTarget = 3  /** item is an executable target */,
            LibraryTarget = 4     /** item is a library target */,
            Target = 5            /** item is a target */,
            File = 6              /** item is a file */,
            CustomProjectItemType = 100 /** type which should be used as base for custom types */
        };

        enum RenameStatus
        {
            RenameOk = 0,
            ExistingItemSameName = 1,
            ProjectManagerRenameFailed = 2,
            InvalidNewName = 3
        };

        /** @returns Returns the project that the item belongs to.  */
        IProject* project() const;

        /** @returns If this item is a folder, it returns a pointer to the folder, otherwise returns a 0 pointer. */
        virtual ProjectFolderItem *folder() const;

        /** @returns If this item is a target, it returns a pointer to the target, otherwise returns a 0 pointer. */
        virtual ProjectTargetItem *target() const;

        /** @returns If this item is a file, it returns a pointer to the file, otherwise returns a 0 pointer. */
        virtual ProjectFileItem *file() const;

        /** @returns If this item is a file, it returns a pointer to the file, otherwise returns a 0 pointer. */
        virtual ProjectExecutableTargetItem *executable() const;

        /** @returns Returns a list of the folders that have this object as the parent. */
        QList<ProjectFolderItem*> folderList() const;

        /** @returns Returns a list of the targets that have this object as the parent. */
        QList<ProjectTargetItem*> targetList() const;

        /** @returns Returns a list of the files that have this object as the parent. */
        QList<ProjectFileItem*> fileList() const;

        virtual bool lessThan( const KDevelop::ProjectBaseItem* ) const;

        /** @returns the @p row item in the list of children of this item or 0 if there is no such child. */
        ProjectBaseItem* child( int row ) const;
        /** @returns a valid QModelIndex for usage with the model API for this item. */
        QModelIndex index() const;
        /** @returns The parent item if this item has one, else it return 0. */
        virtual ProjectBaseItem* parent() const;
        /** @returns the displayed text of this item. */
        QString text() const;
        /** @returns the row in the list of children of this items parent, or -1. */
        int row() const;
        /**
         * Allows to change the displayed text of this item.
         * @param text the new text
         */
        void setText( const QString& text );

        /** @returns the number of children of this item, or 0 if there are none. */
        int rowCount() const;

        /** @returns the model to which this item belongs, or 0 if its not associated to a model. */
        ProjectModel* model() const;

        /**
         * Adds a new child item to this item.
         */
        void appendRow( ProjectBaseItem* item );
        
        /**
         * Removes and deletes the item at the given @p row if there is one.
         */
        void removeRow( int row );
        
        /**
         * Removes and deletes the @p count items after the given @p row if there is one.
         */
        void removeRows( int row, int count );
        
        /**
         * Returns and removes the item at the given @p row if there is one.
         */
        ProjectBaseItem* takeRow( int row );

        /** @returns RTTI info, allows to know the type of item */
        virtual int type() const;

        /** @returns a string to pass to KIcon as icon-name suitable to represent this item. */
        virtual QString iconName() const;

        /**
         * Set the url of this item.
         * Note this function never renames the item in the project manager or on the filesystem,
         * it only changes the url and possibly the text nothing else.
         */
        virtual void setUrl( const KUrl& );

        /** Get the url of this item (if any) */
        KUrl url() const;

        /**
         * Renames the item to the new name.
         * @returns status information wether the renaming succeeded.
         */
        virtual RenameStatus rename( const QString& newname );
        
<<<<<<< HEAD
        bool isProjectRoot() const;
=======
        /**
         * Default flags: Qt::ItemIsEnabled | Qt::ItemIsSelectable
         * 
         * @returns the flags supported by the item
         */
        virtual Qt::ItemFlags flags();
        
        /**
         * Sets what flags should be returned by ::flags() method.
         */
        void setFlags(Qt::ItemFlags flags);
>>>>>>> b538c598

    protected:
        class ProjectBaseItemPrivate* const d_ptr;
        ProjectBaseItem( ProjectBaseItemPrivate& dd );
        void setRow( int row );
        void setModel( ProjectModel* model );
    private:
        Q_DECLARE_PRIVATE(ProjectBaseItem)
        friend class ProjectModel;
};

/**
 * Implementation of the ProjectBaseItem interface that is specific to a
 * folder
 */
class KDEVPLATFORMPROJECT_EXPORT ProjectFolderItem: public ProjectBaseItem
{
public:
    ProjectFolderItem( IProject*, const KUrl &dir, ProjectBaseItem *parent = 0 );

    virtual ~ProjectFolderItem();

    virtual ProjectFolderItem *folder() const;

    ///Reimplemented from QStandardItem
    virtual int type() const;

    /** Get the folder name, equal to url().fileName() but faster (precomputed) */
    QString folderName() const;

    /** @returns Returns whether this folder directly contains the specified file or folder. */
    bool hasFileOrFolder(const QString& name) const;
    
    virtual QString iconName() const;
    virtual RenameStatus rename(const QString& newname);
};


/**
 * Folder which contains buildable targets as part of a buildable project
 */
class KDEVPLATFORMPROJECT_EXPORT ProjectBuildFolderItem: public ProjectFolderItem
{
public:
    ProjectBuildFolderItem( IProject*, const KUrl &dir, ProjectBaseItem *parent = 0 );

    ///Reimplemented from QStandardItem
    virtual int type() const;
    virtual QString iconName() const;
};

/**
 * Object which represents a target in a build system.
 *
 * This object contains all properties specific to a target.
 */
class KDEVPLATFORMPROJECT_EXPORT ProjectTargetItem: public ProjectBaseItem
{
public:
    ProjectTargetItem( IProject*, const QString &name, ProjectBaseItem *parent = 0 );

    ///Reimplemented from QStandardItem
    virtual int type() const;

    virtual ProjectTargetItem *target() const;
    virtual QString iconName() const;
};

/**
 * Object which represents an executable target in a build system.
 *
 * This object contains all properties specific to an executable.
 */
class KDEVPLATFORMPROJECT_EXPORT ProjectExecutableTargetItem: public ProjectTargetItem
{
    public:
        ProjectExecutableTargetItem( IProject*, const QString &name, ProjectBaseItem *parent = 0 );

        virtual ProjectExecutableTargetItem *executable() const;
        virtual int type() const;
        virtual KUrl builtUrl() const=0;
        virtual KUrl installedUrl() const=0;
};


/**
 * Object which represents a library target in a build system.
 *
 * This object contains all properties specific to a library.
 */
class KDEVPLATFORMPROJECT_EXPORT ProjectLibraryTargetItem: public ProjectTargetItem
{
    public:
        ProjectLibraryTargetItem(IProject* project, const QString &name, ProjectBaseItem *parent = 0 );

        virtual int type() const;
};

/**
 * Object which represents a file.
 */
class KDEVPLATFORMPROJECT_EXPORT ProjectFileItem: public ProjectBaseItem
{
public:
    ProjectFileItem( IProject*, const KUrl& file, ProjectBaseItem *parent = 0 );
    ~ProjectFileItem();

    ///Reimplemented from QStandardItem
    virtual int type() const;

    virtual ProjectFileItem *file() const;

    /** Get the file name, equal to url().fileName() but faster (precomputed) */
    QString fileName() const;

    virtual void setUrl( const KUrl& );
    virtual QString iconName() const;
    virtual RenameStatus rename(const QString& newname);
};

/**
 * Class providing some convenience methods for accessing the project model
 * @todo: maybe switch to QAbstractItemModel, would make the implementation
 *        for at least the checkbox-behaviour easier
 */
class KDEVPLATFORMPROJECT_EXPORT ProjectModel: public QAbstractItemModel
{
    Q_OBJECT
public:
    ProjectModel( QObject *parent = 0 );
    virtual ~ProjectModel();

    void resetModel();

    void clear();

    void appendRow( ProjectBaseItem* item );
    void removeRow( int row );
    ProjectBaseItem* takeRow( int row );

    QModelIndex pathToIndex(const QStringList& tofetch) const;
    QStringList pathFromIndex(const QModelIndex& index) const;

    QModelIndex indexFromItem( const ProjectBaseItem* item ) const;
    ProjectBaseItem* itemFromIndex( const QModelIndex& ) const;

    virtual int columnCount( const QModelIndex& parent = QModelIndex() ) const;
    virtual QVariant data( const QModelIndex& index, int role = Qt::DisplayRole ) const;
    virtual QModelIndex parent( const QModelIndex& child ) const;
    virtual int rowCount( const QModelIndex& parent = QModelIndex() ) const;
    virtual QModelIndex index(int row, int column, const QModelIndex& parent = QModelIndex()) const;
    virtual bool hasChildren(const QModelIndex& parent = QModelIndex()) const;

    virtual bool setData(const QModelIndex& index, const QVariant& value, int role = Qt::EditRole);
    virtual bool insertColumns(int column, int count, const QModelIndex& parent = QModelIndex());
    virtual bool insertRows(int row, int count, const QModelIndex& parent = QModelIndex());
    
    virtual Qt::ItemFlags flags(const QModelIndex& index) const;

private:
    class ProjectModelPrivate* const d;
    friend class ProjectBaseItem;
};

KDEVPLATFORMPROJECT_EXPORT QStringList joinProjectBasePath( const QStringList& partialpath, KDevelop::ProjectBaseItem* item );
KDEVPLATFORMPROJECT_EXPORT QStringList removeProjectBasePath( const QStringList& fullpath, KDevelop::ProjectBaseItem* item );

}

#endif // KDEVPROJECTMODEL_H<|MERGE_RESOLUTION|>--- conflicted
+++ resolved
@@ -182,10 +182,9 @@
          */
         virtual RenameStatus rename( const QString& newname );
         
-<<<<<<< HEAD
         bool isProjectRoot() const;
-=======
-        /**
+        
+         /**
          * Default flags: Qt::ItemIsEnabled | Qt::ItemIsSelectable
          * 
          * @returns the flags supported by the item
@@ -196,7 +195,6 @@
          * Sets what flags should be returned by ::flags() method.
          */
         void setFlags(Qt::ItemFlags flags);
->>>>>>> b538c598
 
     protected:
         class ProjectBaseItemPrivate* const d_ptr;

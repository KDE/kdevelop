/***************************************************************************
 *   Copyright 2010 Andreas Pakulat <apaku@gmx.de>                         *
 *                                                                         *
 *   This program is free software; you can redistribute it and/or modify  *
 *   it under the terms of the GNU Library General Public License as       *
 *   published by the Free Software Foundation; either version 2 of the    *
 *   License, or (at your option) any later version.                       *
 *                                                                         *
 *   This program is distributed in the hope that it will be useful,       *
 *   but WITHOUT ANY WARRANTY; without even the implied warranty of        *
 *   MERCHANTABILITY or FITNESS FOR A PARTICULAR PURPOSE.  See the         *
 *   GNU General Public License for more details.                          *
 *                                                                         *
 *   You should have received a copy of the GNU Library General Public     *
 *   License along with this program; if not, write to the                 *
 *   Free Software Foundation, Inc.,                                       *
 *   51 Franklin Street, Fifth Floor, Boston, MA  02110-1301, USA.         *
 ***************************************************************************/

#include "projectmodeltest.h"
#include <QtTest/QTest>
#include <QtGui/QSortFilterProxyModel>
#include <QtCore/QThread>
#include <qtest_kde.h>
#include <KMimeType>

#include <projectmodel.h>
#include <projectproxymodel.h>
#include <tests/modeltest.h>
#include <tests/testproject.h>
#include <projectproxymodel.h>
#include <tests/kdevsignalspy.h>
#include <tests/autotestshell.h>
#include <tests/testcore.h>

using KDevelop::ProjectModel;
using KDevelop::ProjectBaseItem;
using KDevelop::ProjectFolderItem;
using KDevelop::ProjectFileItem;
using KDevelop::ProjectExecutableTargetItem;
using KDevelop::ProjectLibraryTargetItem;
using KDevelop::ProjectTargetItem;
using KDevelop::ProjectBuildFolderItem;

using KDevelop::TestProject;

class AddItemThread : public QThread
{
Q_OBJECT
public:
    AddItemThread( ProjectBaseItem* _parentItem, QObject* parent = 0 )
        : QThread( parent ), parentItem( _parentItem )
    {
    }
    virtual void run()
    {
        this->sleep( 1 );
        KUrl url = parentItem->url();
        url.addPath("folder1");
        ProjectFolderItem* folder = new ProjectFolderItem( 0, url, parentItem );
        url.addPath( "file1" );
        new ProjectFileItem( 0, url, folder );
        emit addedItems();
    }
signals:
    void addedItems();
private:
    ProjectBaseItem* parentItem;
};

class SignalReceiver : public QObject
{
Q_OBJECT
public:
    SignalReceiver(ProjectModel* _model, QObject* parent = 0)
        : QObject(parent), model( _model )
    {
    }
    QThread* threadOfSignalEmission() const
    {
        return threadOfReceivedSignal;
    }
private slots:
    void rowsInserted( const QModelIndex&, int, int )
    {
        threadOfReceivedSignal = QThread::currentThread();
    }
private:
    QThread* threadOfReceivedSignal;
    ProjectModel* model;
};

void debugItemModel(QAbstractItemModel* m, const QModelIndex& parent=QModelIndex(), int depth=0)
{
    Q_ASSERT(m);
    qDebug() << QByteArray(depth*2, '-') << m->data(parent).toString();
    for(int i=0; i<m->rowCount(parent); i++) {
        debugItemModel(m, m->index(i, 0, parent), depth+1);
    }
}

void ProjectModelTest::initTestCase()
{
    KDevelop::AutoTestShell::init();
    KDevelop::TestCore::initialize(KDevelop::Core::NoUi);

    qRegisterMetaType<QModelIndex>("QModelIndex");
    model = KDevelop::ICore::self()->projectController()->projectModel();
    new ModelTest( model, this );
    proxy = new ProjectProxyModel( model );
    new ModelTest(proxy, proxy);
    proxy->setSourceModel(model);
}

void ProjectModelTest::init()
{
    model->clear();
}

void ProjectModelTest::cleanupTestCase()
{
    KDevelop::TestCore::shutdown();
}

void ProjectModelTest::testCreateFileSystemItems()
{
    QFETCH( int, itemType );
    QFETCH( KUrl, itemUrl );
    QFETCH( KUrl, expectedItemUrl );
    QFETCH( QString, expectedItemText );
    QFETCH( QStringList, expectedItemPath );
    QFETCH( int, expectedItemRow );

    ProjectBaseItem* newitem = 0;
    switch( itemType ) {
        case ProjectBaseItem::Folder:
            newitem = new ProjectFolderItem( 0, itemUrl );
            break;
        case ProjectBaseItem::BuildFolder:
            newitem = new ProjectBuildFolderItem( 0, itemUrl );
            break;
        case ProjectBaseItem::File:
            newitem = new ProjectFileItem( 0, itemUrl );
            break;
    }
    int origRowCount = model->rowCount();
    model->appendRow( newitem );
    QCOMPARE( model->rowCount(), origRowCount+1 );
    QCOMPARE( newitem->row(), expectedItemRow );
    QModelIndex idx = model->index( expectedItemRow, 0, QModelIndex() );
    QVERIFY( model->itemFromIndex( idx ) );
    QCOMPARE( model->itemFromIndex( idx ), newitem );
    QCOMPARE( newitem->text(), expectedItemText );
    QCOMPARE( newitem->url(), expectedItemUrl );
    if( itemType == ProjectBaseItem::File ) {
        QCOMPARE( dynamic_cast<ProjectFileItem*>( newitem )->fileName(), expectedItemText );
    }
    if( itemType == ProjectBaseItem::Folder || itemType == ProjectBaseItem::BuildFolder ) {
        QCOMPARE( dynamic_cast<ProjectFolderItem*>( newitem )->folderName(), expectedItemText );
    }
    QCOMPARE( newitem->type(), itemType );
    QCOMPARE( model->data( idx ).toString(), expectedItemText );
    QCOMPARE( model->indexFromItem( newitem ), idx );
    QCOMPARE( model->pathFromIndex( idx ), expectedItemPath );
    QCOMPARE( model->pathToIndex( expectedItemPath ), idx );
}

void ProjectModelTest::testCreateFileSystemItems_data()
{
    QTest::addColumn<int>( "itemType" );
    QTest::addColumn<KUrl>( "itemUrl" );
    QTest::addColumn<KUrl>( "expectedItemUrl" );
    QTest::addColumn<QString>( "expectedItemText" );
    QTest::addColumn<QStringList>( "expectedItemPath" );
    QTest::addColumn<int>( "expectedItemRow" );

    QTest::newRow("RootFolder")
        << (int)ProjectBaseItem::Folder
        << KUrl("file:///rootdir")
        << KUrl("file:///rootdir/")
        << QString::fromLatin1("rootdir")
        << ( QStringList() << "rootdir" )
        << 0;

    QTest::newRow("RootBuildFolder")
        << (int)ProjectBaseItem::BuildFolder
        << KUrl("file:///rootdir")
        << KUrl("file:///rootdir/")
        << QString::fromLatin1("rootdir")
        << ( QStringList() << "rootdir" )
        << 0;

    QTest::newRow("RootFile")
        << (int)ProjectBaseItem::File
        << KUrl("file:///rootfile")
        << KUrl("file:///rootfile")
        << QString::fromLatin1("rootfile")
        << ( QStringList() << "rootfile" )
        << 0;

}

void ProjectModelTest::testCreateTargetItems()
{
    QFETCH( int, itemType );
    QFETCH( QString, itemText );
    QFETCH( QString, expectedItemText );
    QFETCH( QStringList, expectedItemPath );
    QFETCH( int, expectedItemRow );

    ProjectBaseItem* newitem = 0;
    switch( itemType ) {
        case ProjectBaseItem::Target:
            newitem = new ProjectTargetItem( 0, itemText );
            break;
        case ProjectBaseItem::LibraryTarget:
            newitem = new ProjectLibraryTargetItem( 0, itemText );
            break;
    }
    int origRowCount = model->rowCount();
    model->appendRow( newitem );
    QCOMPARE( model->rowCount(), origRowCount+1 );
    QCOMPARE( newitem->row(), expectedItemRow );
    QModelIndex idx = model->index( expectedItemRow, 0, QModelIndex() );
    QVERIFY( model->itemFromIndex( idx ) );
    QCOMPARE( model->itemFromIndex( idx ), newitem );
    QCOMPARE( newitem->text(), expectedItemText );
    QCOMPARE( newitem->type(), itemType );
    QCOMPARE( model->data( idx ).toString(), expectedItemText );
    QCOMPARE( model->indexFromItem( newitem ), idx );
    QCOMPARE( model->pathFromIndex( idx ), expectedItemPath );
    QCOMPARE( model->pathToIndex( expectedItemPath ), idx );
}

void ProjectModelTest::testCreateTargetItems_data()
{
    QTest::addColumn<int>( "itemType" );
    QTest::addColumn<QString>( "itemText" );
    QTest::addColumn<QString>( "expectedItemText" );
    QTest::addColumn<QStringList>( "expectedItemPath" );
    QTest::addColumn<int>( "expectedItemRow" );

    QTest::newRow("RootTarget")
        << (int)ProjectBaseItem::Target
        << "target"
        << QString::fromLatin1("target")
        << ( QStringList() << "target" )
        << 0;

    QTest::newRow("RootLibraryTarget")
        << (int)ProjectBaseItem::LibraryTarget
        << "libtarget"
        << QString::fromLatin1("libtarget")
        << ( QStringList() << "libtarget" )
        << 0;
}

void ProjectModelTest::testChangeWithProxyModel()
{
    QSortFilterProxyModel* proxy = new QSortFilterProxyModel( this );
    proxy->setSourceModel( model );
    ProjectFolderItem* root = new ProjectFolderItem( 0, KUrl("file:///folder1") );
    root->appendRow( new ProjectFileItem( 0, KUrl("file:///folder1/file1") ) );
    model->appendRow( root );

    QCOMPARE( model->rowCount(), 1 );
    QCOMPARE( proxy->rowCount(), 1 );

    model->removeRow( 0 );

    QCOMPARE( model->rowCount(), 0 );
    QCOMPARE( proxy->rowCount(), 0 );
}

void ProjectModelTest::testCreateSimpleHierarchy()
{
    QString folderName = "rootfolder";
    QString fileName = "file";
    QString targetName = "testtarged";
    QString cppFileName = "file.cpp";
    ProjectFolderItem* rootFolder = new ProjectFolderItem( 0, KUrl("file:///"+folderName) );
    QCOMPARE(rootFolder->baseName(), folderName);
    ProjectFileItem* file = new ProjectFileItem( 0, KUrl("file:///"+folderName+"/"+fileName), rootFolder );
    QCOMPARE(file->baseName(), fileName);
    ProjectTargetItem* target = new ProjectTargetItem( 0, targetName );
    rootFolder->appendRow( target );
    ProjectFileItem* targetfile = new ProjectFileItem( 0, KUrl("file:///"+folderName+"/"+cppFileName), target );

    model->appendRow( rootFolder );

    QCOMPARE( model->rowCount(), 1 );
    QModelIndex folderIdx = model->index( 0, 0, QModelIndex() );
    QCOMPARE( model->data( folderIdx ).toString(), folderName );
    QCOMPARE( model->rowCount( folderIdx ), 2 );
    QCOMPARE( model->itemFromIndex( folderIdx ), rootFolder );
    QVERIFY( rootFolder->hasFileOrFolder( fileName ) );

    QModelIndex fileIdx = model->index( 0, 0, folderIdx );
    QCOMPARE( model->data( fileIdx ).toString(), fileName );
    QCOMPARE( model->rowCount( fileIdx ), 0 );
    QCOMPARE( model->itemFromIndex( fileIdx ), file );

    QModelIndex targetIdx = model->index( 1, 0, folderIdx );
    QCOMPARE( model->data( targetIdx ).toString(), targetName );
    QCOMPARE( model->rowCount( targetIdx ), 1 );
    QCOMPARE( model->itemFromIndex( targetIdx ), target );

    QModelIndex targetFileIdx = model->index( 0, 0, targetIdx );
    QCOMPARE( model->data( targetFileIdx ).toString(), cppFileName );
    QCOMPARE( model->rowCount( targetFileIdx ), 0 );
    QCOMPARE( model->itemFromIndex( targetFileIdx ), targetfile );

    rootFolder->removeRow( 1 );
    QCOMPARE( model->rowCount( folderIdx ), 1 );
    delete file;
    file = 0;

    // Check that we also find a folder with the fileName
    new ProjectFolderItem( fileName, rootFolder );
    QVERIFY( rootFolder->hasFileOrFolder( fileName ) );

    delete rootFolder;
    QCOMPARE( model->rowCount(), 0 );
}

void ProjectModelTest::testItemSanity()
{
    ProjectBaseItem* parent = new ProjectBaseItem( 0, "test" );
    ProjectBaseItem* child = new ProjectBaseItem( 0, "test", parent );
    ProjectBaseItem* child2 = new ProjectBaseItem( 0, "ztest", parent );
    ProjectFileItem* child3 = new ProjectFileItem( 0, KUrl("file:///bcd"), parent );
    ProjectFileItem* child4 = new ProjectFileItem(  0, KUrl("file:///abcd"), parent  );

    // Just some basic santiy checks on the API
    QCOMPARE( parent->child( 0 ), child );
    QCOMPARE( parent->row(), -1 );
    QVERIFY( !parent->child( -1 ) );
    QVERIFY( !parent->file() );
    QVERIFY( !parent->folder() );
    QVERIFY( !parent->project() );
    QVERIFY( !parent->child( parent->rowCount() ) );
    QCOMPARE( parent->iconName(), QString() );
    QCOMPARE( parent->index(), QModelIndex() );

    QCOMPARE( child->type(), (int)ProjectBaseItem::BaseItem );

    QCOMPARE( child->lessThan( child2 ), true );
    QCOMPARE( child3->lessThan( child4 ), false );

    // Check that model is properly emitting data-changes
    model->appendRow( parent );
    QCOMPARE( parent->index(), model->index(0, 0, QModelIndex()) );
    QSignalSpy s( model, SIGNAL(dataChanged(QModelIndex,QModelIndex)) );
    parent->setUrl( KUrl("file:///newtest") );
    QCOMPARE( s.count(), 1 );
    QCOMPARE( model->data( parent->index() ).toString(), QString("newtest") );

    parent->removeRow( child->row() );
}

void ProjectModelTest::testTakeRow()
{
    ProjectBaseItem* parent = new ProjectBaseItem( 0, "test" );
    ProjectBaseItem* child = new ProjectBaseItem( 0, "test", parent );
    ProjectBaseItem* subchild = new ProjectBaseItem( 0, "subtest", child );

    model->appendRow( parent );

    QCOMPARE( parent->model(), model );
    QCOMPARE( child->model(), model );
    QCOMPARE( subchild->model(), model );

    parent->takeRow( child->row() );

    QCOMPARE( child->model(), static_cast<ProjectModel*>(0) );
    QCOMPARE( subchild->model(), static_cast<ProjectModel*>(0) );
}

void ProjectModelTest::testRename()
{
    QFETCH( int, itemType );
    QFETCH( QString, itemText );
    QFETCH( QString, newName );
    QFETCH( bool, datachangesignal );
    QFETCH( QString, expectedItemText );
    QFETCH( int, expectedRenameCode );

    const KUrl projectFolder = KUrl("file:///dummyprojectfolder");
    TestProject* proj = new TestProject;
    ProjectFolderItem* rootItem = new ProjectFolderItem( proj, projectFolder, 0);
    proj->setProjectItem( rootItem );

    new ProjectFileItem("existing", rootItem);

    ProjectBaseItem* item = 0;
    if( itemType == ProjectBaseItem::Target ) {
        item = new ProjectTargetItem( proj, itemText, rootItem );
    } else if( itemType == ProjectBaseItem::File ) {
<<<<<<< HEAD
        item = new ProjectFileItem( itemText, rootItem );
    } else if( itemType == ProjectBaseItem::Folder ) {
        item = new ProjectFolderItem( itemText, rootItem );
    } else if( itemType == ProjectBaseItem::BuildFolder ) {
        item = new ProjectBuildFolderItem( itemText, rootItem );
=======
        item = new ProjectFileItem( proj, KUrl(projectFolder, itemText), rootItem );
    } else if( itemType == ProjectBaseItem::Folder ) {
        item = new ProjectFolderItem( proj, KUrl(projectFolder, itemText), rootItem );
    } else if( itemType == ProjectBaseItem::BuildFolder ) {
        item = new ProjectBuildFolderItem( proj, KUrl(projectFolder, itemText), rootItem );
>>>>>>> 0a73cbe4
    }
    Q_ASSERT( item );

    QCOMPARE(item->model(), model);
    QSignalSpy s( model, SIGNAL(dataChanged(QModelIndex,QModelIndex)) );
    ProjectBaseItem::RenameStatus stat = item->rename( newName );
    QCOMPARE( (int)stat, expectedRenameCode );
    if( datachangesignal ) {
        QCOMPARE( s.count(), 1 );
        QCOMPARE( qvariant_cast<QModelIndex>( s.takeFirst().at(0) ), item->index() );
    } else {
        QCOMPARE( s.count(), 0 );
    }
    QCOMPARE( item->text(), expectedItemText );
}

void ProjectModelTest::testRename_data()
{
    QTest::addColumn<int>( "itemType" );
    QTest::addColumn<QString>( "itemText" );
    QTest::addColumn<QString>( "newName" );
    QTest::addColumn<bool>( "datachangesignal" );
    QTest::addColumn<QString>( "expectedItemText" );
    QTest::addColumn<int>( "expectedRenameCode" );
    
    QTest::newRow("RenameableTarget")
    << (int)ProjectBaseItem::Target
    << QString::fromLatin1("target")
    << QString::fromLatin1("othertarget")
    << true
    << QString::fromLatin1("othertarget")
    << (int)ProjectBaseItem::RenameOk;
    
    QTest::newRow("RenameableFile")
    << (int)ProjectBaseItem::File
    << QString::fromLatin1("newfile.cpp")
    << QString::fromLatin1("otherfile.cpp")
    << true
    << QString::fromLatin1("otherfile.cpp")
    << (int)ProjectBaseItem::RenameOk;

    QTest::newRow("SourceAndDestinationFileEqual")
    << (int)ProjectBaseItem::File
    << QString::fromLatin1("newfile.cpp")
    << QString::fromLatin1("newfile.cpp")
    << false
    << QString::fromLatin1("newfile.cpp")
    << (int)ProjectBaseItem::RenameOk;
    
    QTest::newRow("RenameableFolder")
    << (int)ProjectBaseItem::Folder
    << QString::fromLatin1("newfolder")
    << QString::fromLatin1("otherfolder")
    << true
    << QString::fromLatin1("otherfolder")
    << (int)ProjectBaseItem::RenameOk;

    QTest::newRow("SourceAndDestinationFolderEqual")
    << (int)ProjectBaseItem::Folder
    << QString::fromLatin1("newfolder")
    << QString::fromLatin1("newfolder")
    << false
    << QString::fromLatin1("newfolder")
    << (int)ProjectBaseItem::RenameOk;
    
    QTest::newRow("RenameableBuildFolder")
    << (int)ProjectBaseItem::BuildFolder
    << QString::fromLatin1("newbfolder")
    << QString::fromLatin1("otherbfolder")
    << true
    << QString::fromLatin1("otherbfolder")
    << (int)ProjectBaseItem::RenameOk;

    QTest::newRow("SourceAndDestinationBuildFolderEqual")
    << (int)ProjectBaseItem::BuildFolder
    << QString::fromLatin1("newbfolder")
    << QString::fromLatin1("newbfolder")
    << false
    << QString::fromLatin1("newbfolder")
    << (int)ProjectBaseItem::RenameOk;

    QTest::newRow("ExistingFileError")
    << (int)ProjectBaseItem::Folder
    << QString::fromLatin1("mynew")
    << QString::fromLatin1("existing")
    << false
    << QString::fromLatin1("mynew")
    << (int)ProjectBaseItem::ExistingItemSameName;

    QTest::newRow("InvalidNameError")
    << (int)ProjectBaseItem::File
    << QString::fromLatin1("mynew")
    << QString::fromLatin1("other/bash")
    << false
    << QString::fromLatin1("mynew")
    << (int)ProjectBaseItem::InvalidNewName;
}

void ProjectModelTest::testWithProject()
{
    TestProject* proj = new TestProject();
    ProjectFolderItem* rootItem = new ProjectFolderItem( proj, KUrl("file:///dummyprojectfolder"), 0);
    proj->setProjectItem( rootItem );
    ProjectBaseItem* item = model->itemFromIndex( model->index( 0, 0 ) );
    QCOMPARE( item, rootItem );
    QCOMPARE( item->text(), proj->name() );
    QCOMPARE( item->path(), proj->path() );
    QCOMPARE( item->url(), proj->folder() );
}

void ProjectModelTest::testAddItemInThread()
{
    ProjectFolderItem* root = new ProjectFolderItem( 0, KUrl("file:///f1"), 0 );
    model->appendRow( root );
    AddItemThread t( root );
    SignalReceiver check( model );
    connect( model, SIGNAL(rowsInserted(QModelIndex,int,int)), &check, SLOT(rowsInserted(QModelIndex,int,int)), Qt::DirectConnection );
    KDevelop::KDevSignalSpy spy( &t, SIGNAL(addedItems()), Qt::QueuedConnection );
    t.start();
    QVERIFY(spy.wait( 10000 ));
    QCOMPARE( qApp->thread(), check.threadOfSignalEmission() );
}

void ProjectModelTest::testItemsForUrl()
{
    QFETCH(KUrl, url);
    QFETCH(ProjectBaseItem*, root);
    QFETCH(int, matches);

    model->appendRow(root);

    QList< ProjectBaseItem* > items = model->itemsForUrl(url);
    QCOMPARE(items.size(), matches);
    foreach(ProjectBaseItem* item, items) {
        QVERIFY(item->url().equals(url, KUrl::CompareWithoutTrailingSlash));
    }

    model->clear();
}

void ProjectModelTest::testItemsForUrl_data()
{
    QTest::addColumn<KUrl>("url");
    QTest::addColumn<ProjectBaseItem*>("root");
    QTest::addColumn<int>("matches");

    {
        ProjectFolderItem* root = new ProjectFolderItem(0, KUrl("file:///tmp/"));
        ProjectFileItem* file = new ProjectFileItem(0, KUrl(root->url(), "a"), root);
        QTest::newRow("find one") << file->url() << static_cast<ProjectBaseItem*>(root) << 1;
    }

    {
        ProjectFolderItem* root = new ProjectFolderItem(0, KUrl("file:///tmp/"));
        ProjectFolderItem* folder = new ProjectFolderItem(0, KUrl(root->url(), "a"), root);
        ProjectFileItem* file = new ProjectFileItem(0, KUrl(folder->url(), "foo"), folder);
        ProjectTargetItem* target = new ProjectTargetItem(0, "b", root);
        ProjectFileItem* file2 = new ProjectFileItem(0, file->url(), target);
        Q_UNUSED(file2);
        QTest::newRow("find two") << file->url() << static_cast<ProjectBaseItem*>(root) << 2;
    }
}

void ProjectModelTest::testProjectProxyModel()
{
    ProjectFolderItem* root = new ProjectFolderItem(0, KUrl("file:///tmp/"));
    new ProjectFileItem(0, KUrl("file:///tmp/a1/"), root);
    new ProjectFileItem(0, KUrl("file:///tmp/b1/"), root);
    new ProjectFileItem(0, KUrl("file:///tmp/c1/"), root);
    new ProjectFileItem(0, KUrl("file:///tmp/d1/"), root);
    model->appendRow(root);
    
    QModelIndex proxyRoot = proxy->mapFromSource(root->index());
    QCOMPARE(model->rowCount(root->index()), 4);
    QCOMPARE(proxy->rowCount(proxyRoot), 4);
    
    proxy->setFilterString("*1");
    QCOMPARE(proxy->rowCount(proxyRoot), 4);
    
    proxy->setFilterString("a*");
    debugItemModel(proxy);
    QCOMPARE(proxy->rowCount(proxyRoot), 1);
    
    model->clear();
}

void ProjectModelTest::testProjectFileSet()
{
    TestProject* project = new TestProject;

    QVERIFY(project->fileSet().isEmpty());
    KUrl url("file:///tmp/a");
    ProjectFileItem* item = new ProjectFileItem(project, url, project->projectItem());
    QCOMPARE(project->fileSet().size(), 1);
    qDebug() << url << project->fileSet().begin()->toUrl();
    QCOMPARE(project->fileSet().begin()->toUrl(), url);
    delete item;
    QVERIFY(project->fileSet().isEmpty());
}

void ProjectModelTest::testProjectFileIcon()
{
    ProjectFileItem* item = new ProjectFileItem(0, KUrl("/tmp/foo.txt"));
    const QString txtIcon = KMimeType::iconNameForUrl(item->url());
    QCOMPARE(item->iconName(), txtIcon);
    item->setUrl(KUrl("/tmp/bar.cpp"));
    QCOMPARE(item->iconName(), KMimeType::iconNameForUrl(item->url()));
    QVERIFY(item->iconName() != txtIcon);
}

QTEST_KDEMAIN( ProjectModelTest, GUI)
#include "projectmodeltest.moc"
#include "moc_projectmodeltest.cpp"<|MERGE_RESOLUTION|>--- conflicted
+++ resolved
@@ -396,19 +396,11 @@
     if( itemType == ProjectBaseItem::Target ) {
         item = new ProjectTargetItem( proj, itemText, rootItem );
     } else if( itemType == ProjectBaseItem::File ) {
-<<<<<<< HEAD
         item = new ProjectFileItem( itemText, rootItem );
     } else if( itemType == ProjectBaseItem::Folder ) {
         item = new ProjectFolderItem( itemText, rootItem );
     } else if( itemType == ProjectBaseItem::BuildFolder ) {
         item = new ProjectBuildFolderItem( itemText, rootItem );
-=======
-        item = new ProjectFileItem( proj, KUrl(projectFolder, itemText), rootItem );
-    } else if( itemType == ProjectBaseItem::Folder ) {
-        item = new ProjectFolderItem( proj, KUrl(projectFolder, itemText), rootItem );
-    } else if( itemType == ProjectBaseItem::BuildFolder ) {
-        item = new ProjectBuildFolderItem( proj, KUrl(projectFolder, itemText), rootItem );
->>>>>>> 0a73cbe4
     }
     Q_ASSERT( item );
 

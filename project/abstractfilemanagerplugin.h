--- conflicted
+++ resolved
@@ -103,28 +103,17 @@
      */
     KDirWatch* projectWatcher( IProject* project ) const;
 
-<<<<<<< HEAD
     /**
      * Sets a list of filenames to ignore when importing a project
      * the filter is applied to files and folders, so both will be ignored.
      *
      * The filenames are matched via QString::operator==(), so no wildcard or
      * regex-matching for now
-     * 
+     *
      * This can be used for things like VCS-folders/files or other things a
      * plugin might want to hide.
      */
     void setImportFileNameFilter( const QStringList& filterNames );
-=======
-Q_SIGNALS:
-    void folderAdded(KDevelop::ProjectFolderItem* folder);
-    void folderRemoved(KDevelop::ProjectFolderItem* folder);
-    void folderRenamed(const KUrl& oldFolder, KDevelop::ProjectFolderItem* newFolder);
-
-    void fileAdded(KDevelop::ProjectFileItem* file);
-    void fileRemoved(KDevelop::ProjectFileItem* file);
-    void fileRenamed(const KUrl& oldFile, KDevelop::ProjectFileItem* newFile);
->>>>>>> 0269e4c2
 
 private:
     struct Private;

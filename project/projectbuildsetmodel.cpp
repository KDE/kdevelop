/***************************************************************************
 *   This file is part of KDevelop                                         *
 *   Copyright 2007 Andreas Pakulat <apaku@gmx.de>                         *
 *   Copyright 2009 Aleix Pol <aleixpol@kde.org>                           *
 *                                                                         *
 *   This program is free software; you can redistribute it and/or modify  *
 *   it under the terms of the GNU Library General Public License as       *
 *   published by the Free Software Foundation; either version 2 of the    *
 *   License, or (at your option) any later version.                       *
 *                                                                         *
 *   This program is distributed in the hope that it will be useful,       *
 *   but WITHOUT ANY WARRANTY; without even the implied warranty of        *
 *   MERCHANTABILITY or FITNESS FOR A PARTICULAR PURPOSE.  See the         *
 *   GNU General Public License for more details.                          *
 *                                                                         *
 *   You should have received a copy of the GNU Library General Public     *
 *   License along with this program; if not, write to the                 *
 *   Free Software Foundation, Inc.,                                       *
 *   51 Franklin Street, Fifth Floor, Boston, MA  02110-1301, USA.         *
 ***************************************************************************/

#include "projectbuildsetmodel.h"

#include <QVariant>

#include <kurl.h>
#include <klocale.h>
#include <kdebug.h>
#include <kconfiggroup.h>

#include <interfaces/icore.h>
#include <interfaces/iproject.h>
#include <interfaces/iprojectcontroller.h>
#include <interfaces/isession.h>

#include "projectmodel.h"
#include <util/kdevstringhandler.h>
#include <kicon.h>
#include <kmimetype.h>

namespace KDevelop
{

BuildItem::BuildItem()
{
}

BuildItem::BuildItem( const QStringList & itemPath )
    : m_itemPath( itemPath )
{
}

BuildItem::BuildItem( KDevelop::ProjectBaseItem* item )
{
    initializeFromItem( item );
}

BuildItem::BuildItem( const BuildItem& rhs )
{
    m_itemPath = rhs.itemPath();
}

void BuildItem::initializeFromItem( KDevelop::ProjectBaseItem* item )
{
    Q_ASSERT(item);
    KDevelop::ProjectModel* model=KDevelop::ICore::self()->projectController()->projectModel();

    m_itemPath = model->pathFromIndex(item->index());
}

QString BuildItem::itemName() const
{
    return m_itemPath.last();
}

QString BuildItem::itemProject() const
{
    return m_itemPath.first();
}

KDevelop::ProjectBaseItem* BuildItem::findItem() const
{
    KDevelop::ProjectModel* model=KDevelop::ICore::self()->projectController()->projectModel();
    QModelIndex idx = model->pathToIndex(m_itemPath);
<<<<<<< HEAD
    KDevelop::ProjectBaseItem* item = dynamic_cast<KDevelop::ProjectBaseItem*>(model->itemFromIndex(idx));

    return item;
=======
    return model->itemFromIndex(idx);
>>>>>>> c97147f3
}

bool operator==( const BuildItem& rhs, const BuildItem& lhs  )
{
    return( rhs.itemPath() == lhs.itemPath() );
}

BuildItem& BuildItem::operator=( const BuildItem& rhs )
{
    if( this == &rhs )
        return *this;
    m_itemPath = rhs.itemPath();
    return *this;
}

ProjectBuildSetModel::ProjectBuildSetModel( QObject* parent )
    : QAbstractTableModel( parent )
{
}

void ProjectBuildSetModel::loadFromSession( ISession* session )
{
    // Load the item ordering cache
    KConfigGroup sessionBuildSetConfig = session->config()->group( "Buildset" );
    QVariantList sessionBuildItems = KDevelop::stringToQVariant( sessionBuildSetConfig.readEntry( "BuildItems", QString() ) ).toList();
    foreach( const QVariant& item, sessionBuildItems ) {
        m_orderingCache.append( item.toStringList() );
    }
}

void ProjectBuildSetModel::storeToSession( ISession* session )
{
    // Store the item ordering cache
    QVariantList sessionBuildItems;
    foreach( const QStringList& item, m_orderingCache) {
        sessionBuildItems.append( item );
    }
    KConfigGroup sessionBuildSetConfig = session->config()->group( "Buildset" );
    sessionBuildSetConfig.writeEntry("BuildItems", KDevelop::qvariantToString( QVariant( sessionBuildItems ) ));
    sessionBuildSetConfig.sync();
}


int ProjectBuildSetModel::findInsertionPlace( const QStringList& itemPath )
{
    /*
     * The ordering cache list is a superset of the build set, and must be ordered in the same way.
     * Example:
     * (m_items)         A - B ----- D --------- G
     * (m_orderingCache) A - B - C - D - E - F - G
     *
     * We scan m_orderingCache until we find the required item (absent in m_items: say, F).
     * In process of scanning we synchronize position in m_orderingCache with position in m_items;
     * so, when we reach F, we have D as last synchronization point and hence return it
     * as the insertion place (actually, we return the next item's index - here, index of G).
     *
     * If an item cannot be found in the ordering list, we append it to the list.
     */

    int insertionIndex = 0;
    bool found = false;
    QList<QStringList>::iterator orderingCacheIterator = m_orderingCache.begin();
    // Points to the item which is next to last synchronization point.
    QList<BuildItem>::iterator nextItemIterator = m_items.begin();

    while( orderingCacheIterator != m_orderingCache.end() ) {

        if( itemPath == *orderingCacheIterator ) {
            found = true;
            break;
        }
        if( nextItemIterator != m_items.end() &&
            nextItemIterator->itemPath() == *orderingCacheIterator ) {
            ++insertionIndex;
            ++nextItemIterator;
        }
        ++orderingCacheIterator;

    } // while

    if( !found ) {
        m_orderingCache.append( itemPath );
    }
    Q_ASSERT( insertionIndex >= 0 && insertionIndex <= m_items.size() );
    return insertionIndex;
}

void ProjectBuildSetModel::removeItemsWithCache( const QList<int>& itemIndices )
{
    /*
     * Removes the items with given indices from both the build set and the ordering cache.
     * List is given since removing many items together is more efficient than by one.
     * 
     * Indices in the list shall be sorted.
     */

    QList<int> itemIndicesCopy = itemIndices;

    beginRemoveRows( QModelIndex(), itemIndices.first(), itemIndices.last() );
    for( QList<QStringList>::iterator cacheIterator = m_orderingCache.end() - 1;
         cacheIterator >= m_orderingCache.begin() && !itemIndicesCopy.isEmpty(); ) {

        int index = itemIndicesCopy.back();
        Q_ASSERT( index >= 0 && index < m_items.size() );
        if( *cacheIterator == m_items.at( index ).itemPath() ) {
            m_orderingCache.erase( cacheIterator-- );
            m_items.removeAt( index );
            itemIndicesCopy.removeLast();
        } else {
            --cacheIterator;
        }

    } // for
    endRemoveRows();

    Q_ASSERT( itemIndicesCopy.isEmpty() );
}

void ProjectBuildSetModel::insertItemWithCache( const BuildItem& item )
{
    int insertionPlace = findInsertionPlace( item.itemPath() );
    beginInsertRows( QModelIndex(), insertionPlace, insertionPlace );
    m_items.insert( insertionPlace, item );
    endInsertRows();
}

void ProjectBuildSetModel::insertItemsOverrideCache( int index, const QList< BuildItem >& items )
{
    Q_ASSERT( index >= 0 && index <= m_items.size() );

    if( index == m_items.size() ) {
        beginInsertRows( QModelIndex(), index, index + items.size() - 1 );
        m_items.append( items );
        foreach( const BuildItem& item, items ) {
            m_orderingCache.append( item.itemPath() );
        }
        endInsertRows();
    } else {
        int indexInCache = m_orderingCache.indexOf( m_items.at( index ).itemPath() );
        Q_ASSERT( indexInCache >= 0 );

        beginInsertRows( QModelIndex(), index, index + items.size() - 1 );
        for( int i = 0; i < items.size(); ++i ) {
            const BuildItem& item = items.at( i );
            m_items.insert( index + i, item );
            m_orderingCache.insert( indexInCache + i, item.itemPath() );
        }
        endInsertRows();
    }
}

QVariant ProjectBuildSetModel::data( const QModelIndex& idx, int role ) const
{
    if( !idx.isValid() || idx.row() < 0 || idx.column() < 0
         || idx.row() >= rowCount() || idx.column() >= columnCount())
    {
        return QVariant();
    }
    
    if(role == Qt::DisplayRole) {
        switch( idx.column() )
        {
            case 0:
                return m_items.at( idx.row() ).itemName();
                break;
            case 1:
                return KDevelop::joinWithEscaping( m_items.at( idx.row() ).itemPath(), '/', '\\');
                break;
        }
    } else if(role == Qt::DecorationRole && idx.column()==0) {
        KDevelop::ProjectBaseItem* item = m_items.at( idx.row() ).findItem();
        if( item ) {
            return KIcon( item->iconName() );
        }
    }
    return QVariant();
}

QVariant ProjectBuildSetModel::headerData( int section, Qt::Orientation orientation, int role ) const
{
    if( section < 0 || section >= columnCount()
        || orientation != Qt::Horizontal || role != Qt::DisplayRole )
        return QVariant();

    switch( section )
    {
        case 0:
            return i18nc("@title:column buildset item name", "Name");
            break;
        case 1:
            return i18nc("@title:column buildset item path", "Path");
            break;
    }
    return QVariant();
}

int ProjectBuildSetModel::rowCount( const QModelIndex& parent ) const
{
    if( parent.isValid() )
        return 0;
    return m_items.count();
}

int ProjectBuildSetModel::columnCount( const QModelIndex& parent ) const
{
    if( parent.isValid() )
        return 0;
    return 2;
}

void ProjectBuildSetModel::addProjectItem( KDevelop::ProjectBaseItem* item )
{
    BuildItem buildItem( item );
    if( m_items.contains( buildItem ) )
        return;

    insertItemWithCache( buildItem );
}

bool ProjectBuildSetModel::removeRows( int row, int count, const QModelIndex& parent )
{
    if( parent.isValid() || row > rowCount() || row < 0 || (row+count) > rowCount() || count <= 0 )
        return false;

    QList<int> itemsToRemove;
    for( int i = row; i < row+count; i++ )
    {
        itemsToRemove.append( i );
    }
    removeItemsWithCache( itemsToRemove );
    return true;
}

QList<BuildItem> ProjectBuildSetModel::items()
{
    return m_items ;
}

void ProjectBuildSetModel::projectClosed( KDevelop::IProject* project )
{
    for( int i = m_items.count() - 1; i >= 0; i-- )
    {
        if( m_items.at(i).itemProject() == project->name())
        {
            beginRemoveRows( QModelIndex(), i, i );
            m_items.removeAt(i);
            endRemoveRows();
        }
    }  
}

void ProjectBuildSetModel::saveToProject( KDevelop::IProject* project ) const
{
    QVariantList paths;
    foreach( const BuildItem &item, m_items)
    {
        if( item.itemProject() == project->name() )
            paths.append(item.itemPath());
    }
    KConfigGroup base = project->projectConfiguration()->group("Buildset");
    base.writeEntry("BuildItems", KDevelop::qvariantToString( QVariant( paths ) ));
    base.sync();
}

void ProjectBuildSetModel::loadFromProject( KDevelop::IProject* project )
{
    KConfigGroup base = project->projectConfiguration()->group("Buildset");
    if (base.hasKey("BuildItems")) {
        QVariantList items = KDevelop::stringToQVariant(base.readEntry("BuildItems", QString())).toList();

        foreach(const QVariant& path, items)
        {
            insertItemWithCache( BuildItem( path.toStringList() ) );
        }
    } else {
        // Add project to buildset, but only if there is no configuration for this project yet.
        addProjectItem( project->projectItem() );
    }
}

void ProjectBuildSetModel::moveRowsDown(int row, int count)
{
    QList<BuildItem> items = m_items.mid( row, count );
    removeRows( row, count );
    insertItemsOverrideCache( row + 1, items );
}

void ProjectBuildSetModel::moveRowsToBottom(int row, int count)
{
    QList<BuildItem> items = m_items.mid( row, count );
    removeRows( row, count );
    insertItemsOverrideCache( rowCount(), items );
}

void ProjectBuildSetModel::moveRowsUp(int row, int count)
{
    QList<BuildItem> items = m_items.mid( row, count );
    removeRows( row, count );
    insertItemsOverrideCache( row - 1, items );
}

void ProjectBuildSetModel::moveRowsToTop(int row, int count)
{
    QList<BuildItem> items = m_items.mid( row, count );
    removeRows( row, count );
    insertItemsOverrideCache( 0, items );
}

}<|MERGE_RESOLUTION|>--- conflicted
+++ resolved
@@ -82,13 +82,7 @@
 {
     KDevelop::ProjectModel* model=KDevelop::ICore::self()->projectController()->projectModel();
     QModelIndex idx = model->pathToIndex(m_itemPath);
-<<<<<<< HEAD
-    KDevelop::ProjectBaseItem* item = dynamic_cast<KDevelop::ProjectBaseItem*>(model->itemFromIndex(idx));
-
-    return item;
-=======
     return model->itemFromIndex(idx);
->>>>>>> c97147f3
 }
 
 bool operator==( const BuildItem& rhs, const BuildItem& lhs  )

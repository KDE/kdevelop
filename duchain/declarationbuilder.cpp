--- conflicted
+++ resolved
@@ -333,14 +333,6 @@
         return;
     }
 
-<<<<<<< HEAD
-=======
-    // Don't touch functions declared outside this file
-    if (func_declaration->topContext() != topContext()) {
-        return;
-    }
-
->>>>>>> 3da26685
     // Put the argument nodes in a list that has a definite size
     QVector<Declaration *> argumentDecls = func_declaration->internalContext()->localDeclarations();
     QVector<QmlJS::AST::ArgumentList *> args;

/***************************************************************************
 *   Copyright 2009 David Nolden <david.nolden.kdevelop@art-master.de>                         *
 *                                                                         *
 *   This program is free software; you can redistribute it and/or modify  *
 *   it under the terms of the GNU Library General Public License as       *
 *   published by the Free Software Foundation; either version 2 of the    *
 *   License, or (at your option) any later version.                       *
 *                                                                         *
 *   This program is distributed in the hope that it will be useful,       *
 *   but WITHOUT ANY WARRANTY; without even the implied warranty of        *
 *   MERCHANTABILITY or FITNESS FOR A PARTICULAR PURPOSE.  See the         *
 *   GNU General Public License for more details.                          *
 *                                                                         *
 *   You should have received a copy of the GNU Library General Public     *
 *   License along with this program; if not, write to the                 *
 *   Free Software Foundation, Inc.,                                       *
 *   51 Franklin Street, Fifth Floor, Boston, MA  02110-1301, USA.         *
 ***************************************************************************/

#include "main.h"

#include <shell/core.h>
#include <shell/shellextension.h>

#include <language/backgroundparser/parsejob.h>
#include <language/backgroundparser/backgroundparser.h>
#include <language/duchain/duchain.h>
#include <language/duchain/duchainlock.h>
#include <language/duchain/duchaindumper.h>
#include <language/duchain/dumpdotgraph.h>
#include <language/duchain/problem.h>

#include <interfaces/ilanguage.h>
#include <interfaces/iplugincontroller.h>
#include <interfaces/ilanguagecontroller.h>
#include <tests/autotestshell.h>
#include <tests/testcore.h>

#include <KDE/KApplication>
#include <KDE/KCmdLineArgs>
#include <KDE/KDebug>
#include <k4aboutdata.h>

#include <QtCore/QStringList>
#include <QtCore/QFile>
#include <QtCore/QTimer>
#include <QtCore/QDirIterator>

#include <stdio.h>

bool verbose=false, warnings=false;

using namespace KDevelop;

void messageOutput(QtMsgType type, const QMessageLogContext& context, const QString& msg)
{
    Q_UNUSED(context);

    switch (type) {
        case QtDebugMsg:
            if(verbose)
                std::cerr << qPrintable(msg) << std::endl;
            break;
        case QtWarningMsg:
            if(warnings)
                std::cerr << qPrintable(msg) << std::endl;
            break;
        case QtCriticalMsg:
            std::cerr << qPrintable(msg) << std::endl;
            break;
        case QtFatalMsg:
            std::cerr << qPrintable(msg) << std::endl;
            abort();
    }
}


Manager::Manager(KCmdLineArgs* args) : m_total(0), m_args(args), m_allFilesAdded(0)
{
}

void Manager::init()
{
    KUrl::List includes;

    if(m_args->count() == 0) {
        std::cerr << "Need file or directory to duchainify" << std::endl;
        QCoreApplication::exit(1);
    }

    uint features = TopDUContext::VisibleDeclarationsAndContexts;
    if(m_args->isSet("features"))
    {
        QString featuresStr = m_args->getOption("features");
        if(featuresStr == "visible-declarations")
        {
            features = TopDUContext::VisibleDeclarationsAndContexts;
        }
        else if(featuresStr == "all-declarations")
        {
            features = TopDUContext::AllDeclarationsAndContexts;
        }
        else if(featuresStr == "all-declarations-and-uses")
        {
            features = TopDUContext::AllDeclarationsContextsAndUses;
        }
        else if(featuresStr == "all-declarations-and-uses-and-AST")
        {
            features = TopDUContext::AllDeclarationsContextsAndUses | TopDUContext::AST;
        }
        else if(featuresStr == "empty")
        {
            features = TopDUContext::Empty;
        }
        else if(featuresStr == "simplified-visible-declarations")
        {
            features = TopDUContext::SimplifiedVisibleDeclarationsAndContexts;
        }
        else{
            std::cerr << "Wrong feature-string given\n";
            QCoreApplication::exit(2);
        }
    }
    if(m_args->isSet("force-update"))
        features |= TopDUContext::ForceUpdate;
    if(m_args->isSet("force-update-recursive"))
        features |= TopDUContext::ForceUpdateRecursive;
    
    if(m_args->isSet("threads"))
    {
        bool ok = false;
        int count = m_args->getOption("threads").toInt(&ok);
        ICore::self()->languageController()->backgroundParser()->setThreadCount(count);
        if(!ok) {
            std::cerr << "bad thread count\n";
            QCoreApplication::exit(3);
        }
    }

    // quit when everything is done
    // background parser emits hideProgress() signal in two situations:
    // when everything is done and when bgparser is suspended
    // later doesn't happen in duchain, so just rely on hideProgress()
    // and quit when it's emitted
    connect(ICore::self()->languageController()->backgroundParser(), SIGNAL(hideProgress(KDevelop::IStatus*)), this, SLOT(finish()));

    for(int i=0; i<m_args->count(); i++)
    {
        addToBackgroundParser(m_args->arg(i), (TopDUContext::Features)features);
    }
    m_allFilesAdded = 1;

    if ( m_total ) {
        std::cerr << "Added " << m_total << " files to the background parser" << std::endl;
        const int threads = ICore::self()->languageController()->backgroundParser()->threadCount();
        std::cerr << "parsing with " << threads << " threads" << std::endl;
        ICore::self()->languageController()->backgroundParser()->parseDocuments();
    } else {
        std::cerr << "no files added to the background parser" << std::endl;
        QCoreApplication::exit(0);
    }
}

void Manager::updateReady(IndexedString url, ReferencedTopDUContext topContext)
{
    kDebug() << "finished" << url.toUrl().toLocalFile() << "success: " << (bool)topContext;
    
    m_waiting.remove(url.toUrl());
    
    std::cerr << "processed " << (m_total - m_waiting.size()) << " out of " << m_total << std::endl;
    if (!topContext)
        return;

    DUChainDumper::Features features;
    if (m_args->isSet("dump-context")) {
        features |= DUChainDumper::DumpContext;
    }
    if (m_args->isSet("dump-errors")) {
        features |= DUChainDumper::DumpProblems;
    }

    DUChainReadLocker lock;
    DUChainDumper dumpChain(features);
    dumpChain.dump(topContext, m_args->getOption("dump-depth").toInt());

    if (m_args->isSet("dump-graph")) {
        DumpDotGraph dumpGraph;
        const QString dotOutput = dumpGraph.dotGraph(topContext);
        std::cout << qPrintable(dotOutput) << std::endl;
    }
}

void Manager::addToBackgroundParser(QString path, TopDUContext::Features features)
{
    QFileInfo info(path);
    
    if(info.isFile())
    {
        kDebug() << "adding file" << path;
        KUrl pathUrl(info.canonicalFilePath());
        
        m_waiting << pathUrl;
        ++m_total;
        
        KDevelop::DUChain::self()->updateContextForUrl(KDevelop::IndexedString(pathUrl), features, this);
        
    }else if(info.isDir())
    {
        QDirIterator contents(path);
        while(contents.hasNext()) {
            QString newPath = contents.next();
            if(!newPath.endsWith('.'))
                addToBackgroundParser(newPath, features);
        }
    }
}

QSet< KUrl > Manager::waiting()
{
    return m_waiting;
}

void Manager::finish()
{
    std::cerr << "ready" << std::endl;
    QApplication::quit();
}

using namespace KDevelop;
int main(int argc, char** argv)
{
<<<<<<< HEAD
    K4AboutData aboutData( "duchainify", 0, ki18n( "duchainify" ),
                          "1", ki18n("Duchain builder application"), K4AboutData::License_GPL,
=======
    KAboutData aboutData( "duchainify", 0, ki18n( "duchainify" ),
                          "1", ki18n("DUChain builder application"), KAboutData::License_GPL,
>>>>>>> 6e73b8a1
                          ki18n( "(c) 2009 David Nolden" ), KLocalizedString(), "http://www.kdevelop.org" );
    KCmdLineArgs::init( argc, argv, &aboutData, KCmdLineArgs::CmdLineArgNone );
    KCmdLineOptions options;
    options.add("+path", ki18n("file or directory"));
    
    options.add("w").add("warnings", ki18n("Show warnings"));
    options.add("V").add("verbose", ki18n("Show warnings and debug output"));
    options.add("u").add("force-update", ki18n("Enforce an update of the top-contexts corresponding to the given files"));
    options.add("r").add("force-update-recursive", ki18n("Enforce an update of the top-contexts corresponding to the given files and all included files"));
    options.add("t").add("threads <count>", ki18n("Number of threads to use"));
    options.add("f").add("features <features>", ki18n("Features to build. Options: empty, simplified-visible-declarations, visible-declarations (default), all-declarations, all-declarations-and-uses, all-declarations-and-uses-and-AST"));
    options.add("dump-context", ki18n("Print complete Definition-Use Chain on successful parse"));
    options.add("dump-depth <depth>", ki18n("Number defining the maximum depth where declaration details are printed"));
    options.add("dump-graph", ki18n("Dump DUChain graph (in .dot format)"));
    options.add("d").add("dump-errors", ki18n("Print problems encountered during parsing"));
    KCmdLineArgs::addCmdLineOptions( options );

    KCmdLineArgs *args = KCmdLineArgs::parsedArgs();

    verbose = args->isSet("verbose");
    warnings = args->isSet("warnings");
    qInstallMessageHandler(messageOutput);

    KApplication app(false);

    AutoTestShell::init();
    TestCore::initialize(Core::NoUi, "duchainify");
    Manager manager(args);

    QTimer::singleShot(0, &manager, SLOT(init()));
    int ret = app.exec();

    TestCore::shutdown();

    return ret;
}<|MERGE_RESOLUTION|>--- conflicted
+++ resolved
@@ -229,13 +229,8 @@
 using namespace KDevelop;
 int main(int argc, char** argv)
 {
-<<<<<<< HEAD
     K4AboutData aboutData( "duchainify", 0, ki18n( "duchainify" ),
-                          "1", ki18n("Duchain builder application"), K4AboutData::License_GPL,
-=======
-    KAboutData aboutData( "duchainify", 0, ki18n( "duchainify" ),
-                          "1", ki18n("DUChain builder application"), KAboutData::License_GPL,
->>>>>>> 6e73b8a1
+                          "1", ki18n("DUChain builder application"), K4AboutData::License_GPL,
                           ki18n( "(c) 2009 David Nolden" ), KLocalizedString(), "http://www.kdevelop.org" );
     KCmdLineArgs::init( argc, argv, &aboutData, KCmdLineArgs::CmdLineArgNone );
     KCmdLineOptions options;

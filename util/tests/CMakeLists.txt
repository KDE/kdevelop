set(embeddedfreetreetest_SRCS test_embeddedfreetree.cpp)

add_executable(embeddedfreetreetest ${embeddedfreetreetest_SRCS})
add_test(embeddedfreetreetest embeddedfreetreetest)
ecm_mark_as_test(embeddedfreetreetest)
target_link_libraries(embeddedfreetreetest KF5::TextEditor Qt5::Test kdevplatformlanguage kdevplatformtests)

set(kdevvarlengtharray_SRC test_kdevvarlengtharray.cpp)
add_executable(kdevvarlengtharraytest ${kdevvarlengtharray_SRC})
add_test(kdevvarlengtharraytest kdevvarlengtharraytest)
ecm_mark_as_test(kdevvarlengtharraytest)
target_link_libraries(kdevvarlengtharraytest  Qt5::Test)

kde4_add_unit_test(test_objectlist test_objectlist.cpp)
target_link_libraries(test_objectlist ${QT_QTTEST_LIBRARY} kdevplatformutil)

kde4_add_unit_test(test_stringhandler test_stringhandler.cpp)
target_link_libraries(test_stringhandler ${QT_QTTEST_LIBRARY} kdevplatformutil)

kde4_add_unit_test(pathtest test_path.cpp)
target_link_libraries(pathtest
    Qt5::Test
    KF5::KIOCore
    kdevplatformtests
<<<<<<< HEAD
    kdevplatformutil
)
=======
    kdevplatformlanguage
    kdevplatformproject
)

kde4_add_unit_test(test_foregroundlock test_foregroundlock.cpp)
target_link_libraries(test_foregroundlock ${KDE4_KDECORE_LIBS} ${QT_QTTEST_LIBRARY} kdevplatformutil)
>>>>>>> 0f9968b3
<|MERGE_RESOLUTION|>--- conflicted
+++ resolved
@@ -22,14 +22,8 @@
     Qt5::Test
     KF5::KIOCore
     kdevplatformtests
-<<<<<<< HEAD
     kdevplatformutil
-)
-=======
-    kdevplatformlanguage
-    kdevplatformproject
 )
 
 kde4_add_unit_test(test_foregroundlock test_foregroundlock.cpp)
-target_link_libraries(test_foregroundlock ${KDE4_KDECORE_LIBS} ${QT_QTTEST_LIBRARY} kdevplatformutil)
->>>>>>> 0f9968b3
+target_link_libraries(test_foregroundlock ${KDE4_KDECORE_LIBS} ${QT_QTTEST_LIBRARY} kdevplatformutil)
include_directories(
    ${KDEVPGQT_INCLUDE_DIR}
    ${CMAKE_CURRENT_BINARY_DIR}/..
)
set(kdevqmakeparser_SRCS
    qmakeast.cpp
    qmakedriver.cpp
    qmakedebugvisitor.cpp
    buildastvisitor.cpp
    qmakelexer.cpp
    qmakeastvisitor.cpp
    qmakeastdefaultvisitor.cpp
    )

kdevpgqt_generate(parser_GEN_SRCS qmake NAMESPACE QMake DUMP_INFO
    "${CMAKE_CURRENT_SOURCE_DIR}/qmake.g"
    "${CMAKE_CURRENT_SOURCE_DIR}/qmakelexer.h")

<<<<<<< HEAD
add_subdirectory(tests)
=======
include_directories(
    ${KDEVPGQT_INCLUDE_DIR} )

if(BUILD_TESTING)
    add_subdirectory(tests)
endif()
>>>>>>> 09827b49

option(BUILD_qmake_parser "Build the qmake-parser debugging tool" OFF)
if(BUILD_qmake_parser)
  add_executable(qmake-parser ${qmakecommon_LOG_SRCS} main.cpp)
  target_link_libraries(qmake-parser kdevqmakeparser KF5::CoreAddons Qt5::Core)
  install(TARGETS qmake-parser ${KDE_INSTALL_TARGETS_DEFAULT_ARGS})
endif()

add_library(kdevqmakeparser STATIC ${kdevqmakeparser_SRCS} ${parser_GEN_SRCS})
generate_export_header(kdevqmakeparser BASE_NAME parser EXPORT_MACRO_NAME KDEVQMAKEPARSER_EXPORT)
target_link_libraries(kdevqmakeparser
LINK_PUBLIC
    KDev::Util
LINK_PRIVATE
    KF5::CoreAddons
    KF5::KIOCore
)
target_include_directories(kdevqmakeparser PUBLIC ${CMAKE_CURRENT_SOURCE_DIR})<|MERGE_RESOLUTION|>--- conflicted
+++ resolved
@@ -16,16 +16,9 @@
     "${CMAKE_CURRENT_SOURCE_DIR}/qmake.g"
     "${CMAKE_CURRENT_SOURCE_DIR}/qmakelexer.h")
 
-<<<<<<< HEAD
-add_subdirectory(tests)
-=======
-include_directories(
-    ${KDEVPGQT_INCLUDE_DIR} )
-
 if(BUILD_TESTING)
     add_subdirectory(tests)
 endif()
->>>>>>> 09827b49
 
 option(BUILD_qmake_parser "Build the qmake-parser debugging tool" OFF)
 if(BUILD_qmake_parser)

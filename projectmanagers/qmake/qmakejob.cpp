--- conflicted
+++ resolved
@@ -112,11 +112,7 @@
     }
 
     m_process = new QProcess(this);
-<<<<<<< HEAD
-    KDevPlatform::restoreSystemEnvironment(m_process);
-=======
     KDevelop::restoreSystemEnvironment(m_process);
->>>>>>> 2fb22c1a
     m_process->setWorkingDirectory(m_buildDir);
     m_process->setProgram(m_qmakePath);
     m_process->setArguments(args);

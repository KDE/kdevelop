project(kdevelop4-custom-buildsystem)
add_definitions(-DTRANSLATION_DOMAIN=\"kdevcustombuildsystem\")
<<<<<<< HEAD
=======
## Unittests
if(BUILD_TESTING)
    add_subdirectory( tests )
endif()
>>>>>>> 09827b49

ecm_qt_declare_logging_category(custom_LOG_SRCS
    HEADER debug.h
    IDENTIFIER CUSTOMBUILDSYSTEM
    CATEGORY_NAME "kdevelop.projectmanagers.custombuildsystem"
)
## KDevelop Plugin
set(custom_SRCS
    custombuildsystemconfig.cpp
    custombuildsystemplugin.cpp
    custombuildjob.cpp
    configconstants.cpp
    configwidget.cpp
    custombuildsystemconfigwidget.cpp
    kcm_custombuildsystem.cpp
    ${custom_LOG_SRCS}
)
ki18n_wrap_ui(custom_SRCS configwidget.ui custombuildsystemconfigwidget.ui)
kconfig_add_kcfg_files(custom_SRCS kcfg_custombuildsystemconfig.kcfgc )

kdevplatform_add_plugin(kdevcustombuildsystem JSON kdevcustombuildsystem.json SOURCES ${custom_SRCS})
target_link_libraries(kdevcustombuildsystem
      KDev::Project
      KDev::Interfaces
      KDev::Util
      KDev::OutputView
)

## Unittests
add_subdirectory( tests )<|MERGE_RESOLUTION|>--- conflicted
+++ resolved
@@ -1,12 +1,5 @@
 project(kdevelop4-custom-buildsystem)
 add_definitions(-DTRANSLATION_DOMAIN=\"kdevcustombuildsystem\")
-<<<<<<< HEAD
-=======
-## Unittests
-if(BUILD_TESTING)
-    add_subdirectory( tests )
-endif()
->>>>>>> 09827b49
 
 ecm_qt_declare_logging_category(custom_LOG_SRCS
     HEADER debug.h
@@ -36,4 +29,6 @@
 )
 
 ## Unittests
-add_subdirectory( tests )+if(BUILD_TESTING)
+    add_subdirectory( tests )
+endif()
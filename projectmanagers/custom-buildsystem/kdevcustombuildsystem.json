--- conflicted
+++ resolved
@@ -25,25 +25,7 @@
         "Icon": "kdevelop",
         "Id": "KDevCustomBuildSystem",
         "Name": "Custom Build System",
-<<<<<<< HEAD
-        "Name[ca@valencia]": "Sistema de construcció personalitzat",
-        "Name[ca]": "Sistema de construcció personalitzat",
-        "Name[cs]": "Vlastní systém pro sestavení",
-        "Name[de]": "Eigenes Build-System",
-        "Name[es]": "Sistema de construcción personalizado",
-        "Name[fr]": "Système personnalisé de compilation",
-        "Name[gl]": "Sistema de construción personalizado",
-        "Name[it]": "Sistema di compilazione personalizzato",
-        "Name[nl]": "Zelf gebouwd systeem",
-        "Name[pl]": "Własny system budowania",
-        "Name[pt]": "Sistema de Compilação Personalizado",
-        "Name[sl]": "Sistem za izgradnjo po meri",
-        "Name[sv]": "Eget byggsystem",
         "Name[tr]": "Özel İnşa Sistemi",
-        "Name[uk]": "Нетипова система збирання",
-        "Name[x-test]": "xxCustom Build Systemxx",
-=======
->>>>>>> c042c454
         "ServiceTypes": [
             "KDevelop/Plugin"
         ]

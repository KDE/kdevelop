/* This file is part of KDevelop
    Copyright 2010 Esben Mose Hansen<kde@mosehansen.dk>

    This library is free software; you can redistribute it and/or
    modify it under the terms of the GNU Library General Public
    License as published by the Free Software Foundation; either
    version 2 of the License, or (at your option) any later version.

    This library is distributed in the hope that it will be useful,
    but WITHOUT ANY WARRANTY; without even the implied warranty of
    MERCHANTABILITY or FITNESS FOR A PARTICULAR PURPOSE.  See the GNU
    Library General Public License for more details.

    You should have received a copy of the GNU Library General Public License
    along with this library; see the file COPYING.LIB.  If not, write to
    the Free Software Foundation, Inc., 51 Franklin Street, Fifth Floor,
    Boston, MA 02110-1301, USA.
*/

#include "cmakemanagertest.h"
#include "testhelpers.h"
#include "cmakemodelitems.h"
#include <icmakemanager.h>

#include <qtest.h>
#include <qtest_kde.h>

#include <interfaces/iplugincontroller.h>
#include <interfaces/icore.h>
#include <project/interfaces/iprojectfilemanager.h>
#include <project/interfaces/ibuildsystemmanager.h>
#include <tests/autotestshell.h>
#include <tests/testproject.h>
#include <tests/testcore.h>

QTEST_KDEMAIN(CMakeManagerTest, GUI )

using namespace KDevelop;

void CMakeManagerTest::initTestCase()
{
    AutoTestShell::init();
    TestCore::initialize();

    cleanup();
}

void CMakeManagerTest::cleanupTestCase()
{
    TestCore::shutdown();
}

void CMakeManagerTest::cleanup()
{
    foreach(IProject* p, ICore::self()->projectController()->projects()) {
        ICore::self()->projectController()->closeProject(p);
    }
    QVERIFY(ICore::self()->projectController()->projects().isEmpty());
}

void CMakeManagerTest::testWithBuildDirProject()
{
    loadProject("with_build_dir");
}

void CMakeManagerTest::testIncludePaths()
{
    IProject* project = loadProject("single_subdirectory");
    Path sourceDir = project->path();

    Path fooCpp(sourceDir, "subdir/foo.cpp");
    QVERIFY(QFile::exists(fooCpp.toLocalFile()));
    QList< ProjectBaseItem* > items = project->itemsForPath(fooCpp.toIndexed());
    QCOMPARE(items.size(), 2); // once the target, once the plain file
    ProjectBaseItem* fooCppItem = items.first();

    Path::List includeDirs = project->buildSystemManager()->includeDirectories(fooCppItem);

    Path buildDir(sourceDir, "build/");
    QVERIFY(includeDirs.contains(buildDir));

    Path subBuildDir(sourceDir, "build/subdir/");
    QVERIFY(includeDirs.contains(subBuildDir));

    Path subDir(sourceDir, "subdir/");
    QVERIFY(includeDirs.contains(subDir));
}

void CMakeManagerTest::testRelativePaths()
{
    IProject* project = loadProject("relative_paths", "/out");

    Path codeCpp(project->path(), "../src/code.cpp");
    QVERIFY(QFile::exists( codeCpp.toLocalFile()));
    QList< ProjectBaseItem* > items = project->itemsForPath( codeCpp.toIndexed() );
    QCOMPARE(items.size(), 1); // once in the target
    ProjectBaseItem* fooCppItem = items.first();

    Path::List includeDirs = project->buildSystemManager()->includeDirectories(fooCppItem);

    Path incDir(project->path(), "../inc/");
    QVERIFY(includeDirs.contains( incDir ));
}

void CMakeManagerTest::testTargetIncludePaths()
{
    IProject* project = loadProject("target_includes");

    Path mainCpp(project->path(), "main.cpp");
    QVERIFY(QFile::exists(mainCpp.toLocalFile()));
    QList< ProjectBaseItem* > items = project->itemsForPath(mainCpp.toIndexed());
    QCOMPARE(items.size(), 2); // once the plain file, once the target

    bool foundInTarget = false;
    foreach(ProjectBaseItem* mainCppItem, items) {
        ProjectBaseItem* mainContainer = mainCppItem->parent();

        Path::List includeDirs = project->buildSystemManager()->includeDirectories(mainCppItem);

        if (dynamic_cast<CMakeExecutableTargetItem*>( mainContainer )) {
            foundInTarget = true;
            Path targetIncludesDir(project->path(), "includes/");
            QVERIFY(includeDirs.contains(targetIncludesDir));
        }
    }
    QVERIFY(foundInTarget);
}

void CMakeManagerTest::testTargetIncludeDirectories()
{
    IProject* project = loadProject("target_include_directories");

    Path mainCpp(project->path(), "main.cpp");
    QVERIFY(QFile::exists(mainCpp.toLocalFile()));
    QList< ProjectBaseItem* > items = project->itemsForPath(mainCpp.toIndexed());
    QCOMPARE(items.size(), 2); // once the plain file, once the target

    bool foundInTarget = false;
    foreach(ProjectBaseItem* mainCppItem, items) {
        ProjectBaseItem* mainContainer = mainCppItem->parent();

        Path::List includeDirs = project->buildSystemManager()->includeDirectories(mainCppItem);

        if (dynamic_cast<CMakeExecutableTargetItem*>( mainContainer )) {
            foundInTarget = true;
            QVERIFY(includeDirs.contains(Path(project->path(), "includes/")));
            QVERIFY(includeDirs.contains(Path(project->path(), "libincludes/")));
        }
    }
    QVERIFY(foundInTarget);
}

void CMakeManagerTest::testQt5App()
{
    if (!qgetenv("KDEV_CMAKE_TEST_QT5").toInt()) {
        QSKIP("Test only passes if Qt5 is available, define KDEV_CMAKE_TEST_QT5 to enable this test.", SkipAll);
    }

    IProject* project = loadProject("qt5_app");

    Path mainCpp(project->path(), "main.cpp");
    QVERIFY(QFile::exists(mainCpp.toLocalFile()));
    QList< ProjectBaseItem* > items = project->itemsForPath(mainCpp.toIndexed());
    QCOMPARE(items.size(), 2); // once the plain file, once the target

    bool foundCore = false, foundGui = false, foundWidgets = false;
    foreach(ProjectBaseItem* mainCppItem, items) {
<<<<<<< HEAD
        Path::List includeDirs = project->buildSystemManager()->includeDirectories(mainCppItem);
        foreach(const Path& include, includeDirs) {
            foundCore = include.lastPathSegment() == "QtCore";
            if(foundCore)
                break;
=======
        KUrl::List includeDirs = project->buildSystemManager()->includeDirectories(mainCppItem);
        foreach(const KUrl& include, includeDirs) {
            QString filename = include.fileName(KUrl::IgnoreTrailingSlash);
            foundCore |= filename == "QtCore";
            foundGui |= filename == "QtGui";
            foundWidgets |= filename == "QtWidgets";
>>>>>>> 9f88d756
        }
    }
    QVERIFY(foundCore);
    QVERIFY(foundGui);
    QVERIFY(foundWidgets);
}

void CMakeManagerTest::testDefines()
{
    IProject* project = loadProject("defines");

    Path mainCpp(project->path(), "main.cpp");
    QVERIFY(QFile::exists(mainCpp.toLocalFile()));
    QList< ProjectBaseItem* > items = project->itemsForPath(mainCpp.toIndexed());
    QCOMPARE(items.size(), 2); // once the plain file, once the target

    bool foundInTarget = false;
    foreach(ProjectBaseItem* mainCppItem, items) {
        ProjectBaseItem* mainContainer = mainCppItem->parent();

        QHash<QString, QString> defines = project->buildSystemManager()->defines(mainCppItem);

        if (dynamic_cast<CMakeExecutableTargetItem*>( mainContainer )) {
            QEXPECT_FAIL("", "SOURCE definitions are not implemented yet", Continue);
            QCOMPARE(defines.size(), 14);
            QCOMPARE(defines.size(), 11);
            QCOMPARE(defines.value("B", QString("not found")), QString());
            QCOMPARE(defines.value("BV", QString("not found")), QString("1"));
            QCOMPARE(defines.value("BV2", QString("not found")), QString("2"));
            foundInTarget = true;
        } else {
            QEXPECT_FAIL("", "SOURCE definitions are not implemented yet", Continue);
            QCOMPARE(defines.size(), 11);
            QCOMPARE(defines.size(), 8);
        }
        QCOMPARE(defines.value("BAR", QString("not found")), QString("foo"));
        QCOMPARE(defines.value("FOO", QString("not found")), QString("bar"));
        QCOMPARE(defines.value("BLA", QString("not found")), QString("blub"));
        QCOMPARE(defines.value("ASDF", QString("not found")), QString("asdf"));
        QCOMPARE(defines.value("XYZ", QString("not found")), QString());
        QCOMPARE(defines.value("A", QString("not found")), QString());
        QCOMPARE(defines.value("AV", QString("not found")), QString("1"));
        QCOMPARE(defines.value("AV2", QString("not found")), QString("2"));
        QEXPECT_FAIL("", "", Continue);
        QCOMPARE(defines.value("C", QString("not found")), QString());
        QEXPECT_FAIL("", "", Continue);
        QCOMPARE(defines.value("CV", QString("not found")), QString("1"));
        QEXPECT_FAIL("", "", Continue);
        QCOMPARE(defines.value("CV2", QString("not found")), QString("2"));
    }
    QVERIFY(foundInTarget);
}

void CMakeManagerTest::testCustomTargetSources()
{
    IProject* project = loadProject("custom_target_sources");

    QList<ProjectTargetItem*> targets = project->buildSystemManager()->targets(project->projectItem());
    QVERIFY(targets.size() == 1);

    ProjectTargetItem *target = targets.first();
    QCOMPARE(target->fileList().size(), 1);
    QCOMPARE(target->fileList().first()->baseName(), QString("foo.cpp"));
}

void CMakeManagerTest::testConditionsInSubdirectoryBasedOnRootVariables()
{
    IProject* project = loadProject("conditions_in_subdirectory_based_on_root_variables");

    Path rootFooCpp(project->path(), "foo.cpp");
    QVERIFY(QFile::exists(rootFooCpp.toLocalFile()));
    QList< ProjectBaseItem* > rootFooItems = project->itemsForPath(rootFooCpp.toIndexed());
    QCOMPARE(rootFooItems.size(), 4); // three items for the targets, one item for the plain file

    Path subdirectoryFooCpp(project->path(), "subdirectory/foo.cpp");
    QVERIFY(QFile::exists(subdirectoryFooCpp.toLocalFile()));
    QList< ProjectBaseItem* > subdirectoryFooItems = project->itemsForPath(subdirectoryFooCpp.toIndexed());
    QCOMPARE(subdirectoryFooItems.size(), 4); // three items for the targets, one item for the plain file
}

void CMakeManagerTest::testFaultyTarget()
{
    loadProject("faulty_target");
}<|MERGE_RESOLUTION|>--- conflicted
+++ resolved
@@ -165,20 +165,12 @@
 
     bool foundCore = false, foundGui = false, foundWidgets = false;
     foreach(ProjectBaseItem* mainCppItem, items) {
-<<<<<<< HEAD
         Path::List includeDirs = project->buildSystemManager()->includeDirectories(mainCppItem);
         foreach(const Path& include, includeDirs) {
-            foundCore = include.lastPathSegment() == "QtCore";
-            if(foundCore)
-                break;
-=======
-        KUrl::List includeDirs = project->buildSystemManager()->includeDirectories(mainCppItem);
-        foreach(const KUrl& include, includeDirs) {
-            QString filename = include.fileName(KUrl::IgnoreTrailingSlash);
+            QString filename = include.lastPathSegment();
             foundCore |= filename == "QtCore";
             foundGui |= filename == "QtGui";
             foundWidgets |= filename == "QtWidgets";
->>>>>>> 9f88d756
         }
     }
     QVERIFY(foundCore);

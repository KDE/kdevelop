--- conflicted
+++ resolved
@@ -76,11 +76,7 @@
 qt5_wrap_ui( cmakecommon_SRCS ${cmakecommon_UI} )
 add_library( kdev4cmakecommon SHARED ${cmakecommon_SRCS} )
 target_link_libraries( kdev4cmakecommon LINK_PRIVATE ${KDE4_KDEUI_LIBS}
-<<<<<<< HEAD
-                        KF5::TextEditor ${KDEVPLATFORM_INTERFACES_LIBRARIES} ${KDEVPLATFORM_PROJECT_LIBRARIES}
-=======
-                        ${KDE4_KTEXTEDITOR_LIBS} ${KDEVPLATFORM_INTERFACES_LIBRARIES} ${KDEVPLATFORM_PROJECT_LIBRARIES} ${KDEVPLATFORM_UTIL_LIBRARIES}
->>>>>>> 32e88934
+                        KF5::TextEditor ${KDEVPLATFORM_INTERFACES_LIBRARIES} ${KDEVPLATFORM_PROJECT_LIBRARIES} ${KDEVPLATFORM_UTIL_LIBRARIES}
                         ${QT_QTSCRIPT_LIBRARY} ${KDEVPLATFORM_LANGUAGE_LIBRARIES}
                         )
 

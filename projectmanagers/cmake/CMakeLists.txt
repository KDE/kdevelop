project(cmakemanager)
add_definitions(-DTRANSLATION_DOMAIN=\"kdevcmake\")
include_directories(${CMAKE_CURRENT_SOURCE_DIR}/parser)

add_subdirectory(tests)
add_subdirectory(icons)

# enable this if you want to have the cmake debug visitor run on each CMakeLists.txt
# the debug visitor prints out the Ast for the CMakeLists.txt file.
#add_definitions( -DCMAKEDEBUGVISITOR )

ecm_qt_declare_logging_category(cmake_LOG_SRCS
    HEADER debug.h
    IDENTIFIER CMAKE
    CATEGORY_NAME "kdevelop.projectmanagers.cmake"
)

set( cmakecommon_SRCS
  parser/cmListFileLexer.c
  parser/cmakecachereader.cpp
  parser/cmakelistsparser.cpp
  parser/cmakeduchaintypes.cpp
  cmakeutils.cpp
  cmakeextraargumentshistory.cpp
  cmakebuilddirchooser.cpp
<<<<<<< HEAD
  cmakeserver.cpp
  ${cmake_LOG_SRCS}
)
=======
  debug.cpp

 )
set_source_files_properties(parser/cmListFileLexer.c PROPERTIES COMPILE_FLAGS "-DYY_NO_INPUT -DYY_NO_UNPUT")
>>>>>>> 2bffbea6

set( cmakecommon_UI
  cmakebuilddirchooser.ui
)

set( cmakemanager_SRCS
  testing/ctestutils.cpp
  testing/ctestfindjob.cpp
  testing/ctestrunjob.cpp
  testing/ctestsuite.cpp
  testing/qttestdelegate.cpp
  cmakeimportjsonjob.cpp
  cmakeserverimportjob.cpp
  cmakenavigationwidget.cpp
  cmakemanager.cpp
  cmakeprojectdata.cpp
  cmakemodelitems.cpp
  duchain/cmakeparsejob.cpp
  duchain/usebuilder.cpp
  duchain/declarationbuilder.cpp
  duchain/contextbuilder.cpp
  cmakecodecompletionmodel.cpp
#   cmakecommitchangesjob.cpp
#   cmakeedit.cpp
  ${cmake_LOG_SRCS}
)

set( cmakemanager_UI
  cmakepossibleroots.ui
)

set( cmakesettings_SRCS
  settings/cmakepreferences.cpp
  settings/cmakecachemodel.cpp
  settings/cmakecachedelegate.cpp
  settings/cmakecachemodel.cpp
)
ki18n_wrap_ui(cmakesettings_SRCS settings/cmakebuildsettings.ui)

set( cmakedoc_SRCS
  cmakedocumentation.cpp
  cmakehelpdocumentation.cpp
  cmakecommandscontents.cpp
)

if(MSVC)
    add_definitions(-DYY_NO_UNISTD_H)
endif()

# Note: This library doesn't follow API/ABI/BC rules and shouldn't have a SOVERSION
#       Its only purpose is to support the plugin without needing to add all source files
#       to the plugin target

kconfig_add_kcfg_files( cmakecommon_SRCS cmakebuilderconfig.kcfgc )
ki18n_wrap_ui( cmakecommon_SRCS ${cmakecommon_UI} )
add_library( kdevcmakecommon SHARED ${cmakecommon_SRCS} )
target_link_libraries( kdevcmakecommon
                        KF5::TextEditor KDev::Interfaces KDev::Project KDev::Util
                        KDev::Language
                        )
generate_export_header(kdevcmakecommon EXPORT_FILE_NAME cmakecommonexport.h)

ki18n_wrap_ui( cmakemanager_SRCS ${cmakemanager_UI} )
add_library( kdevcmakemanagernosettings STATIC ${cmakemanager_SRCS})
target_link_libraries( kdevcmakemanagernosettings KF5::KIOWidgets KDev::Util
                        KDev::Interfaces kdevcmakecommon kdevmakefileresolver
                        KDev::Project KDev::Language
                        KDev::OutputView KF5::TextEditor Qt5::Concurrent)

kdevplatform_add_plugin(kdevcmakemanager JSON kdevcmakemanager.json SOURCES ${cmakemanager_SRCS} ${cmakesettings_SRCS})
target_link_libraries( kdevcmakemanager  KF5::KIOWidgets KDev::Util
                        KDev::Interfaces kdevcmakecommon kdevmakefileresolver
                        KDev::Project KDev::Language
                        KDev::OutputView KF5::TextEditor Qt5::Concurrent)

kdevplatform_add_plugin(kdevcmakedocumentation JSON kdevcmakedocumentation.json SOURCES ${cmakedoc_SRCS})
target_link_libraries( kdevcmakedocumentation
                        KDev::Interfaces kdevcmakecommon
                        KDev::Project KDev::Language
                        KDev::Documentation
                        KDev::Tests
                        KF5::ItemModels
                        KF5::TextEditor)

install(TARGETS kdevcmakecommon ${KDE_INSTALL_TARGETS_DEFAULT_ARGS})<|MERGE_RESOLUTION|>--- conflicted
+++ resolved
@@ -23,16 +23,10 @@
   cmakeutils.cpp
   cmakeextraargumentshistory.cpp
   cmakebuilddirchooser.cpp
-<<<<<<< HEAD
   cmakeserver.cpp
   ${cmake_LOG_SRCS}
 )
-=======
-  debug.cpp
-
- )
 set_source_files_properties(parser/cmListFileLexer.c PROPERTIES COMPILE_FLAGS "-DYY_NO_INPUT -DYY_NO_UNPUT")
->>>>>>> 2bffbea6
 
 set( cmakecommon_UI
   cmakebuilddirchooser.ui

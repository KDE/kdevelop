--- conflicted
+++ resolved
@@ -946,20 +946,16 @@
             
             setTargetFiles(targetItem, tfiles);
         }
-<<<<<<< HEAD
-        
         qRegisterMetaType<QList<Test> >("QList<Test>");
         qRegisterMetaType<KDevelop::ProjectFolderItem* >("KDevelop::ProjectFolderItem*");
         QMetaObject::invokeMethod(this, "createTestSuites", Qt::QueuedConnection,
                                   Q_ARG(QList<Test>, data.testSuites),
                                   Q_ARG(KDevelop::ProjectFolderItem*, item));
         
-=======
         foreach(KDevelop::ProjectFolderItem* item, folderList) {
             parse(item);
         }
         data.vm.popScope();
->>>>>>> df00d058
     } else if( folder ) {
         // Only do cmake-stuff if its a cmake folder
         deleteAllLater(castToBase(folder->cleanupBuildFolders(QList<Subdirectory>())));

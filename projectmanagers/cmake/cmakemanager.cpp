--- conflicted
+++ resolved
@@ -1404,13 +1404,8 @@
     e.setCaption(it->text());
     e.setInformation(i18n("Rename a folder called '%1'.", it->text()));
     e.addDocuments(IndexedString(lists));
-    
-<<<<<<< HEAD
-    CMakeFolderItem* cmit=static_cast<CMakeFolderItem*>(it);
-    KTextEditor::Range r=cmit->descriptor().argRange().castToSimpleRange().textRange();
-=======
-    KTextEditor::Range r=it->descriptor().argRange().textRange();
->>>>>>> 42555605
+
+    KTextEditor::Range r=it->descriptor().argRange().castToSimpleRange().textRange();
     kDebug(9042) << "For " << lists << " rename " << r;
     
     bool ret = e.document()->replaceText(r, newName);

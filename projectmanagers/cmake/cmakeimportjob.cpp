/* KDevelop CMake Support
 *
 * Copyright 2013 Aleix Pol <aleixpol@kde.org>
 *
 * This program is free software; you can redistribute it and/or
 * modify it under the terms of the GNU General Public License
 * as published by the Free Software Foundation; either version 2
 * of the License, or (at your option) any later version.
 *
 * This program is distributed in the hope that it will be useful,
 * but WITHOUT ANY WARRANTY; without even the implied warranty of
 * MERCHANTABILITY or FITNESS FOR A PARTICULAR PURPOSE.  See the
 * GNU General Public License for more details.
 *
 * You should have received a copy of the GNU General Public License
 * along with this program; if not, write to the Free Software
 * Foundation, Inc., 51 Franklin Street, Fifth Floor, Boston, MA
 * 02110-1301, USA.
 */

#include "cmakeimportjob.h"
#include "cmakeutils.h"
#include <cmakeparserutils.h>
#include "cmakecommitchangesjob.h"
#include "cmakemanager.h"
#include "cmakeprojectdata.h"
#include "cmakemodelitems.h"
#include <project/projectmodel.h>
#include <project/projectfiltermanager.h>
#include <language/duchain/duchain.h>
#include <language/duchain/duchainlock.h>
#include <language/duchain/parsingenvironment.h>
#include <interfaces/iproject.h>
#include <util/environmentgrouplist.h>
#include <KCompositeJob>
#include <QtConcurrentRun>
#include <QFutureWatcher>

using namespace KDevelop;

class WaitAllJobs : public KCompositeJob
{
Q_OBJECT
public:
    friend class CMakeManager;
    WaitAllJobs(QObject* parent)
        : KCompositeJob(parent)
        , m_started(false) {}
    
    virtual void slotResult(KJob* job) {
        KCompositeJob::slotResult(job);
        reconsider();
    }
    void addJob(KJob* job) {
        Q_ASSERT(thread() == QThread::currentThread());
//         Q_ASSERT(thread() == job->thread());
        addSubjob(job);
        job->start();
    }

public slots:
    virtual void start() {
        m_started = true;
        QMetaObject::invokeMethod(this, "reconsider", Qt::QueuedConnection);
    }

private slots:
    void reconsider()
    {
        if(subjobs().isEmpty() && m_started) {
            m_started = false; //don't emit the result twice!
            emitResult();
        }
    }

private:
    bool m_started;
};

CMakeImportJob::CMakeImportJob(ProjectFolderItem* dom, CMakeManager* parent)
    : KJob(parent)
    , m_project(dom->project())
    , m_dom(dom)
    , m_data(parent->projectData(dom->project()))
    , m_manager(parent)
    , m_futureWatcher(new QFutureWatcher<void>)
{
    connect(m_futureWatcher, SIGNAL(finished()), SLOT(importFinished()));
}

void CMakeImportJob::start()
{
    QFuture<void> future = QtConcurrent::run(this, &CMakeImportJob::initialize);
    m_futureWatcher->setFuture(future);
}

void CMakeImportJob::importFinished()
{
    Q_ASSERT(m_project->thread() == QThread::currentThread());

    WaitAllJobs* wjob = new WaitAllJobs(this);
    connect(wjob, SIGNAL(finished(KJob*)), SLOT(waitFinished(KJob*)));
    foreach(KJob* job, m_jobs) {
        wjob->addJob(job);
    }
    wjob->start();
}

void CMakeImportJob::initialize()
{
    ReferencedTopDUContext ctx;
<<<<<<< HEAD
    if(m_dom->path() == m_project->path()) {
        ctx = initializeProject(dynamic_cast<CMakeFolderItem*>(m_dom));
    } else {
        DUChainReadLocker lock;
        ctx = DUChain::self()->chainForDocument(Path(m_dom->parent()->path(), "CMakeLists.txt").toIndexed());
        Q_ASSERT(ctx);
=======
    ProjectBaseItem* parent = m_dom->parent();
    while (parent && !ctx) {
        DUChainReadLocker lock;
        ctx = DUChain::self()->chainForDocument(KUrl(parent->url(), "CMakeLists.txt"));
        parent = parent->parent();
    }
    if (!ctx) {
        ctx = initializeProject(dynamic_cast<CMakeFolderItem*>(m_dom));
>>>>>>> 9f88d756
    }
    importDirectory(m_project, m_dom->path(), ctx);
}

KDevelop::ReferencedTopDUContext CMakeImportJob::initializeProject(CMakeFolderItem* rootFolder)
{
    Path base(CMake::projectRoot(m_project));
    
    QPair<VariableMap,QStringList> initials = CMakeParserUtils::initialVariables();
    
    m_data.clear();
    m_data.modulePath=initials.first["CMAKE_MODULE_PATH"];
    m_data.vm=initials.first;
    m_data.vm.insertGlobal("CMAKE_SOURCE_DIR", QStringList(base.toLocalFile()));
    m_data.vm.insertGlobal("CMAKE_BINARY_DIR", QStringList(CMake::currentBuildDir(m_project).toLocalFile(KUrl::RemoveTrailingSlash)));
    
    const Path cachefile(m_manager->buildDirectory(m_project->projectItem()), "CMakeCache.txt");
    m_data.cache = CMakeParserUtils::readCache(cachefile);

    KDevelop::ReferencedTopDUContext buildstrapContext;
    {
        const IndexedString idxpath = Path(base, "buildstrap").toIndexed();
        DUChainWriteLocker lock;
        
        buildstrapContext = DUChain::self()->chainForDocument(idxpath);
        
        if(buildstrapContext) {
            buildstrapContext->clearLocalDeclarations();
            buildstrapContext->clearImportedParentContexts();
            buildstrapContext->deleteChildContextsRecursively();
        }else{
            buildstrapContext=new TopDUContext(idxpath, RangeInRevision(0,0, 0,0),
                                               new ParsingEnvironmentFile(idxpath));
            DUChain::self()->addDocumentChain(buildstrapContext);
        }
        
        Q_ASSERT(buildstrapContext);
    }
    ReferencedTopDUContext ref=buildstrapContext;
    foreach(const QString& script, initials.second)
    {
        ref = includeScript(CMakeProjectVisitor::findFile(script, m_data.modulePath, QStringList()), base.toLocalFile(), ref);
    }
    
    //Initialize parent parts of the project that don't belong to the tree (because it's a partial import)
    if(base.isParentOf(m_project->path()))
    {
        QList<Path> toimport;
        toimport += base;
        QStringList includes;
        while(!toimport.isEmpty()) {
            const Path currentDir = toimport.takeFirst();
            const Path script(currentDir, "CMakeLists.txt");
            
            QString dir = currentDir.toLocalFile();
            ref = includeScript(script.toLocalFile(), dir, ref);
            Q_ASSERT(ref);
            includes << m_data.properties[DirectoryProperty][dir]["INCLUDE_DIRECTORIES"];
            CMakeParserUtils::addDefinitions(m_data.properties[DirectoryProperty][dir]["COMPILE_DEFINITIONS"], &m_data.definitions);
            CMakeParserUtils::addDefinitions(m_data.vm["CMAKE_CXX_FLAGS"], &m_data.definitions, true);
            rootFolder->setDefinitions(m_data.definitions);
            
            foreach(const Subdirectory& s, m_data.subdirectories) {
                const Path candidate(currentDir, s.name);

                if(candidate.isParentOf(m_project->path()))
                    toimport += candidate;
            }
        }
        rootFolder->setIncludeDirectories(includes);
        rootFolder->setBuildDir(base.relativePath(m_project->path()));
    }
    return ref;
}

void CMakeImportJob::waitFinished(KJob*)
{
    emitResult();
}

KDevelop::ReferencedTopDUContext CMakeImportJob::includeScript(const QString& file, const QString& dir, ReferencedTopDUContext parent)
{
    m_manager->addWatcher(m_project, file);
    QString profile = CMake::currentEnvironment(m_project);
    const KDevelop::EnvironmentGroupList env( KGlobal::config() );
    return CMakeParserUtils::includeScript( file, parent, &m_data, dir, env.variables(profile));
}

CMakeCommitChangesJob* CMakeImportJob::importDirectory(IProject* project, const Path& path, const KDevelop::ReferencedTopDUContext& parentTop)
{
    Q_ASSERT(thread() == m_project->thread());
<<<<<<< HEAD
    Path cmakeListsPath(path, "CMakeLists.txt");
    
    CMakeCommitChangesJob* commitJob = new CMakeCommitChangesJob(path, m_manager, project);
=======
    KUrl cmakeListsPath(url, "CMakeLists.txt");
    CMakeCommitChangesJob* commitJob = new CMakeCommitChangesJob(url, m_manager, project);
>>>>>>> 9f88d756
    commitJob->moveToThread(thread());
    m_jobs += commitJob;
    if(QFile::exists(cmakeListsPath.toLocalFile()))
    {
        kDebug(9042) << "Adding cmake: " << cmakeListsPath << " to the model";

        m_data.vm.pushScope();
        ReferencedTopDUContext ctx = includeScript(cmakeListsPath.toLocalFile(),
                                                   path.toLocalFile(), parentTop);
        Path::List folderList = commitJob->addProjectData(m_data);
        foreach(const Path& folder, folderList) {
            if (!m_manager->filterManager()->isValid(folder, true, project)) {
                continue;
            }
            CMakeCommitChangesJob* job = importDirectory(project, folder, ctx);
            job->setFindParentItem(false);
            connect(commitJob, SIGNAL(folderCreated(KDevelop::ProjectFolderItem*)),
                    job, SLOT(folderAvailable(KDevelop::ProjectFolderItem*)));
        }
        m_data.vm.popScope();
    }
    
    return commitJob;
}

IProject* CMakeImportJob::project() const
{
    Q_ASSERT(!m_futureWatcher->isRunning());
    return m_project;
}

CMakeProjectData CMakeImportJob::projectData() const
{
    Q_ASSERT(!m_futureWatcher->isRunning());
    return m_data;
}

#include "moc_cmakeimportjob.cpp"
#include "cmakeimportjob.moc"<|MERGE_RESOLUTION|>--- conflicted
+++ resolved
@@ -109,23 +109,14 @@
 void CMakeImportJob::initialize()
 {
     ReferencedTopDUContext ctx;
-<<<<<<< HEAD
-    if(m_dom->path() == m_project->path()) {
-        ctx = initializeProject(dynamic_cast<CMakeFolderItem*>(m_dom));
-    } else {
-        DUChainReadLocker lock;
-        ctx = DUChain::self()->chainForDocument(Path(m_dom->parent()->path(), "CMakeLists.txt").toIndexed());
-        Q_ASSERT(ctx);
-=======
     ProjectBaseItem* parent = m_dom->parent();
     while (parent && !ctx) {
         DUChainReadLocker lock;
-        ctx = DUChain::self()->chainForDocument(KUrl(parent->url(), "CMakeLists.txt"));
+        ctx = DUChain::self()->chainForDocument(Path(parent->path(), "CMakeLists.txt").toIndexed());
         parent = parent->parent();
     }
     if (!ctx) {
         ctx = initializeProject(dynamic_cast<CMakeFolderItem*>(m_dom));
->>>>>>> 9f88d756
     }
     importDirectory(m_project, m_dom->path(), ctx);
 }
@@ -217,14 +208,8 @@
 CMakeCommitChangesJob* CMakeImportJob::importDirectory(IProject* project, const Path& path, const KDevelop::ReferencedTopDUContext& parentTop)
 {
     Q_ASSERT(thread() == m_project->thread());
-<<<<<<< HEAD
     Path cmakeListsPath(path, "CMakeLists.txt");
-    
     CMakeCommitChangesJob* commitJob = new CMakeCommitChangesJob(path, m_manager, project);
-=======
-    KUrl cmakeListsPath(url, "CMakeLists.txt");
-    CMakeCommitChangesJob* commitJob = new CMakeCommitChangesJob(url, m_manager, project);
->>>>>>> 9f88d756
     commitJob->moveToThread(thread());
     m_jobs += commitJob;
     if(QFile::exists(cmakeListsPath.toLocalFile()))

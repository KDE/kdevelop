--- conflicted
+++ resolved
@@ -101,17 +101,10 @@
     virtual bool removeFilesFromTargets( const QList<KDevelop::ProjectFileItem*> &files );
     virtual bool removeFilesAndFolders( const QList<KDevelop::ProjectBaseItem*> &items);
 
-<<<<<<< HEAD
     virtual bool renameFile(KDevelop::ProjectFileItem*, const KDevelop::Path&);
     virtual bool renameFolder(KDevelop::ProjectFolderItem*, const KDevelop::Path&);
-    virtual bool moveFilesAndFolders( const QList< KDevelop::ProjectBaseItem* > &items, KDevelop::ProjectFolderItem *newParent );
+    virtual bool moveFilesAndFolders(const QList< KDevelop::ProjectBaseItem* > &items, KDevelop::ProjectFolderItem *newParent);
     virtual bool copyFilesAndFolders(const KDevelop::Path::List &items, KDevelop::ProjectFolderItem* newParent);
-=======
-    virtual bool renameFile(KDevelop::ProjectFileItem*, const KUrl&);
-    virtual bool renameFolder(KDevelop::ProjectFolderItem*, const KUrl&);
-    virtual bool moveFilesAndFolders(const QList< KDevelop::ProjectBaseItem* > &items, KDevelop::ProjectFolderItem *newParent );
-    virtual bool copyFilesAndFolders(const KUrl::List &items, KDevelop::ProjectFolderItem* newParent);
->>>>>>> 8a75a93f
 
     QList<KDevelop::ProjectTargetItem*> targets() const;
     QList<KDevelop::ProjectTargetItem*> targets(KDevelop::ProjectFolderItem* folder) const;
@@ -142,15 +135,9 @@
     KDevelop::ProjectFilterManager* filterManager() const;
 
 signals:
-<<<<<<< HEAD
     void folderRenamed(const KDevelop::Path& oldFolder, KDevelop::ProjectFolderItem* newFolder);
     void fileRenamed(const KDevelop::Path& oldFile, KDevelop::ProjectFileItem* newFile);
-    
-=======
-    void folderRenamed(const KUrl& oldFolder, KDevelop::ProjectFolderItem* newFolder);
-    void fileRenamed(const KUrl& oldFile, KDevelop::ProjectFileItem* newFile);
 
->>>>>>> 8a75a93f
 private slots:
     void dirtyFile(const QString& file);
 
@@ -164,39 +151,14 @@
 private:
     QStringList processGeneratorExpression(const QStringList& expr, KDevelop::IProject* project, KDevelop::ProjectTargetItem* target) const;
     bool isReloading(KDevelop::IProject* p);
-<<<<<<< HEAD
-    bool isCorrectFolder(const KDevelop::Path& path, KDevelop::IProject* p) const;
-    void cleanupToDelete(KDevelop::IProject* p);
-    bool renameFileOrFolder(KDevelop::ProjectBaseItem *item, const KDevelop::Path &newPath);
-    
-    QMutex m_reparsingMutex;
-    QMutex m_busyProjectsMutex;
-    QMutex m_dirWatchersMutex;
-    KDevelop::ReferencedTopDUContext initializeProject(CMakeFolderItem*);
 
-    KDevelop::ReferencedTopDUContext includeScript(const QString& file, KDevelop::IProject * project, const QString& currentDir,
-                                                    KDevelop::ReferencedTopDUContext parent);
-
-    void setTargetFiles(KDevelop::ProjectTargetItem* target, const KUrl::List& files);
-    /// FIXME: this is jumping through hoops to make the code use the filters in a threadsafe way
-    ///        the whole structure needs to be cleaned up to decouple the project loading
-    ///        from the cmake parsing. a proper job based approach would work well I think.
-    typedef QVector<QSharedPointer<KDevelop::IProjectFilter> > Filters;
-    void reloadFiles(KDevelop::ProjectFolderItem* item, const Filters& filters);
-    void parse(KDevelop::ProjectFolderItem* item, const Filters& filters);
-
-    QMap<KDevelop::IProject*, CMakeProjectData> m_projectsData;
-    QMap<KDevelop::IProject*, QFileSystemWatcher*> m_watchers;
-    QHash<KDevelop::Path, CMakeFolderItem*> m_pending;
-=======
-    bool renameFileOrFolder(KDevelop::ProjectBaseItem *item, const KUrl &newUrl);
+    bool renameFileOrFolder(KDevelop::ProjectBaseItem *item, const KDevelop::Path &newUrl);
     void realDirectoryChanged(const QString& dir);
     void deletedWatchedDirectory(KDevelop::IProject* p, const KUrl& dir);
     
     QHash<KDevelop::IProject*, CMakeProjectData*> m_projectsData;
     QHash<KDevelop::IProject*, QFileSystemWatcher*> m_watchers;
     QHash<KUrl, CMakeFolderItem*> m_pending;
->>>>>>> 8a75a93f
     
     QSet<KDevelop::IProject*> m_busyProjects;
     
@@ -207,13 +169,6 @@
 
     QTimer* m_fileSystemChangeTimer;
     QSet<QString> m_fileSystemChangedBuffer;
-<<<<<<< HEAD
-    void realDirectoryChanged(const QString& dir);
-
-    QSet<QString> filterFiles(const QFileInfoList& orig, const KDevelop::Path& folder, const Filters& filters) const;
-    bool isValid(const KDevelop::Path& path, bool isFolder, const Filters& filters) const;
-=======
->>>>>>> 8a75a93f
     KDevelop::ProjectFilterManager* const m_filter;
 };
 

/* KDevelop CMake Support
 *
 * Copyright 2006 Matt Rogers <mattr@kde.org>
 * Copyright 2007-2009 Aleix Pol <aleixpol@kde.org>
 *
 * This program is free software; you can redistribute it and/or
 * modify it under the terms of the GNU General Public License
 * as published by the Free Software Foundation; either version 2
 * of the License, or (at your option) any later version.
 *
 * This program is distributed in the hope that it will be useful,
 * but WITHOUT ANY WARRANTY; without even the implied warranty of
 * MERCHANTABILITY or FITNESS FOR A PARTICULAR PURPOSE.  See the
 * GNU General Public License for more details.
 *
 * You should have received a copy of the GNU General Public License
 * along with this program; if not, write to the Free Software
 * Foundation, Inc., 51 Franklin Street, Fifth Floor, Boston, MA
 * 02110-1301, USA.
 */

#ifndef CMAKEMANAGER_H
#define CMAKEMANAGER_H

#include <QList>
#include <QString>
#include <QtCore/QVariant>

#include <project/interfaces/iprojectfilemanager.h>
#include <project/interfaces/ibuildsystemmanager.h>
#include <language/interfaces/ilanguagesupport.h>
#include <language/codegen/applychangeswidget.h>
#include <interfaces/iplugin.h>
#include <interfaces/idocumentationprovider.h>

#include "cmakelistsparser.h"
#include "icmakemanager.h"
#include "cmakeprojectvisitor.h"

class WaitAllJobs;
class CMakeCommitChangesJob;
class QFileSystemWatcher;
struct CMakeProjectData;
class QStandardItem;
class QDir;
class QObject;
class CMakeHighlighting;
class CMakeDocumentation;

namespace KDevelop
{
    class IProject;
    class IProjectBuilder;
    class ILanguage;
    class ICodeHighlighting;
    class ProjectFolderItem;
    class ProjectBaseItem;
    class ProjectFileItem;
    class ProjectTargetItem;
    class ProjectFilterManager;
    class IProjectFilter;
    class ParseJob;
    class ContextMenuExtension;
    class Context;
}

class CMakeFolderItem;

class CMakeManager
    : public KDevelop::IPlugin
    , public KDevelop::IBuildSystemManager
    , public KDevelop::ILanguageSupport
    , public ICMakeManager
{
Q_OBJECT
Q_INTERFACES( KDevelop::IBuildSystemManager )
Q_INTERFACES( KDevelop::IProjectFileManager )
Q_INTERFACES( KDevelop::ILanguageSupport )
Q_INTERFACES( ICMakeManager )
public:
    explicit CMakeManager( QObject* parent = 0, const QVariantList& args = QVariantList() );

    virtual ~CMakeManager();

    virtual bool hasError() const;
    virtual QString errorDescription() const;

    virtual Features features() const { return Features(Folders | Targets | Files ); }
//     virtual KDevelop::IProject* project() const;
    virtual KDevelop::IProjectBuilder* builder() const;
    virtual KUrl buildDirectory(KDevelop::ProjectBaseItem*) const;
    virtual KUrl::List includeDirectories(KDevelop::ProjectBaseItem *) const;
    virtual QHash<QString, QString> defines(KDevelop::ProjectBaseItem *) const;

    virtual KDevelop::ProjectFolderItem* addFolder( const KUrl& folder, KDevelop::ProjectFolderItem* parent );
    virtual KDevelop::ProjectFileItem* addFile( const KUrl&, KDevelop::ProjectFolderItem* );
    virtual KDevelop::ProjectTargetItem* createTarget( const QString&, KDevelop::ProjectFolderItem* ) { return 0; }
    virtual bool addFilesToTarget( const QList<KDevelop::ProjectFileItem*> &files, KDevelop::ProjectTargetItem* target);

    virtual bool removeTarget( KDevelop::ProjectTargetItem* ) { return false; }
    virtual bool removeFilesFromTargets( const QList<KDevelop::ProjectFileItem*> &files );
    virtual bool removeFilesAndFolders( const QList<KDevelop::ProjectBaseItem*> &items);

    virtual bool renameFile(KDevelop::ProjectFileItem*, const KUrl&);
    virtual bool renameFolder(KDevelop::ProjectFolderItem*, const KUrl&);
    virtual bool moveFilesAndFolders(const QList< KDevelop::ProjectBaseItem* > &items, KDevelop::ProjectFolderItem *newParent );
    virtual bool copyFilesAndFolders(const KUrl::List &items, KDevelop::ProjectFolderItem* newParent);

    QList<KDevelop::ProjectTargetItem*> targets() const;
    QList<KDevelop::ProjectTargetItem*> targets(KDevelop::ProjectFolderItem* folder) const;

    virtual QList<KDevelop::ProjectFolderItem*> parse( KDevelop::ProjectFolderItem* dom );
    virtual KDevelop::ProjectFolderItem* import( KDevelop::IProject *project );
    virtual KJob* createImportJob(KDevelop::ProjectFolderItem* item);
    
    virtual bool reload(KDevelop::ProjectFolderItem*);

    KDevelop::ContextMenuExtension contextMenuExtension( KDevelop::Context* context );
    
    virtual QPair<QString, QString> cacheValue(KDevelop::IProject* project, const QString& id) const;
    
    //LanguageSupport
    virtual QString name() const;
    virtual KDevelop::ParseJob *createParseJob(const KDevelop::IndexedString &url);
    virtual KDevelop::ILanguage *language();
    virtual KDevelop::ICodeHighlighting* codeHighlighting() const;
    virtual QWidget* specialLanguageObjectNavigationWidget(const KUrl& url, const KDevelop::SimpleCursor& position);
    
    void addPending(const KUrl& url, CMakeFolderItem* folder);
    CMakeFolderItem* takePending(const KUrl& url);
    void addWatcher(KDevelop::IProject* p, const QString& path);
    
    CMakeProjectData projectData(KDevelop::IProject* project);

signals:
    void folderRenamed(const KUrl& oldFolder, KDevelop::ProjectFolderItem* newFolder);
    void fileRenamed(const KUrl& oldFile, KDevelop::ProjectFileItem* newFile);

private slots:
    void dirtyFile(const QString& file);

    void jumpToDeclaration();
    void projectClosing(KDevelop::IProject*);
    
    void directoryChanged(const QString& dir);
    void filesystemBuffererTimeout();
    void importFinished(KJob* job);

private:
    QStringList processGeneratorExpression(const QStringList& expr, KDevelop::IProject* project, KDevelop::ProjectTargetItem* target) const;
    bool isReloading(KDevelop::IProject* p);
    bool renameFileOrFolder(KDevelop::ProjectBaseItem *item, const KUrl &newUrl);
    void realDirectoryChanged(const QString& dir);
    void deletedWatchedDirectory(KDevelop::IProject* p, const KUrl& dir);
    
<<<<<<< HEAD
    QHash<KDevelop::IProject*, CMakeProjectData*> m_projectsData;
    QHash<KDevelop::IProject*, QFileSystemWatcher*> m_watchers;
    QHash<KUrl, CMakeFolderItem*> m_pending;
=======
    QMutex m_reparsingMutex;
    QMutex m_busyProjectsMutex;
    QMutex m_dirWatchersMutex;
    KDevelop::ReferencedTopDUContext initializeProject(CMakeFolderItem*);

    KDevelop::ReferencedTopDUContext includeScript(const QString& file, KDevelop::IProject * project, const QString& currentDir,
                                                    KDevelop::ReferencedTopDUContext parent);

    void setTargetFiles(KDevelop::ProjectTargetItem* target, const KUrl::List& files);
    /// FIXME: this is jumping through hoops to make the code use the filters in a threadsafe way
    ///        the whole structure needs to be cleaned up to decouple the project loading
    ///        from the cmake parsing. a proper job based approach would work well I think.
    typedef QVector<QSharedPointer<KDevelop::IProjectFilter> > Filters;
    void reloadFiles(KDevelop::ProjectFolderItem* item, const Filters& filters);
    void parse(KDevelop::ProjectFolderItem* item, const Filters& filters);

    QMap<KDevelop::IProject*, CMakeProjectData> m_projectsData;
    QMap<KDevelop::IProject*, QFileSystemWatcher*> m_watchers;
    QMap<KUrl, CMakeFolderItem*> m_pending;
>>>>>>> 05dc9233
    
    QSet<KDevelop::IProject*> m_busyProjects;
    
    KDevelop::ICodeHighlighting *m_highlight;
    
    QList<KDevelop::ProjectBaseItem*> m_clickedItems;
    QSet<KDevelop::ProjectBaseItem*> m_cleanupItems;

    QTimer* m_fileSystemChangeTimer;
    QSet<QString> m_fileSystemChangedBuffer;
<<<<<<< HEAD
=======
    void realDirectoryChanged(const QString& dir);

    QSet<QString> filterFiles(const QFileInfoList& orig, const KUrl& folderUrl, const Filters& filters) const;
    bool isValid(const KUrl& path, bool isFolder, const Filters& filters) const;
    KDevelop::ProjectFilterManager* const m_filter;
>>>>>>> 05dc9233
};

#endif

<|MERGE_RESOLUTION|>--- conflicted
+++ resolved
@@ -132,6 +132,8 @@
     
     CMakeProjectData projectData(KDevelop::IProject* project);
 
+    KDevelop::ProjectFilterManager* filterManager() const;
+
 signals:
     void folderRenamed(const KUrl& oldFolder, KDevelop::ProjectFolderItem* newFolder);
     void fileRenamed(const KUrl& oldFile, KDevelop::ProjectFileItem* newFile);
@@ -153,31 +155,9 @@
     void realDirectoryChanged(const QString& dir);
     void deletedWatchedDirectory(KDevelop::IProject* p, const KUrl& dir);
     
-<<<<<<< HEAD
     QHash<KDevelop::IProject*, CMakeProjectData*> m_projectsData;
     QHash<KDevelop::IProject*, QFileSystemWatcher*> m_watchers;
     QHash<KUrl, CMakeFolderItem*> m_pending;
-=======
-    QMutex m_reparsingMutex;
-    QMutex m_busyProjectsMutex;
-    QMutex m_dirWatchersMutex;
-    KDevelop::ReferencedTopDUContext initializeProject(CMakeFolderItem*);
-
-    KDevelop::ReferencedTopDUContext includeScript(const QString& file, KDevelop::IProject * project, const QString& currentDir,
-                                                    KDevelop::ReferencedTopDUContext parent);
-
-    void setTargetFiles(KDevelop::ProjectTargetItem* target, const KUrl::List& files);
-    /// FIXME: this is jumping through hoops to make the code use the filters in a threadsafe way
-    ///        the whole structure needs to be cleaned up to decouple the project loading
-    ///        from the cmake parsing. a proper job based approach would work well I think.
-    typedef QVector<QSharedPointer<KDevelop::IProjectFilter> > Filters;
-    void reloadFiles(KDevelop::ProjectFolderItem* item, const Filters& filters);
-    void parse(KDevelop::ProjectFolderItem* item, const Filters& filters);
-
-    QMap<KDevelop::IProject*, CMakeProjectData> m_projectsData;
-    QMap<KDevelop::IProject*, QFileSystemWatcher*> m_watchers;
-    QMap<KUrl, CMakeFolderItem*> m_pending;
->>>>>>> 05dc9233
     
     QSet<KDevelop::IProject*> m_busyProjects;
     
@@ -188,14 +168,7 @@
 
     QTimer* m_fileSystemChangeTimer;
     QSet<QString> m_fileSystemChangedBuffer;
-<<<<<<< HEAD
-=======
-    void realDirectoryChanged(const QString& dir);
-
-    QSet<QString> filterFiles(const QFileInfoList& orig, const KUrl& folderUrl, const Filters& filters) const;
-    bool isValid(const KUrl& path, bool isFolder, const Filters& filters) const;
     KDevelop::ProjectFilterManager* const m_filter;
->>>>>>> 05dc9233
 };
 
 #endif

--- conflicted
+++ resolved
@@ -1673,30 +1673,7 @@
         }
         else if(it->name=="endforeach")
         {
-<<<<<<< HEAD
-            // loop never runs, skip over to matching endforeach
-
-            // FIXME this code is duplicated from the non-range case.
-            // It should be probably factored into a separate helper function.
-
-            int lines=fea->line()+1, depth=1;
-            CMakeFileContent::const_iterator it=fea->content().constBegin()+lines;
-            CMakeFileContent::const_iterator itEnd=fea->content().constEnd();
-            for(; depth>0 && it!=itEnd; ++it, lines++)
-            {
-                if(it->name=="foreach")
-                {
-                    depth++;
-                }
-                else if(it->name=="endforeach")
-                {
-                    depth--;
-                }
-            }
-            end=lines-1;
-=======
             depth--;
->>>>>>> cdef060e
         }
     }
     return lines-1;
@@ -1710,22 +1687,11 @@
         case ForeachAst::Range:
             for( int i = fea->ranges().start; i < fea->ranges().stop && !m_hitBreak; i += fea->ranges().step )
             {
-<<<<<<< HEAD
-                if(it->name=="foreach")
-                {
-                    depth++;
-                }
-                else if(it->name=="endforeach")
-                {
-                    depth--;
-                }
-=======
                 m_vars->insertMulti(fea->loopVar(), QStringList(QString::number(i)));
                 end=walk(fea->content(), fea->line()+1);
                 m_vars->remove(fea->loopVar());
                 if(m_hitBreak)
                     break;
->>>>>>> cdef060e
             }
         break;
         case ForeachAst::InItems: {

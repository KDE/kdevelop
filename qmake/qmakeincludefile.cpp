--- conflicted
+++ resolved
@@ -33,8 +33,6 @@
         m_variableValues[variable] = variables[variable];
     }
 }
-<<<<<<< HEAD
-=======
 
 void QMakeIncludeFile::setParent( QMakeFile* file )
 {
@@ -49,4 +47,3 @@
         setMkSpecs( specs );
     }
 }
->>>>>>> be94ceb9

/***************************************************************************
 *   This file is part of KDevelop                                         *
 *   Copyright (C) 2007 Andreas Pakulat <pakulat@rostock.zgdv.de>                     *
 *                                                                         *
 *   This program is free software; you can redistribute it and/or modify  *
 *   it under the terms of the GNU Library General Public License as       *
 *   published by the Free Software Foundation; either version 2 of the    *
 *   License, or (at your option) any later version.                       *
 *                                                                         *
 *   This program is distributed in the hope that it will be useful,       *
 *   but WITHOUT ANY WARRANTY; without even the implied warranty of        *
 *   MERCHANTABILITY or FITNESS FOR A PARTICULAR PURPOSE.  See the         *
 *   GNU General Public License for more details.                          *
 *                                                                         *
 *   You should have received a copy of the GNU Library General Public     *
 *   License along with this program; if not, write to the                 *
 *   Free Software Foundation, Inc.,                                       *
 *   51 Franklin Street, Fifth Floor, Boston, MA  02110-1301, USA.         *
 ***************************************************************************/

#include "qmakemkspecs.h"
#include <QStringList>

QMakeMkSpecs::QMakeMkSpecs( const QString& basicmkspecs, const QHash<QString,QString>& variables )
    : QMakeFile( basicmkspecs ), m_qmakeInternalVariables( variables )
{
}

QString QMakeMkSpecs::qmakeInternalVariable( const QString& var ) const
{
    if( m_qmakeInternalVariables.contains( var ) )
        return m_qmakeInternalVariables[var];
    return QString();
}

<<<<<<< HEAD
=======
QString QMakeMkSpecs::resolveInternalQMakeVariables( const QString& value ) const
{
    QRegExp mkspecsvar("$$\\[([^\\]])\\]");
    int pos = 0;
    QString ret = value;
    while( pos != -1 )
    {
        pos = mkspecsvar.indexIn( value, pos );
        ret.replace( pos, mkspecsvar.matchedLength(), qmakeInternalVariable( mkspecsvar.cap(1) ) );
    }
    return ret;
}
>>>>>>> be94ceb9
<|MERGE_RESOLUTION|>--- conflicted
+++ resolved
@@ -33,8 +33,6 @@
     return QString();
 }
 
-<<<<<<< HEAD
-=======
 QString QMakeMkSpecs::resolveInternalQMakeVariables( const QString& value ) const
 {
     QRegExp mkspecsvar("$$\\[([^\\]])\\]");
@@ -47,4 +45,3 @@
     }
     return ret;
 }
->>>>>>> be94ceb9

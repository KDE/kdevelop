--- conflicted
+++ resolved
@@ -454,24 +454,12 @@
 
     KDevIDEExtension::init();
 
-<<<<<<< HEAD
-    KDevSplashScreen* splash = new KDevSplashScreen;
-    splash->show();
-    splash->repaint();
-    app.processEvents();
-=======
-    KDevSplashScreen* splash = 0;
-    QString splashFile = KStandardDirs::locate( "appdata", "pics/kdevelop-splash.png" );
-    if( !splashFile.isEmpty() && !QProcessEnvironment::systemEnvironment().contains("KDEV_DISABLE_SPLASH") )
-    {
-        QPixmap pm;
-        pm.load( splashFile );
-        splash = new KDevSplashScreen( pm );
+    if ( !QProcessEnvironment::systemEnvironment().contains("KDEV_DISABLE_SPLASH") ) {
+        KDevSplashScreen* splash = new KDevSplashScreen;
         splash->show();
         splash->repaint();
         app.processEvents();
     }
->>>>>>> f69e1b86
 
     if(!Core::initialize(splash, Core::Default, session))
         return 5;

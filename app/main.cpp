--- conflicted
+++ resolved
@@ -180,13 +180,8 @@
 int main( int argc, char *argv[] )
 {
     static const char description[] = I18N_NOOP( "The KDevelop Integrated Development Environment" );
-<<<<<<< HEAD
     K4AboutData aboutData( "kdevelop", 0, ki18n( "KDevelop" ), QByteArray(VERSION), ki18n(description), K4AboutData::License_GPL,
-                          ki18n( "Copyright 1999-2013, The KDevelop developers" ), KLocalizedString(), "http://www.kdevelop.org/" );
-=======
-    KAboutData aboutData( "kdevelop", 0, ki18n( "KDevelop" ), QByteArray(VERSION), ki18n(description), KAboutData::License_GPL,
                           ki18n( "Copyright 1999-2014, The KDevelop developers" ), KLocalizedString(), "http://www.kdevelop.org/" );
->>>>>>> 6c0410f5
     aboutData.addAuthor( ki18n("Andreas Pakulat"), ki18n( "Architecture, VCS Support, Project Management Support, QMake Projectmanager" ), "apaku@gmx.de" );
     aboutData.addAuthor( ki18n("Alexander Dymo"), ki18n( "Architecture, Sublime UI, Ruby support" ), "adymo@kdevelop.org" );
     aboutData.addAuthor( ki18n("David Nolden"), ki18n( "Definition-Use Chain, C++ Support, Code Navigation, Code Completion, Coding Assistance, Refactoring" ), "david.nolden.kdevelop@art-master.de" );

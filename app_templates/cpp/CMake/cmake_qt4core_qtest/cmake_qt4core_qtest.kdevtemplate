--- conflicted
+++ resolved
@@ -50,11 +50,7 @@
 Comment[pt]=Gera uma aplicação baseada no CMake/Qt4 Core com QTest (compatível com várias plataformas)
 Comment[pt_BR]=Aplicativo principal QTest com CMake para Qt4. Gera um aplicativo em CMake/Qt4 (compatível com várias plataformas)
 Comment[sk]=Ústredná aplikácia Qt4 CMake QTest. Generuje aplikáciu založenú na CMake/Qt4 (cross-platformové)
-<<<<<<< HEAD
-Comment[sl]=Jedrni program Qt4 CMake QTest. Ustvari program temelječ na CMake/Qt4 (združljiv z več okolji)
-=======
 Comment[sl]=Jedrni program Qt4 CMake QTest. Ustvari program temelječ na CMake/Qt4 (združljiv z več platformami)
->>>>>>> eb2af92c
 Comment[sv]=Qt4 CMake QTest-kärnprogram. Skapa ett CMake/Qt4-baserat program (som fungerar på flera plattformar)
 Comment[uk]=Створити програму QTest, засновану на CMake/Qt4 (сумісну з декількома платформами)
 Comment[x-test]=xxQt4 CMake QTest Core application. Generate a CMake/Qt4 based application (cross-platform)xx

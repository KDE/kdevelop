--- conflicted
+++ resolved
@@ -113,22 +113,6 @@
     QVBoxLayout* l = new QVBoxLayout(this);
     l->setContentsMargins(0, 0, 0, 0);
     // setup proxy model
-<<<<<<< HEAD
-    proxy_ = new QSortFilterProxyModel;
-    view_ = new AsyncTreeView(model_, proxy_, this);
-    proxy_->setSourceModel(model_);
-    view_->setModel(proxy_);
-    view_->header()->resizeSection(0, 150);
-    view_->header()->resizeSection(1, 90);
-    view_->setSelectionBehavior(QAbstractItemView::SelectRows);
-    view_->setSelectionMode(QAbstractItemView::SingleSelection);
-    view_->setVerticalScrollBarPolicy(Qt::ScrollBarAlwaysOff);
-    view_->setSizePolicy(QSizePolicy::MinimumExpanding, QSizePolicy::Expanding);
-    l->addWidget(view_);
-
-    itemHeight_ = view_->indexRowSizeHint(model_->indexForItem(var_, 0));
-    connect(view_->verticalScrollBar(),
-=======
     m_proxy = new QSortFilterProxyModel;
     m_view = new AsyncTreeView(m_model, m_proxy, this);
     m_proxy->setSourceModel(m_model);
@@ -143,7 +127,6 @@
 
     m_itemHeight = m_view->indexRowSizeHint(m_model->indexForItem(m_var, 0));
     connect(m_view->verticalScrollBar(),
->>>>>>> f8fc85a5
             &QScrollBar::rangeChanged,
             this,
             &VariableToolTip::slotRangeChanged);

/***************************************************************************
 *   Copyright 2008 Andreas Pakulat <apaku@gmx.de>                         *
 *   Copyright 2010 Aleix Pol Gonzalez <aleixpol@kde.org>                  *
 *                                                                         *
 *   This program is free software; you can redistribute it and/or modify  *
 *   it under the terms of the GNU General Public License as published by  *
 *   the Free Software Foundation; either version 2 of the License, or     *
 *   (at your option) any later version.                                   *
 *                                                                         *
 ***************************************************************************/

#include "vcspluginhelper.h"

#include <QAction>
#include <QVariant>
#include <QMenu>

#include <kpluginfactory.h>
#include <kaboutdata.h>
#include <kpluginloader.h>
#include <klocale.h>
#include <kglobal.h>
#include <kconfig.h>
#include <kmessagebox.h>
#include <kconfiggroup.h>
#include <kaction.h>

#include <ktexteditor/annotationinterface.h>
#include <ktexteditor/view.h>
#include <ktexteditor/document.h>

#include <kparts/mainwindow.h>

#include <interfaces/context.h>
#include <interfaces/icore.h>
#include <interfaces/iplugin.h>
#include <interfaces/iuicontroller.h>
#include <interfaces/idocument.h>
#include <interfaces/idocumentcontroller.h>
#include <interfaces/iplugincontroller.h>
#include <interfaces/iprojectcontroller.h>
#include <interfaces/iruncontroller.h>
#include <interfaces/contextmenuextension.h>
#include <interfaces/iproject.h>
#include <project/projectmodel.h>
#include <project/path.h>
#include <language/interfaces/codecontext.h>
#include <vcs/interfaces/ibasicversioncontrol.h>
#include "interfaces/idistributedversioncontrol.h"
#include <vcs/widgets/vcscommitdialog.h>
#include <vcs/models/vcsannotationmodel.h>
#include <vcs/vcsjob.h>
#include <vcs/vcsrevision.h>
#include <vcs/vcsdiff.h>
#include <vcs/widgets/vcseventwidget.h>
#include <language/duchain/duchainbase.h>
#include <language/duchain/indexedstring.h>
#include <language/duchain/duchainlock.h>
#include <language/duchain/duchain.h>
#include <language/interfaces/editorcontext.h>

#include <interfaces/ipatchsource.h>
#include <KTemporaryFile>
#include <qtextedit.h>
#include "vcsstatusinfo.h"
#include <qboxlayout.h>
#include <qlabel.h>
#include "widgets/vcsdiffpatchsources.h"
#include "widgets/flexibleaction.h"
#include <interfaces/isession.h>
#include "vcsevent.h"
#include <KCompositeJob>
#include <KTextEditor/HighlightInterface>
#include <QClipboard>
#include <QApplication>
#include <ktexteditor/modificationinterface.h>
#include <QTimer>

namespace KDevelop
{

struct VcsPluginHelper::VcsPluginHelperPrivate {
    IPlugin * plugin;
    IBasicVersionControl * vcs;

    KUrl::List ctxUrls;
    QAction* commitAction;
    QAction* addAction;
    QAction* updateAction;
    QAction* historyAction;
    QAction* annotationAction;
    QAction* diffToBaseAction;
    QAction* revertAction;
    QAction* diffForRevAction;
    QAction* diffForRevGlobalAction;
    QAction* pushAction;
    QAction* pullAction;
    
    void createActions(VcsPluginHelper* parent) {
        commitAction = new QAction(QIcon::fromTheme("svn-commit"), i18n("Commit..."), parent);
        updateAction = new QAction(QIcon::fromTheme("svn-update"), i18n("Update"), parent);
        addAction = new QAction(QIcon::fromTheme("list-add"), i18n("Add"), parent);
        diffToBaseAction = new QAction(QIcon::fromTheme("text-x-patch"), i18n("Show Differences..."), parent);
        revertAction = new QAction(QIcon::fromTheme("archive-remove"), i18n("Revert"), parent);
        historyAction = new QAction(QIcon::fromTheme("view-history"), i18n("History..."), parent);
        annotationAction = new QAction(QIcon::fromTheme("user-properties"), i18n("Annotation..."), parent);
        diffForRevAction = new QAction(QIcon::fromTheme("text-x-patch"), i18n("Show Diff..."), parent);
        diffForRevGlobalAction = new QAction(QIcon::fromTheme("text-x-patch"), i18n("Show Diff (all files)..."), parent);
        pushAction = new QAction(QIcon::fromTheme("arrow-up-double"), i18n("Push"), parent);
        pullAction = new QAction(QIcon::fromTheme("arrow-down-double"), i18n("Pull"), parent);
        
        connect(commitAction, SIGNAL(triggered()), parent, SLOT(commit()));
        connect(addAction, SIGNAL(triggered()), parent, SLOT(add()));
        connect(updateAction, SIGNAL(triggered()), parent, SLOT(update()));
        connect(diffToBaseAction, SIGNAL(triggered()), parent, SLOT(diffToBase()));
        connect(revertAction, SIGNAL(triggered()), parent, SLOT(revert()));
        connect(historyAction, SIGNAL(triggered()), parent, SLOT(history()));
        connect(annotationAction, SIGNAL(triggered()), parent, SLOT(annotation()));
        connect(diffForRevAction, SIGNAL(triggered()), parent, SLOT(diffForRev()));
        connect(diffForRevGlobalAction, SIGNAL(triggered()), parent, SLOT(diffForRevGlobal()));
        connect(pullAction, SIGNAL(triggered()), parent, SLOT(pull()));
        connect(pushAction, SIGNAL(triggered()), parent, SLOT(push()));
    }
    
    bool allLocalFiles(const KUrl::List& urls)
    {
        bool ret=true;
        foreach(const KUrl& url, urls) {
            QFileInfo info(url.toLocalFile());
            ret &= info.isFile();
        }
        return ret;
    }
    
    QMenu* createMenu()
    {
        bool allVersioned=true;
        foreach(const KUrl& url, ctxUrls) {
            allVersioned=allVersioned && vcs->isVersionControlled(url);
            
            if(!allVersioned)
                break;
        }
        
        QMenu* menu=new QMenu(vcs->name());
        menu->setIcon(QIcon::fromTheme(ICore::self()->pluginController()->pluginInfo(plugin).icon()));
        
        menu->addAction(commitAction);
        if(plugin->extension<IDistributedVersionControl>()) {
            menu->addAction(pushAction);
            menu->addAction(pullAction);
        } else {
            menu->addAction(updateAction);
        }
        menu->addSeparator();
        menu->addAction(addAction);
        menu->addAction(revertAction);
        menu->addSeparator();
        menu->addAction(historyAction);
        menu->addAction(annotationAction);
        menu->addAction(diffToBaseAction);
        
        const bool singleVersionedFile = ctxUrls.count() == 1 && allVersioned;
        historyAction->setEnabled(singleVersionedFile);
        annotationAction->setEnabled(singleVersionedFile && allLocalFiles(ctxUrls));
        diffToBaseAction->setEnabled(singleVersionedFile);
        commitAction->setEnabled(singleVersionedFile);
        
        return menu;
    }
};


VcsPluginHelper::VcsPluginHelper(KDevelop::IPlugin* parent, KDevelop::IBasicVersionControl* vcs)
        : QObject(parent)
        , d(new VcsPluginHelperPrivate())
{
    Q_ASSERT(vcs);
    Q_ASSERT(parent);
    d->plugin = parent;
    d->vcs = vcs;
    d->createActions(this);
}

VcsPluginHelper::~VcsPluginHelper()
{}

void VcsPluginHelper::addContextDocument(const KUrl &url)
{
    d->ctxUrls.append(url);
}

void VcsPluginHelper::disposeEventually(KTextEditor::View *, bool dont)
{
    if ( ! dont ) {
        deleteLater();
    }
}

void VcsPluginHelper::disposeEventually(KTextEditor::Document *)
{
    deleteLater();
}

void VcsPluginHelper::setupFromContext(Context* context)
{
    d->ctxUrls.clear();
    {
        KDevelop::ProjectItemContext* prjctx = dynamic_cast<KDevelop::ProjectItemContext*>(context);

        if (prjctx) {
            foreach(KDevelop::ProjectBaseItem* item, prjctx->items()) {
                if(!item->target())
                    d->ctxUrls.append(item->path().toUrl());
            }
        }
    }

    {
        KDevelop::EditorContext* editctx = dynamic_cast<KDevelop::EditorContext*>(context);

        if (editctx) {
            d->ctxUrls.append(editctx->url());
        }
    }

    {
        KDevelop::FileContext* filectx = dynamic_cast<KDevelop::FileContext*>(context);

        if (filectx) {
            d->ctxUrls = filectx->urls();
        }
    }
}

KUrl::List const & VcsPluginHelper::contextUrlList()
{
    return d->ctxUrls;
}

QMenu* VcsPluginHelper::commonActions()
{
    /* TODO: the following logic to determine which actions need to be enabled
     * or disabled does not work properly. What needs to be implemented is that
     * project items that are vc-controlled enable all except add, project
     * items that are not vc-controlled enable add action. For urls that cannot
     * be made into a project item, or if the project has no associated VC
     * plugin we need to check whether a VC controls the parent dir, if we have
     * one we assume the urls can be added but are not currently controlled. If
     * the url is already version controlled then just enable all except add
     */
    return d->createMenu();
}

#define EXECUTE_VCS_METHOD( method ) \
    d->plugin->core()->runController()->registerJob( d->vcs-> method ( d->ctxUrls ) )

#define SINGLEURL_SETUP_VARS \
    KDevelop::IBasicVersionControl* iface = d->vcs;\
    const KUrl & url = d->ctxUrls.front();


void VcsPluginHelper::revert()
{
    VcsJob* job=d->vcs->revert(d->ctxUrls);
    connect(job, SIGNAL(finished(KJob*)), SLOT(revertDone(KJob*)));
    
    foreach(const KUrl& url, d->ctxUrls) {
        IDocument* doc=ICore::self()->documentController()->documentForUrl(url);
        
        if(doc && doc->textDocument()) {
            KTextEditor::ModificationInterface* modif = dynamic_cast<KTextEditor::ModificationInterface*>(doc->textDocument());
            if (modif) {
                modif->setModifiedOnDiskWarning(false);
            }
            doc->textDocument()->setModified(false);
        }
    }
    job->setProperty("urls", d->ctxUrls);
    
    d->plugin->core()->runController()->registerJob(job);
}

void VcsPluginHelper::revertDone(KJob* job)
{
    QTimer* modificationTimer = new QTimer;
    modificationTimer->setInterval(100);
    connect(modificationTimer, SIGNAL(timeout()), SLOT(delayedModificationWarningOn()));
    connect(modificationTimer, SIGNAL(timeout()), modificationTimer, SLOT(deleteLater()));

    
    modificationTimer->setProperty("urls", job->property("urls"));
    modificationTimer->start();
}

void VcsPluginHelper::delayedModificationWarningOn()
{
    QObject* timer = sender();
    KUrl::List urls = timer->property("urls").value<KUrl::List>();
    
    foreach(const KUrl& url, urls) {
        IDocument* doc=ICore::self()->documentController()->documentForUrl(url);
        
        if(doc) {
            doc->reload();
            
            KTextEditor::ModificationInterface* modif=dynamic_cast<KTextEditor::ModificationInterface*>(doc->textDocument());
            modif->setModifiedOnDiskWarning(true);
        }
    }
}


void VcsPluginHelper::diffJobFinished(KJob* job)
{
    KDevelop::VcsJob* vcsjob = qobject_cast<KDevelop::VcsJob*>(job);
    Q_ASSERT(vcsjob);

    if (vcsjob->status() == KDevelop::VcsJob::JobSucceeded) {
        KDevelop::VcsDiff d = vcsjob->fetchResults().value<KDevelop::VcsDiff>();
        if(d.isEmpty())
            KMessageBox::information(ICore::self()->uiController()->activeMainWindow(),
                                     i18n("There are no differences."),
                                     i18n("VCS support"));
        else {
            VCSDiffPatchSource* patch=new VCSDiffPatchSource(d);
            showVcsDiff(patch);
        }
    } else {
        KMessageBox::error(ICore::self()->uiController()->activeMainWindow(), vcsjob->errorString(), i18n("Unable to get difference."));
    }
}

void VcsPluginHelper::diffToBase()
{
    SINGLEURL_SETUP_VARS
    ICore::self()->documentController()->saveAllDocuments();

    VCSDiffPatchSource* patch =new VCSDiffPatchSource(new VCSStandardDiffUpdater(iface, url));
    showVcsDiff(patch);
}

void VcsPluginHelper::diffForRev()
{
    QAction* action = qobject_cast<QAction*>( sender() );
    Q_ASSERT(action);
    Q_ASSERT(action->data().canConvert<VcsRevision>());
    VcsRevision rev = action->data().value<VcsRevision>();

    SINGLEURL_SETUP_VARS
    ICore::self()->documentController()->saveAllDocuments();
    VcsRevision prev = KDevelop::VcsRevision::createSpecialRevision(KDevelop::VcsRevision::Previous);
    KDevelop::VcsJob* job = iface->diff(url, prev, rev );

    connect(job, SIGNAL(finished(KJob*)), this, SLOT(diffJobFinished(KJob*)));
    d->plugin->core()->runController()->registerJob(job);
}

void VcsPluginHelper::diffForRevGlobal()
{
    for(int a = 0; a < d->ctxUrls.size(); ++a)
    {
        KUrl& url(d->ctxUrls[a]);
        IProject* project = ICore::self()->projectController()->findProjectForUrl( url );
        if( project )
            url = project->folder();
    }
    diffForRev();
}

void VcsPluginHelper::history(const VcsRevision& rev)
{
    SINGLEURL_SETUP_VARS
    KDialog* dlg = new KDialog(ICore::self()->uiController()->activeMainWindow());
    dlg->setAttribute(Qt::WA_DeleteOnClose);
    dlg->setButtons(KDialog::Close);
    dlg->setCaption(i18nc("%1: path or URL, %2: name of a version control system",
                          "%2 History (%1)", url.pathOrUrl(), iface->name()));
    KDevelop::VcsEventWidget* logWidget = new KDevelop::VcsEventWidget(url, rev, iface, dlg);
    dlg->setMainWidget(logWidget);
    dlg->show();
}

void VcsPluginHelper::annotation()
{
    SINGLEURL_SETUP_VARS
    KDevelop::IDocument* doc = ICore::self()->documentController()->documentForUrl(url);

    if (!doc)
        doc = ICore::self()->documentController()->openDocument(url);

    KTextEditor::AnnotationInterface* annotateiface = qobject_cast<KTextEditor::AnnotationInterface*>(doc->textDocument());
    KTextEditor::AnnotationViewInterface* viewiface = qobject_cast<KTextEditor::AnnotationViewInterface*>(doc->activeTextView());
    if (viewiface && viewiface->isAnnotationBorderVisible()) {
        viewiface->setAnnotationBorderVisible(false);
        return;
    }

    if (doc && doc->textDocument() && iface) {
        KDevelop::VcsJob* job = iface->annotate(url);
        if( !job )
        {
            kWarning() << "Couldn't create annotate job for:" << url << "with iface:" << iface << dynamic_cast<KDevelop::IPlugin*>( iface );
            return;
        }

        QColor foreground(Qt::black);
        QColor background(Qt::white);
        if ( KTextEditor::HighlightInterface* iface = qobject_cast<KTextEditor::HighlightInterface*>(doc->textDocument()) ) {
            KTextEditor::Attribute::Ptr style = iface->defaultStyle(KTextEditor::HighlightInterface::dsNormal);
            foreground = style->foreground().color();
            if (style->hasProperty(QTextFormat::BackgroundBrush)) {
                background = style->background().color();
            }
        }

        if (annotateiface && viewiface) {
            KDevelop::VcsAnnotationModel* model = new KDevelop::VcsAnnotationModel(job, url, doc->textDocument(),
                                                                                   foreground, background);
<<<<<<< HEAD
            connect(doc->activeTextView(), SIGNAL(annotationActivated(KTextEditor::View*, int)),
                    model, SLOT(itemActivated(KTextEditor::View*, int)) );
=======
>>>>>>> f4f421f4
            annotateiface->setAnnotationModel(model);
            viewiface->setAnnotationBorderVisible(true);
            connect(doc->activeTextView(),
                    SIGNAL(annotationContextMenuAboutToShow(KTextEditor::View*,QMenu*,int)),
                    this, SLOT(annotationContextMenuAboutToShow(KTextEditor::View*,QMenu*,int)));
        } else {
            KMessageBox::error(0, i18n("Cannot display annotations, missing interface KTextEditor::AnnotationInterface for the editor."));
            delete job;
        }
    } else {
        KMessageBox::error(0, i18n("Cannot execute annotate action because the "
                                   "document was not found, or was not a text document:\n%1", url.pathOrUrl()));
    }
}

class CopyFunction : public AbstractFunction
{
    public:
        CopyFunction(const QString& tocopy)
            : m_tocopy(tocopy) {}
        
        void operator()() { QApplication::clipboard()->setText(m_tocopy); }
    private:
        QString m_tocopy;
};

class HistoryFunction : public AbstractFunction
{
    public:
        HistoryFunction(VcsPluginHelper* helper, const VcsRevision& rev)
            : m_helper(helper), m_rev(rev) {}
            
            void operator()() { m_helper->history(m_rev); }
        
    private:
        VcsPluginHelper* m_helper;
        VcsRevision m_rev;
};

void VcsPluginHelper::annotationContextMenuAboutToShow( KTextEditor::View* view, QMenu* menu, int line )
{
    KTextEditor::AnnotationInterface* annotateiface =
        qobject_cast<KTextEditor::AnnotationInterface*>(view->document());

    VcsAnnotationModel* model = qobject_cast<VcsAnnotationModel*>( annotateiface->annotationModel() );
    Q_ASSERT(model);

    VcsRevision rev = model->revisionForLine(line);
    // check if the user clicked on a row without revision information
    if (rev.revisionType() == VcsRevision::Invalid) {
        // in this case, do not action depending on revision informations
        return;
    }

    d->diffForRevAction->setData(QVariant::fromValue(rev));
    d->diffForRevGlobalAction->setData(QVariant::fromValue(rev));
    menu->addSeparator();
    menu->addAction(d->diffForRevAction);
    menu->addAction(d->diffForRevGlobalAction);
    menu->addAction(new FlexibleAction(QIcon::fromTheme("edit-copy"), i18n("Copy Revision"), new CopyFunction(rev.revisionValue().toString()), menu));
    menu->addAction(new FlexibleAction(QIcon::fromTheme("view-history"), i18n("History..."), new HistoryFunction(this, rev), menu));
}

void VcsPluginHelper::update()
{
    EXECUTE_VCS_METHOD(update);
}

void VcsPluginHelper::add()
{
    EXECUTE_VCS_METHOD(add);
}

void VcsPluginHelper::commit()
{
    Q_ASSERT(!d->ctxUrls.isEmpty());
    ICore::self()->documentController()->saveAllDocuments();

    KUrl url = d->ctxUrls.first();
    
    // We start the commit UI no matter whether there is real differences, as it can also be used to commit untracked files
    VCSCommitDiffPatchSource* patchSource = new VCSCommitDiffPatchSource(new VCSStandardDiffUpdater(d->vcs, url));
    
    bool ret = showVcsDiff(patchSource);

    if(!ret) {
        VcsCommitDialog *commitDialog = new VcsCommitDialog(patchSource);
        commitDialog->setCommitCandidates(patchSource->infos());
        commitDialog->exec();
    }
}

void VcsPluginHelper::push()
{
    foreach(const KUrl& url, d->ctxUrls) {
        VcsJob* job = d->plugin->extension<IDistributedVersionControl>()->push(url, VcsLocation());
        ICore::self()->runController()->registerJob(job);
    }
}

void VcsPluginHelper::pull()
{
    foreach(const KUrl& url, d->ctxUrls) {
        VcsJob* job = d->plugin->extension<IDistributedVersionControl>()->pull(VcsLocation(), url);
        ICore::self()->runController()->registerJob(job);
    }
}

}


#include "vcspluginhelper.moc"<|MERGE_RESOLUTION|>--- conflicted
+++ resolved
@@ -417,11 +417,6 @@
         if (annotateiface && viewiface) {
             KDevelop::VcsAnnotationModel* model = new KDevelop::VcsAnnotationModel(job, url, doc->textDocument(),
                                                                                    foreground, background);
-<<<<<<< HEAD
-            connect(doc->activeTextView(), SIGNAL(annotationActivated(KTextEditor::View*, int)),
-                    model, SLOT(itemActivated(KTextEditor::View*, int)) );
-=======
->>>>>>> f4f421f4
             annotateiface->setAnnotationModel(model);
             viewiface->setAnnotationBorderVisible(true);
             connect(doc->activeTextView(),

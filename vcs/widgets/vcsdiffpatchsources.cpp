/*
    Copyright 2009 David Nolden <david.nolden.kdevelop@art-master.de>

   This library is free software; you can redistribute it and/or
   modify it under the terms of the GNU Library General Public
   License version 2 as published by the Free Software Foundation.

   This library is distributed in the hope that it will be useful,
   but WITHOUT ANY WARRANTY; without even the implied warranty of
   MERCHANTABILITY or FITNESS FOR A PARTICULAR PURPOSE.  See the GNU
   Library General Public License for more details.

   You should have received a copy of the GNU Library General Public License
   along with this library; see the file COPYING.LIB.  If not, write to
   the Free Software Foundation, Inc., 51 Franklin Street, Fifth Floor,
   Boston, MA 02110-1301, USA.
*/

#include "vcsdiffpatchsources.h"

#include <qboxlayout.h>
#include <qlabel.h>
#include <QFontDatabase>
#include <klocalizedstring.h>
#include <interfaces/iprojectcontroller.h>
#include <interfaces/icore.h>
#include <kmessagebox.h>
#include <interfaces/iruncontroller.h>
#include "vcsjob.h"
#include "vcsdiff.h"
#include "../debug.h"
#include <interfaces/iplugincontroller.h>
#include <KComboBox>
#include <KTextEdit>
#include <interfaces/isession.h>
#include <interfaces/ibasicversioncontrol.h>

#include <QDir>

using namespace KDevelop;

VCSCommitDiffPatchSource::VCSCommitDiffPatchSource(VCSDiffUpdater* updater)
    : VCSDiffPatchSource(updater), m_vcs(updater->vcs())
{
    Q_ASSERT(m_vcs);
    m_commitMessageWidget = new QWidget;
    QVBoxLayout* layout = new QVBoxLayout(m_commitMessageWidget.data());

    m_commitMessageEdit = new KTextEdit;
    m_commitMessageEdit.data()->setFont(QFontDatabase::systemFont(QFontDatabase::FixedFont));
    m_commitMessageEdit.data()->setLineWrapMode(QTextEdit::NoWrap);
    m_vcs->setupCommitMessageEditor(updater->url(), m_commitMessageEdit.data());

    QHBoxLayout* titleLayout = new QHBoxLayout;
    titleLayout->addWidget(new QLabel(i18n("Commit Message:")));

    m_oldMessages = new KComboBox(m_commitMessageWidget.data());

    m_oldMessages->addItem(i18n("Old Messages"));
    foreach(QString message, oldMessages())
        m_oldMessages->addItem(message, message);
    m_oldMessages->setMaximumWidth(200);

    connect(m_oldMessages, static_cast<void(KComboBox::*)(const QString&)>(&KComboBox::currentIndexChanged), this, &VCSCommitDiffPatchSource::oldMessageChanged);

    titleLayout->addWidget(m_oldMessages);

    layout->addLayout(titleLayout);
    layout->addWidget(m_commitMessageEdit.data());
    connect(this, &VCSCommitDiffPatchSource::reviewCancelled, this, &VCSCommitDiffPatchSource::addMessageToHistory);
    connect(this, &VCSCommitDiffPatchSource::reviewFinished, this, &VCSCommitDiffPatchSource::addMessageToHistory);
}

QStringList VCSCommitDiffPatchSource::oldMessages() const
{
    KConfigGroup vcsGroup(ICore::self()->activeSession()->config(), "VCS");
    return vcsGroup.readEntry("OldCommitMessages", QStringList());
}

void VCSCommitDiffPatchSource::addMessageToHistory(const QString& message)
{
    if(ICore::self()->shuttingDown())
        return;

    KConfigGroup vcsGroup(ICore::self()->activeSession()->config(), "VCS");

    const int maxMessages = 10;
    QStringList oldMessages = vcsGroup.readEntry("OldCommitMessages", QStringList());

    oldMessages.removeAll(message);
    oldMessages.push_front(message);
    oldMessages = oldMessages.mid(0, maxMessages);

    vcsGroup.writeEntry("OldCommitMessages", oldMessages);
}

void VCSCommitDiffPatchSource::oldMessageChanged(QString text)
{
    if(m_oldMessages->currentIndex() != 0)
    {
        m_oldMessages->setCurrentIndex(0);
        m_commitMessageEdit.data()->setText(text);
    }
}

void VCSCommitDiffPatchSource::jobFinished(KJob *job)
{
    if (!job || job->error() != 0 )
    {
        QString details = job ? job->errorText() : QString();
        if (details.isEmpty()) {    //errorText may be empty
            details = i18n("For more detailed information please see the Version Control toolview");
        }
        KMessageBox::detailedError(0, i18n("Unable to commit"), details, i18n("Commit unsuccessful"));
    }

    deleteLater();
}

VCSDiffPatchSource::VCSDiffPatchSource(VCSDiffUpdater* updater)
    : m_updater(updater)
{
    update();
    KDevelop::IBasicVersionControl* vcs = m_updater->vcs();
    QUrl url = m_updater->url();

    QScopedPointer<VcsJob> statusJob(vcs->status(QList<QUrl>() << url));
    QVariant varlist;

    if( statusJob->exec() && statusJob->status() == VcsJob::JobSucceeded )
    {
        varlist = statusJob->fetchResults();

        foreach( const QVariant &var, varlist.toList() )
        {
            VcsStatusInfo info = var.value<KDevelop::VcsStatusInfo>();

            m_infos += info;
            if(info.state()!=VcsStatusInfo::ItemUpToDate)
                m_selectable[info.url()] = info.state();
        }
    }
    else
        qCDebug(VCS) << "Couldn't get status for urls: " << url;
}

VCSDiffPatchSource::VCSDiffPatchSource(const KDevelop::VcsDiff& diff)
    : m_updater(0)
{
    updateFromDiff(diff);
}

VCSDiffPatchSource::~VCSDiffPatchSource()
{
    QFile::remove(m_file.toLocalFile());
    delete m_updater;
}

QUrl VCSDiffPatchSource::baseDir() const {
    return m_base;
}

QUrl VCSDiffPatchSource::file() const {
    return m_file;
}

QString VCSDiffPatchSource::name() const {
    return m_name;
}

uint VCSDiffPatchSource::depth() const {
    return m_depth;
}

void VCSDiffPatchSource::updateFromDiff(VcsDiff vcsdiff)
{
    if(!m_file.isValid())
    {
        QTemporaryFile temp2(QDir::tempPath() + QLatin1String("/kdevelop_XXXXXX.patch"));
        temp2.setAutoRemove(false);
        temp2.open();
        QTextStream t2(&temp2);
        t2 << vcsdiff.diff();
        qCDebug(VCS) << "filename:" << temp2.fileName();
        m_file = QUrl::fromLocalFile(temp2.fileName());
        temp2.close();
    }else{
        QFile file(m_file.path());
        file.open(QIODevice::WriteOnly);
        QTextStream t2(&file);
        t2 << vcsdiff.diff();
    }

    qCDebug(VCS) << "using file" << m_file << vcsdiff.diff() << "base" << vcsdiff.baseDiff();

    m_name = "VCS Diff";
    m_base = vcsdiff.baseDiff();
<<<<<<< HEAD
=======
    m_base.addPath("/");
    m_depth = vcsdiff.depth();
>>>>>>> 512d8b57

    emit patchChanged();
}

void VCSDiffPatchSource::update() {
    if(!m_updater)
        return;
    updateFromDiff(m_updater->update());
}

VCSCommitDiffPatchSource::~VCSCommitDiffPatchSource() {
    delete m_commitMessageWidget.data();
}

bool VCSCommitDiffPatchSource::canSelectFiles() const {
    return true;
}

QMap< QUrl, KDevelop::VcsStatusInfo::State> VCSDiffPatchSource::additionalSelectableFiles() const {
    return m_selectable;
}

QWidget* VCSCommitDiffPatchSource::customWidget() const {
    return m_commitMessageWidget.data();
}

QString VCSCommitDiffPatchSource::finishReviewCustomText() const {
    return i18nc("@action:button To make a commit", "Commit");
}

bool VCSCommitDiffPatchSource::canCancel() const {
    return true;
}

void VCSCommitDiffPatchSource::cancelReview() {

    QString message;

    if (m_commitMessageEdit)
        message = m_commitMessageEdit.data()->toPlainText();

    emit reviewCancelled(message);

    deleteLater();
}

bool VCSCommitDiffPatchSource::finishReview(QList< QUrl > selection) {

    QString message;

    if (m_commitMessageEdit)
        message = m_commitMessageEdit.data()->toPlainText();

    qCDebug(VCS) << "Finishing with selection" << selection;
    QString files;
    foreach(const QUrl& url, selection)
        files += "<li>"+ICore::self()->projectController()->prettyFileName(url, KDevelop::IProjectController::FormatPlain) + "</li>";

    QString text = i18n("<qt>Files will be committed:\n<ul>%1</ul>\nWith message:\n <pre>%2</pre></qt>", files, message);

    int res = KMessageBox::warningContinueCancel(0, text, i18n("About to commit to repository"),
                                                 KStandardGuiItem::cont(), KStandardGuiItem::cancel(),
                                                 "ShouldAskConfirmCommit");
    if (res != KMessageBox::Continue) {
        return false;
    }

    emit reviewFinished(message, selection);

    VcsJob* job = m_vcs->commit(message, selection, KDevelop::IBasicVersionControl::NonRecursive);
    if (!job) {
        return false;
    }

    connect (job, &VcsJob::finished,
             this, &VCSCommitDiffPatchSource::jobFinished);
    ICore::self()->runController()->registerJob(job);
    return true;
}

static KDevelop::IPatchSource::Ptr currentShownDiff;

bool showVcsDiff(IPatchSource* vcsDiff)
{
    KDevelop::IPatchReview* patchReview = ICore::self()->pluginController()->extensionForPlugin<IPatchReview>("org.kdevelop.IPatchReview");

    //Only give one VCS diff at a time to the patch review plugin
    delete currentShownDiff;

    currentShownDiff = vcsDiff;

    if( patchReview ) {
        patchReview->startReview(currentShownDiff);
        return true;
    } else {
        qWarning() << "Patch review plugin not found";
        return false;
    }
}

VcsDiff VCSStandardDiffUpdater::update() const
{
    QScopedPointer<VcsJob> diffJob(m_vcs->diff(m_url,
                                   KDevelop::VcsRevision::createSpecialRevision(KDevelop::VcsRevision::Base),
                                   KDevelop::VcsRevision::createSpecialRevision(KDevelop::VcsRevision::Working)));
    const bool success = diffJob ? diffJob->exec() : false;
    if (!success) {
        KMessageBox::error(0, i18n("Could not create a patch for the current version."));
        return {};
    }

    return diffJob->fetchResults().value<VcsDiff>();
}

VCSStandardDiffUpdater::VCSStandardDiffUpdater(IBasicVersionControl* vcs, QUrl url) : m_vcs(vcs), m_url(url) {
}

VCSStandardDiffUpdater::~VCSStandardDiffUpdater() {
}

VCSDiffUpdater::~VCSDiffUpdater() {
}
<|MERGE_RESOLUTION|>--- conflicted
+++ resolved
@@ -195,11 +195,7 @@
 
     m_name = "VCS Diff";
     m_base = vcsdiff.baseDiff();
-<<<<<<< HEAD
-=======
-    m_base.addPath("/");
     m_depth = vcsdiff.depth();
->>>>>>> 512d8b57
 
     emit patchChanged();
 }

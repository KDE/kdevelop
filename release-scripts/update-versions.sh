#!/bin/bash

set -x

<<<<<<< HEAD
MAJOR_VERSION=5
MINOR_VERSION=1
PATCH_VERSION=40
BRANCH=master
=======
# load ini file
source <(grep = VERSIONS.ini)
>>>>>>> 4cca9827

do_replace() {
    local project=$1

    echo $MINOR_VERSION

    git checkout $BRANCH
    sed -i -e "s/set(.*${project}_VERSION_MAJOR .*)/set(${project}_VERSION_MAJOR $MAJOR_VERSION)/g" CMakeLists.txt
    sed -i -e "s/set(.*${project}_VERSION_MINOR .*)/set(${project}_VERSION_MINOR $MINOR_VERSION)/g" CMakeLists.txt
    sed -i -e "s/set(.*${project}_VERSION_PATCH .*)/set(${project}_VERSION_PATCH $PATCH_VERSION)/g" CMakeLists.txt
    git diff CMakeLists.txt
    git commit CMakeLists.txt -m "Update version number to $MAJOR_VERSION.$MINOR_VERSION.$PATCH_VERSION"
    git push origin $BRANCH
}

(cd kdevplatform; do_replace KDEVPLATFORM)
(cd kdevelop; do_replace KDEVELOP)
(cd kdev-python; do_replace KDEVPYTHON)
(cd kdev-php; do_replace KDEVPHP)<|MERGE_RESOLUTION|>--- conflicted
+++ resolved
@@ -2,15 +2,8 @@
 
 set -x
 
-<<<<<<< HEAD
-MAJOR_VERSION=5
-MINOR_VERSION=1
-PATCH_VERSION=40
-BRANCH=master
-=======
 # load ini file
 source <(grep = VERSIONS.ini)
->>>>>>> 4cca9827
 
 do_replace() {
     local project=$1

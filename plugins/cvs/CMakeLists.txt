add_definitions(-DTRANSLATION_DOMAIN=\"kdevcvs\")
<<<<<<< HEAD
=======
if(BUILD_TESTING)
    add_subdirectory(tests)
endif()

>>>>>>> 7af7e188

########### next target ###############

ecm_qt_declare_logging_category(kdevcvs_LOG_PART_SRCS
    HEADER debug.h
    IDENTIFIER PLUGIN_CVS
    CATEGORY_NAME "kdevplatform.plugins.cvs"
)

set(kdevcvs_PART_SRCS
    cvsplugin.cpp
    cvsmainview.cpp
    cvsgenericoutputview.cpp
    cvsjob.cpp
    cvsproxy.cpp
    editorsview.cpp
    commitdialog.cpp
    importmetadatawidget.cpp
    importdialog.cpp
    checkoutdialog.cpp
    cvsannotatejob.cpp
    cvslogjob.cpp
    cvsdiffjob.cpp
    cvsstatusjob.cpp
    ${kdevcvs_LOG_PART_SRCS}
)

set(kdevcvs_PART_UI
    cvsmainview.ui
    cvsgenericoutputview.ui
    editorsview.ui
    commitdialog.ui
    importmetadatawidget.ui
    checkoutdialog.ui
)

ki18n_wrap_ui(kdevcvs_PART_SRCS ${kdevcvs_PART_UI})

qt5_add_resources(kdevcvs_PART_SRCS kdevcvs.qrc)
kdevplatform_add_plugin(kdevcvs JSON kdevcvs.json SOURCES ${kdevcvs_PART_SRCS})

target_link_libraries(kdevcvs
    KF5::KIOWidgets
    KF5::Parts
    KDev::Util
    KDev::Interfaces
    KDev::Vcs
    KDev::Project
    KDev::Language
)

add_subdirectory(tests)<|MERGE_RESOLUTION|>--- conflicted
+++ resolved
@@ -1,11 +1,7 @@
 add_definitions(-DTRANSLATION_DOMAIN=\"kdevcvs\")
-<<<<<<< HEAD
-=======
 if(BUILD_TESTING)
     add_subdirectory(tests)
 endif()
-
->>>>>>> 7af7e188
 
 ########### next target ###############
 

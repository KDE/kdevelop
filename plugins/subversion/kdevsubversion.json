--- conflicted
+++ resolved
@@ -31,18 +31,12 @@
         "Name[ca@valencia]": "Implementació del Subversion",
         "Name[ca]": "Implementació del Subversion",
         "Name[cs]": "Podpora subversion",
-<<<<<<< HEAD
         "Name[da]": "Subversion-understøttelse",
         "Name[de]": "Unterstützung für Subversion",
         "Name[el]": "Υποστήριξη Subversion",
         "Name[es]": "Implementación de Subversion",
         "Name[et]": "Subversioni toetus",
-=======
-        "Name[de]": "Subversion-Unterstützung",
-        "Name[es]": "Implementación de Subversion",
-        "Name[et]": "Subversioni toetus",
         "Name[fi]": "Subversion-tuki",
->>>>>>> be15d465
         "Name[fr]": "Prise en charge de Subversion",
         "Name[gl]": "Soporte de Subversion",
         "Name[it]": "Supporto per Subversion",

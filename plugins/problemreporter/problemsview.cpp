--- conflicted
+++ resolved
@@ -435,8 +435,6 @@
 
 void ProblemsView::addModel(const ModelData& data)
 {
-<<<<<<< HEAD
-=======
     // We implement follows tabs order:
     //
     // 1) First tab always used by "Parser" model due it's the most important
@@ -446,7 +444,6 @@
 
     static const QString parserTitle = QStringLiteral("Parser");
 
->>>>>>> a854bd6a
     ProblemTreeView* view = new ProblemTreeView(nullptr, data.model);
     connect(view, &ProblemTreeView::changed, this, &ProblemsView::onViewChanged);
 

--- conflicted
+++ resolved
@@ -266,11 +266,7 @@
     rebuildProblemList();
 }
 
-<<<<<<< HEAD
-QList<ProblemPointer> ProblemModel::getProblems(IndexedString url, bool showImports) const
-=======
 QList<ProblemPointer> ProblemModel::getProblems(const IndexedString& url, bool showImports)
->>>>>>> bc64e426
 {
     QList<ProblemPointer> result;
     QSet<TopDUContext*> visitedContexts;
@@ -279,7 +275,7 @@
     return result;
 }
 
-QList< ProblemPointer > ProblemModel::getProblems(QSet< IndexedString > urls, bool showImports) const
+QList< ProblemPointer > ProblemModel::getProblems(QSet< IndexedString > urls, bool showImports)
 {
     QList<ProblemPointer> result;
     QSet<TopDUContext*> visitedContexts;
@@ -290,7 +286,7 @@
     return result;
 }
 
-void ProblemModel::getProblemsInternal(TopDUContext* context, bool showImports, QSet<TopDUContext*>& visitedContexts, QList<ProblemPointer>& result) const
+void ProblemModel::getProblemsInternal(TopDUContext* context, bool showImports, QSet<TopDUContext*>& visitedContexts, QList<KDevelop::ProblemPointer>& result)
 {
     if (!context || visitedContexts.contains(context)) {
         return;
@@ -320,9 +316,8 @@
 void ProblemModel::rebuildProblemList()
 {
     // No locking here, because it may be called from an already locked context
-    beginResetModel();
     m_problems = getProblems(m_documentSet->get(), m_showImports);
-    endResetModel();
+    reset();
 }
 
 void ProblemModel::setCurrentDocument(KDevelop::IDocument* document)
@@ -330,6 +325,7 @@
     QWriteLocker locker(&m_lock);
     m_currentDocument = document->url();
     m_documentSet->setCurrentDocument(IndexedString(m_currentDocument));
+    reset();
 }
 
 void ProblemModel::setShowImports(bool showImports)

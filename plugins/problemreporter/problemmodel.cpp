/*
 * KDevelop Problem Reporter
 *
 * Copyright 2007 Hamish Rodda <rodda@kde.org>
 *
 * This program is free software; you can redistribute it and/or modify
 * it under the terms of the GNU Library General Public License as
 * published by the Free Software Foundation; either version 2 of the
 * License, or (at your option) any later version.
 *
 * This program is distributed in the hope that it will be useful,
 * but WITHOUT ANY WARRANTY; without even the implied warranty of
 * MERCHANTABILITY or FITNESS FOR A PARTICULAR PURPOSE.  See the
 * GNU General Public License for more details.
 *
 * You should have received a copy of the GNU General Public
 * License along with this program; if not, write to the
 * Free Software Foundation, Inc.,
 * 51 Franklin Street, Fifth Floor, Boston, MA 02110-1301, USA.
 */

#include "problemmodel.h"

#include <QTimer>
#include <klocale.h>

#include <language/backgroundparser/backgroundparser.h>
#include <language/backgroundparser/parsejob.h>
#include <language/duchain/duchain.h>
#include <language/duchain/duchainlock.h>
#include <language/duchain/parsingenvironment.h>
#include <language/duchain/topducontext.h>

#include <interfaces/icore.h>
#include <interfaces/idocument.h>
#include <interfaces/idocumentcontroller.h>
#include <interfaces/ilanguagecontroller.h>
#include <interfaces/icompletionsettings.h>

#include "problemreporterplugin.h"
#include "watcheddocumentset.h"

using namespace KDevelop;

ProblemModel::ProblemModel(ProblemReporterPlugin * parent)
  : QAbstractItemModel(parent), m_plugin(parent), m_lock(QReadWriteLock::Recursive), m_showImports(false), m_severity(ProblemData::Hint), m_documentSet(0)
{
    m_minTimer = new QTimer(this);
    m_minTimer->setInterval(MinTimeout);
    m_minTimer->setSingleShot(true);
    connect(m_minTimer, SIGNAL(timeout()), SLOT(timerExpired()));
    m_maxTimer = new QTimer(this);
    m_maxTimer->setInterval(MaxTimeout);
    m_maxTimer->setSingleShot(true);
    connect(m_maxTimer, SIGNAL(timeout()), SLOT(timerExpired()));
    setScope(CurrentDocument);
    connect(ICore::self()->documentController(), SIGNAL(documentActivated(KDevelop::IDocument*)), SLOT(setCurrentDocument(KDevelop::IDocument*)));
    // CompletionSettings include a list of todo markers we care for, so need to update
    connect(ICore::self()->languageController()->completionSettings(), SIGNAL(settingsChanged(ICompletionSettings*)), SLOT(forceFullUpdate()));

    if (ICore::self()->documentController()->activeDocument()) {
        setCurrentDocument(ICore::self()->documentController()->activeDocument());
    }
}

const int ProblemModel::MinTimeout = 1000;
const int ProblemModel::MaxTimeout = 5000;

ProblemModel::~ ProblemModel()
{
  m_problems.clear();
}

int ProblemModel::rowCount(const QModelIndex & parent) const
{
    if (!parent.isValid())
        return m_problems.count();

    return 0;
}

QString getDisplayUrl(const QString &url, const KUrl &base) {
    KUrl location(url);
    QString displayedUrl;
    if ( location.protocol() == base.protocol() &&
            location.user() == base.user() &&
            location.host() == base.host() ) {
        bool isParent;
        displayedUrl = KUrl::relativePath(base.path(), location.path(), &isParent );
        if ( !isParent ) {
            displayedUrl = location.pathOrUrl();
        }
    } else {
        displayedUrl = location.pathOrUrl();
    }
    return displayedUrl;
}

QVariant ProblemModel::data(const QModelIndex & index, int role) const
{
    if (!index.isValid())
        return QVariant();

    DUChainReadLocker lock;

    ProblemPointer p = problemForIndex(index);
    KUrl baseDirectory = m_currentDocument.upUrl();

    switch (role) {
    case Qt::DisplayRole:
        switch (index.column()) {
        case Source:
            return p->sourceString();
        case Error:
            return p->description();
        case File:
            return getDisplayUrl(p->finalLocation().document.str(), baseDirectory);
        case Line:
            if (p->finalLocation().isValid())
                return QString::number(p->finalLocation().start.line + 1);
            break;
        case Column:
            if (p->finalLocation().isValid())
                return QString::number(p->finalLocation().start.column + 1);
            break;
        }
        break;

    case Qt::ToolTipRole:
        return p->explanation();

    default:
        break;
    }

    return QVariant();
}

QModelIndex ProblemModel::parent(const QModelIndex & index) const
{
<<<<<<< HEAD
    if (index.internalId())
        return createIndex(m_problems.indexOf(problemForIndex(index)), 0);

=======
>>>>>>> f4f421f4
    return QModelIndex();
}

QModelIndex ProblemModel::index(int row, int column, const QModelIndex & parent) const
{
    DUChainReadLocker lock(DUChain::lock());

    if (row < 0 || column < 0 || column >= LastColumn)
        return QModelIndex();

    if (parent.isValid()) {
        return QModelIndex();
    }

    if (row < m_problems.count())
        return createIndex(row, column);

    return QModelIndex();
}

int ProblemModel::columnCount(const QModelIndex & parent) const
{
    Q_UNUSED(parent)
    return LastColumn;
}

KDevelop::ProblemPointer ProblemModel::problemForIndex(const QModelIndex & index) const
{
    return m_problems.at(index.row());
}

ProblemReporterPlugin* ProblemModel::plugin()
{
    return m_plugin;
}

QVariant ProblemModel::headerData(int section, Qt::Orientation orientation, int role) const
{
    Q_UNUSED(orientation);

    if (role != Qt::DisplayRole)
        return QVariant();

    switch (section) {
        case Source:
            return i18nc("@title:column source of problem", "Source");
        case Error:
            return i18nc("@title:column problem description", "Problem");
        case File:
            return i18nc("@title:column file where problem was found", "File");
        case Line:
            return i18nc("@title:column line number with problem", "Line");
        case Column:
            return i18nc("@title:column column number with problem", "Column");
    }

    return QVariant();
}

void ProblemModel::problemsUpdated(const KDevelop::IndexedString& url)
{
    QReadLocker locker(&m_lock);
    if (m_documentSet->get().contains(url)) {
        // m_minTimer will expire in MinTimeout unless some other parsing job finishes in this period.
        m_minTimer->start();
        // m_maxTimer will expire unconditionally in MaxTimeout
        if (!m_maxTimer->isActive()) {
            m_maxTimer->start();
        }
    }
}

void ProblemModel::timerExpired()
{
    m_minTimer->stop();
    m_maxTimer->stop();
    rebuildProblemList();
}

QList<ProblemPointer> ProblemModel::getProblems(const IndexedString& url, bool showImports)
{
    QList<ProblemPointer> result;
    QSet<TopDUContext*> visitedContexts;
    DUChainReadLocker lock;
    getProblemsInternal(DUChain::self()->chainForDocument(url), showImports, visitedContexts, result);
    return result;
}

QList< ProblemPointer > ProblemModel::getProblems(QSet< IndexedString > urls, bool showImports)
{
    QList<ProblemPointer> result;
    QSet<TopDUContext*> visitedContexts;
    DUChainReadLocker lock;
    foreach(const IndexedString& url, urls) {
        getProblemsInternal(DUChain::self()->chainForDocument(url), showImports, visitedContexts, result);
    }
    return result;
}

void ProblemModel::getProblemsInternal(TopDUContext* context, bool showImports, QSet<TopDUContext*>& visitedContexts, QList<KDevelop::ProblemPointer>& result)
{
    if (!context || visitedContexts.contains(context)) {
        return;
    }
    foreach(ProblemPointer p, context->problems()) {
        if (p && p->severity() <= m_severity) {
            result.append(p);
        }
    }
    visitedContexts.insert(context);
    if (showImports) {
        bool isProxy = context->parsingEnvironmentFile() && context->parsingEnvironmentFile()->isProxyContext();
        foreach(const DUContext::Import &ctx, context->importedParentContexts()) {
            if(!ctx.indexedContext().indexedTopContext().isLoaded())
                continue;
            TopDUContext* topCtx = dynamic_cast<TopDUContext*>(ctx.context(0));
            if(topCtx) {
                //If we are starting at a proxy-context, only recurse into other proxy-contexts,
                //because those contain the problems.
                if(!isProxy || (topCtx->parsingEnvironmentFile() && topCtx->parsingEnvironmentFile()->isProxyContext()))
                    getProblemsInternal(topCtx, showImports, visitedContexts, result);
            }
        }
    }
}

void ProblemModel::rebuildProblemList()
{
    // No locking here, because it may be called from an already locked context
    m_problems = getProblems(m_documentSet->get(), m_showImports);
    reset();
}

void ProblemModel::setCurrentDocument(KDevelop::IDocument* document)
{
    QWriteLocker locker(&m_lock);
    m_currentDocument = document->url();
    m_documentSet->setCurrentDocument(IndexedString(m_currentDocument));
    reset();
}

void ProblemModel::setShowImports(bool showImports)
{
    if (m_showImports != showImports) {
        QWriteLocker locker(&m_lock);
        m_showImports = showImports;
        rebuildProblemList();
    }
}

void ProblemModel::setScope(int scope)
{
    Scope cast_scope = static_cast<Scope>(scope);
    QWriteLocker locker(&m_lock);
    if (!m_documentSet || m_documentSet->getScope() != cast_scope) {
        if (m_documentSet) {
            delete m_documentSet;
        }
        switch (cast_scope) {
        case CurrentDocument:
            m_documentSet = new CurrentDocumentSet(IndexedString(m_currentDocument), this);
            break;
        case OpenDocuments:
            m_documentSet = new OpenDocumentSet(this);
            break;
        case CurrentProject:
            m_documentSet = new CurrentProjectSet(IndexedString(m_currentDocument), this);
            break;
        case AllProjects:
            m_documentSet = new AllProjectSet(this);
            break;
        }
        connect(m_documentSet, SIGNAL(changed()), this, SLOT(documentSetChanged()));
        rebuildProblemList();
    }
}

void ProblemModel::setSeverity(int severity)
{
    ProblemData::Severity cast_severity = static_cast<ProblemData::Severity>(severity);
    if (m_severity != cast_severity) {
        QWriteLocker locker(&m_lock);
        m_severity = cast_severity;
        rebuildProblemList();
    }
}

void ProblemModel::documentSetChanged()
{
    rebuildProblemList();
}

void ProblemModel::forceFullUpdate()
{
    m_lock.lockForRead();
    QSet<IndexedString> documents = m_documentSet->get();
    m_lock.unlock();
    DUChainReadLocker lock(DUChain::lock());
    foreach(const IndexedString& document, documents) {
        if (document.isEmpty())
            continue;

        TopDUContext::Features updateType = TopDUContext::ForceUpdate;
        if(documents.size() == 1)
            updateType = TopDUContext::ForceUpdateRecursive;
        DUChain::self()->updateContextForUrl(document, (TopDUContext::Features)(updateType | TopDUContext::VisibleDeclarationsAndContexts));
    }
}<|MERGE_RESOLUTION|>--- conflicted
+++ resolved
@@ -138,12 +138,6 @@
 
 QModelIndex ProblemModel::parent(const QModelIndex & index) const
 {
-<<<<<<< HEAD
-    if (index.internalId())
-        return createIndex(m_problems.indexOf(problemForIndex(index)), 0);
-
-=======
->>>>>>> f4f421f4
     return QModelIndex();
 }
 

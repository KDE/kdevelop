--- conflicted
+++ resolved
@@ -85,12 +85,7 @@
 
     void parseJobFinished(KDevelop::ParseJob* job);
     void textDocumentCreated( KDevelop::IDocument* document );
-<<<<<<< HEAD
-=======
-    void documentClosed( KDevelop::IDocument* document );
     void documentActivated( KDevelop::IDocument* );
-    void documentDestroyed( QObject* obj );
->>>>>>> dcd06ded
     void viewDestroyed( QObject* obj );
     void cursorPositionChanged( KTextEditor::View* view, const KTextEditor::Cursor& newPosition );
     void viewCreated( KTextEditor::Document* , KTextEditor::View* );

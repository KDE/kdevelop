<?xml version="1.0" encoding="UTF-8"?>
<ui version="4.0">
 <class>GrepOutputView</class>
 <widget class="QWidget" name="GrepOutputView">
  <property name="geometry">
   <rect>
    <x>0</x>
    <y>0</y>
    <width>746</width>
    <height>300</height>
   </rect>
  </property>
  <property name="windowTitle">
   <string>Form</string>
  </property>
  <layout class="QGridLayout" name="gridLayout">
   <item row="0" column="0">
    <layout class="QVBoxLayout" name="verticalLayout">
     <item>
<<<<<<< HEAD
      <widget class="QLabel" name="messageLabel">
       <property name="text">
        <string/>
       </property>
      </widget>
=======
      <layout class="QVBoxLayout" name="verticalLayout">
       <item>
        <widget class="QPushButton" name="applyButton">
         <property name="text">
          <string>Apply</string>
         </property>
        </widget>
       </item>
       <item>
        <widget class="QPushButton" name="previousButton">
         <property name="text">
          <string>Previous</string>
         </property>
        </widget>
       </item>
       <item>
        <widget class="QPushButton" name="nextButton">
         <property name="text">
          <string>Next</string>
         </property>
        </widget>
       </item>
       <item>
        <widget class="QPushButton" name="changeButton">
         <property name="text">
          <string>Change criteria</string>
         </property>
        </widget>
       </item>
      </layout>
>>>>>>> e1150c4b
     </item>
     <item>
      <widget class="QTreeView" name="resultsTreeView"/>
     </item>
    </layout>
   </item>
  </layout>
 </widget>
<<<<<<< HEAD
=======
 <tabstops>
  <tabstop>applyButton</tabstop>
  <tabstop>previousButton</tabstop>
  <tabstop>nextButton</tabstop>
  <tabstop>changeButton</tabstop>
 </tabstops>
>>>>>>> e1150c4b
 <resources/>
 <connections/>
</ui><|MERGE_RESOLUTION|>--- conflicted
+++ resolved
@@ -17,44 +17,11 @@
    <item row="0" column="0">
     <layout class="QVBoxLayout" name="verticalLayout">
      <item>
-<<<<<<< HEAD
       <widget class="QLabel" name="messageLabel">
        <property name="text">
         <string/>
        </property>
       </widget>
-=======
-      <layout class="QVBoxLayout" name="verticalLayout">
-       <item>
-        <widget class="QPushButton" name="applyButton">
-         <property name="text">
-          <string>Apply</string>
-         </property>
-        </widget>
-       </item>
-       <item>
-        <widget class="QPushButton" name="previousButton">
-         <property name="text">
-          <string>Previous</string>
-         </property>
-        </widget>
-       </item>
-       <item>
-        <widget class="QPushButton" name="nextButton">
-         <property name="text">
-          <string>Next</string>
-         </property>
-        </widget>
-       </item>
-       <item>
-        <widget class="QPushButton" name="changeButton">
-         <property name="text">
-          <string>Change criteria</string>
-         </property>
-        </widget>
-       </item>
-      </layout>
->>>>>>> e1150c4b
      </item>
      <item>
       <widget class="QTreeView" name="resultsTreeView"/>
@@ -63,15 +30,12 @@
    </item>
   </layout>
  </widget>
-<<<<<<< HEAD
-=======
  <tabstops>
   <tabstop>applyButton</tabstop>
   <tabstop>previousButton</tabstop>
   <tabstop>nextButton</tabstop>
   <tabstop>changeButton</tabstop>
  </tabstops>
->>>>>>> e1150c4b
  <resources/>
  <connections/>
 </ui>
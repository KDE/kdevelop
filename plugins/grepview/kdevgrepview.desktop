[Desktop Entry]
Type=Service
Exec=blubb
Comment=Allows fast searching of multiple files using patterns or regular expressions. And allow to replace it too.
<<<<<<< HEAD
=======
Comment[ca]=Permet la cerca ràpida de múltiples fitxers usant patrons o expressions regulars. I també permet substitucions.
Comment[ca@valencia]=Permet la cerca ràpida de múltiples fitxers usant patrons o expressions regulars. I també permet substitucions.
Comment[da]=Muliggør hurtig søgning af flere filer med brug af mønstre eller regulære udtryk - og muliggør også erstatning.
>>>>>>> b3a4275b
Comment[de]=Ermöglicht es, Dateien mit Hilfe von Mustern und regulären Ausdrücken zu durchsuchen bzw. Ersetzungen vorzunehmen.
Comment[es]=Permite búsquedas rápidas de múltiples archivos usando patrones o expresiones regulares. También permite sustituciones.
Comment[et]=Lubab mustreid või regulaaravaldisi kasutades kiiresti paljudes failides teksti otsida, samuti asendada.
Comment[fr]=Permet la recherche rapide de fichiers multiples à l'aide de motifs ou d'expressions rationnelles, ainsi que le remplacement.
Comment[nb]=Gjør raskt søk i flere filer mulig ved hjelp av mønstre eller regulære uttrykk. Og kan erstatte også.
Comment[nds]=Stellt gau Dörsöken vun mehr Dateien mit Söökmustern oder reguleer Utdrück praat. Utwesseln warrt ok ünnerstütt.
Comment[nl]=Staat toe snel te zoeken naar meerdere bestanden met gebruik van patronen of reguliere expressies. En staat ook vervanging toe.
Comment[pt]=Permite pesquisar rapidamente em vários ficheiros, usando padrões ou expressões regulares, permitindo também efectuar substituições.
Comment[pt_BR]=Permite pesquisar rapidamente em vários arquivos, usando padrões ou expressões regulares e também realizar substituições.
Comment[sv]=Tillåter snabb sökning i flera filer med mönster eller reguljära uttryck, och tillåter dessutom ersättning.
Comment[uk]=Надає можливості швидкого пошуку та заміни у декількох файлів на основі шаблонів або формальних виразів.
Comment[x-test]=xxAllows fast searching of multiple files using patterns or regular expressions. And allow to replace it too.xx
Comment[zh_TW]=允許使用樣式或正規表示式來快速搜尋與取代多個檔案。
Name=Find/Replace In Files
Name[ca]=Cerca i substitució en fitxers
Name[ca@valencia]=Cerca i substitució en fitxers
Name[da]=Find/erstat i filer
Name[de]=In Dateien suchen/ersetzen
Name[en_GB]=Find/Replace In Files
Name[es]=Buscar/sustituir en archivos
Name[et]=Failides otsimine ja asendamine
Name[fr]=Chercher / Remplacer dans les fichiers
Name[it]=Trova/Sostituisci nei file
Name[nb]=Finn/erstatt i filer
Name[nds]=Söken un Utwesseln in Dateien
Name[nl]=Zoeken/vervangen in bestanden
Name[pt]=Procurar/Substituir nos Ficheiros
Name[pt_BR]=Procurar/Substituir nos arquivos
Name[ru]=Поиск и замена в файлах
Name[sv]=Sök eller ersätt i filer
Name[uk]=Пошук або заміна у файлах
Name[x-test]=xxFind/Replace In Filesxx
Name[zh_TW]=在檔案中尋找/取代
GenericName=Search Tool
GenericName[bg]=Инструмент за търсене
GenericName[ca]=Eina de cerca
GenericName[ca@valencia]=Eina de cerca
GenericName[da]=Søgeværktøj
GenericName[de]=Such-Werkzeug
GenericName[en_GB]=Search Tool
GenericName[es]=Herramienta de búsqueda
GenericName[et]=Otsimise tööriist
GenericName[fr]=Outil de recherche
GenericName[ga]=Uirlis Chuardaigh
GenericName[gl]=Utilidade de procura
GenericName[it]=Strumento ricerca
GenericName[ja]=検索ツール
GenericName[nb]=Søkeverktøy
GenericName[nds]=Söökwarktüüch
GenericName[nl]=Hulpmiddel voor zoeken
GenericName[pl]=Narzędzie wyszukiwania
GenericName[pt]=Ferramenta de Pesquisa
GenericName[pt_BR]=Ferramenta de Pesquisa
GenericName[ru]=Инструмент поиска
GenericName[sl]=Orodje za iskanje
GenericName[sv]=Sökverktyg
GenericName[tr]=Arama Aracı
GenericName[uk]=Інструмент пошуку
GenericName[x-test]=xxSearch Toolxx
GenericName[zh_CN]=搜索工具
GenericName[zh_TW]=搜尋工具
Icon=kfind
ServiceTypes=KDevelop/Plugin
X-KDE-Library=kdevgrepview
X-KDE-PluginInfo-Name=kdevgrepview
X-KDE-PluginInfo-Category=Utilities
X-KDevelop-Version=12
X-KDevelop-Category=Global
X-KDevelop-Mode=GUI<|MERGE_RESOLUTION|>--- conflicted
+++ resolved
@@ -2,12 +2,9 @@
 Type=Service
 Exec=blubb
 Comment=Allows fast searching of multiple files using patterns or regular expressions. And allow to replace it too.
-<<<<<<< HEAD
-=======
 Comment[ca]=Permet la cerca ràpida de múltiples fitxers usant patrons o expressions regulars. I també permet substitucions.
 Comment[ca@valencia]=Permet la cerca ràpida de múltiples fitxers usant patrons o expressions regulars. I també permet substitucions.
 Comment[da]=Muliggør hurtig søgning af flere filer med brug af mønstre eller regulære udtryk - og muliggør også erstatning.
->>>>>>> b3a4275b
 Comment[de]=Ermöglicht es, Dateien mit Hilfe von Mustern und regulären Ausdrücken zu durchsuchen bzw. Ersetzungen vorzunehmen.
 Comment[es]=Permite búsquedas rápidas de múltiples archivos usando patrones o expresiones regulares. También permite sustituciones.
 Comment[et]=Lubab mustreid või regulaaravaldisi kasutades kiiresti paljudes failides teksti otsida, samuti asendada.

--- conflicted
+++ resolved
@@ -128,9 +128,6 @@
     }
 }
 
-<<<<<<< HEAD
-#include "testviewplugin.moc"
-=======
 void TestViewPlugin::stopRunningTests()
 {
     foreach (KJob* job, core()->runController()->currentJobs())
@@ -156,4 +153,5 @@
     actionCollection()->action("run_all_tests")->setEnabled(!found);
     actionCollection()->action("stop_running_tests")->setEnabled(found);
 }
->>>>>>> 25d0bf3e
+
+#include "testviewplugin.moc"
--- conflicted
+++ resolved
@@ -1,10 +1,4 @@
 add_definitions(-DTRANSLATION_DOMAIN=\"kdevstandardoutputview\")
-<<<<<<< HEAD
-=======
-if(BUILD_TESTING)
-    add_subdirectory(tests)
-endif()
->>>>>>> 7af7e188
 
 ########### next target ###############
 
@@ -32,4 +26,6 @@
     KDev::OutputView
 )
 
-add_subdirectory(tests)+if(BUILD_TESTING)
+    add_subdirectory(tests)
+endif()
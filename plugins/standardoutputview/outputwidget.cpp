--- conflicted
+++ resolved
@@ -118,15 +118,11 @@
 
     QAction* action;
 
-<<<<<<< HEAD
-    action = new QAction(QIcon::fromTheme("go-first"), i18n("First Item"), this);
+    action = new QAction(QIcon::fromTheme(QStringLiteral("go-first")), i18n("First Item"), this);
     connect(action, &QAction::triggered, this, &OutputWidget::selectFirstItem);
     addAction(action);
 
-    action = new QAction(QIcon::fromTheme("go-previous"), i18n("Previous Item"), this);
-=======
     action = new QAction(QIcon::fromTheme(QStringLiteral("go-previous")), i18n("Previous Item"), this);
->>>>>>> 14df9ba1
     connect(action, &QAction::triggered, this, &OutputWidget::selectPreviousItem);
     addAction(action);
 
@@ -134,7 +130,7 @@
     connect(action, &QAction::triggered, this, &OutputWidget::selectNextItem);
     addAction(action);
 
-    action = new QAction(QIcon::fromTheme("go-last"), i18n("Last Item"), this);
+    action = new QAction(QIcon::fromTheme(QStringLiteral("go-last")), i18n("Last Item"), this);
     connect(action, &QAction::triggered, this, &OutputWidget::selectLastItem);
     addAction(action);
 

/***************************************************************************
Copyright 2006-2009 David Nolden <david.nolden.kdevelop@art-master.de>
***************************************************************************/

/***************************************************************************
 *                                                                         *
 *   This program is free software; you can redistribute it and/or modify  *
 *   it under the terms of the GNU General Public License as published by  *
 *   the Free Software Foundation; either version 2 of the License, or     *
 *   (at your option) any later version.                                   *
 *                                                                         *
 ***************************************************************************/

#include "patchreview.h"

#include <kmimetype.h>
#include <klineedit.h>
#include <kmimetypechooser.h>
#include <kmimetypetrader.h>
#include <krandom.h>
#include <QTabWidget>
#include <QMenu>
#include <QFile>
#include <QTimer>
#include <QPersistentModelIndex>
#include <kfiledialog.h>
#include <interfaces/idocument.h>
#include <QStandardItemModel>
#include <interfaces/icore.h>
#include <kde_terminal_interface.h>
#include <kparts/part.h>
#include <kparts/factory.h>
#include <kdialog.h>
#include <ktemporaryfile.h>


#include "libdiff2/komparemodellist.h"
#include "libdiff2/kompare.h"
#include <kmessagebox.h>
#include <QMetaType>
#include <QVariant>
#include <ktexteditor/cursor.h>
#include <ktexteditor/document.h>
#include <ktexteditor/view.h>
#include <ktexteditor/markinterface.h>
#include <ktexteditor/movinginterface.h>
#include <interfaces/idocumentcontroller.h>
#include <kprocess.h>
#include <interfaces/iuicontroller.h>
#include <kaboutdata.h>

///Whether arbitrary exceptions that occurred while diff-parsing within the library should be caught
#define CATCHLIBDIFF

/* Exclude this file from doublequote_chars check as krazy doesn't understand
std::string*/
//krazy:excludeall=doublequote_chars
#include <krun.h>
#include <kparts/mainwindow.h>
#include <qtextdocument.h>
#include <util/activetooltip.h>
#include <ktextbrowser.h>
#include <kiconeffect.h>
#include <kcolorutils.h>
#include <kcolorscheme.h>
#include <sublime/controller.h>
#include <sublime/mainwindow.h>
#include <sublime/area.h>
#include <sublime/document.h>
#include <sublime/view.h>
#include <interfaces/iprojectcontroller.h>
#include "diffsettings.h"
#include <interfaces/iplugincontroller.h>
#include <interfaces/ipatchexporter.h>
#include "standardpatchexport.h"
#include <language/highlighting/colorcache.h>

using namespace KDevelop;

namespace {
  // Maximum number of files to open directly within a tab when the review is started
  const int maximumFilesToOpenDirectly = 15;
}

Q_DECLARE_METATYPE( const Diff2::DiffModel* )

PatchReviewToolView::PatchReviewToolView( QWidget* parent, PatchReviewPlugin* plugin ) 
: QWidget( parent ), m_reversed( false ), m_plugin( plugin ) 
{
    connect( plugin, SIGNAL(patchChanged()), SLOT(patchChanged()) );
    connect( ICore::self()->documentController(), SIGNAL(documentActivated(KDevelop::IDocument*)), this, SLOT(documentActivated(KDevelop::IDocument*)) );
    
    showEditDialog();
    patchChanged();
}

void PatchReviewToolView::patchChanged()
{
    fillEditFromPatch();
    kompareModelChanged();
}

PatchReviewToolView::~PatchReviewToolView() {
}

LocalPatchSource* PatchReviewToolView::GetLocalPatchSource()
{
    IPatchSource::Ptr ips = m_plugin->patch();

    if ( !ips )
        return 0;
    return dynamic_cast<LocalPatchSource*>(ips.data());
}

void PatchReviewToolView::updatePatchFromEdit() {
    LocalPatchSource* lpatch = GetLocalPatchSource();
    if(!lpatch)
      return;

    lpatch->m_command = m_editPatch.command->text();
    lpatch->m_filename = m_editPatch.filename->url();
    lpatch->m_baseDir = m_editPatch.baseDir->url();
    lpatch->m_depth = m_editPatch.depth->value();
    lpatch->setAlreadyApplied(m_editPatch.applied->checkState() == Qt::Checked);

    m_plugin->notifyPatchChanged();
}

void PatchReviewToolView::fillEditFromPatch() {

    IPatchSource::Ptr ipatch = m_plugin->patch();
    if ( !ipatch )
        return ;
    
    disconnect( m_editPatch.patchSelection, SIGNAL(currentIndexChanged(int)), this, SLOT(patchSelectionChanged(int)));
    
    m_editPatch.patchSelection->clear();
    foreach(IPatchSource::Ptr patch, m_plugin->knownPatches())
    {
      if(!patch)
        continue;
      m_editPatch.patchSelection->addItem(patch->icon(), patch->name());
      if(patch == ipatch)
        m_editPatch.patchSelection->setCurrentIndex(m_editPatch.patchSelection->count()-1);
    }
    
    connect( m_editPatch.patchSelection, SIGNAL(currentIndexChanged(int)), this, SLOT(patchSelectionChanged(int)));

    m_editPatch.cancelReview->setVisible(ipatch->canCancel());

    QString finishText = i18n("Finish Review");
    if(!ipatch->finishReviewCustomText().isEmpty())
      finishText = ipatch->finishReviewCustomText();
    kDebug() << "finish-text: " << finishText;
    m_editPatch.finishReview->setText(finishText);
    
    if(m_customWidget) {
      kDebug() << "removing custom widget";
      m_customWidget->hide();
      m_editPatch.verticalLayout->removeWidget(m_customWidget);
    }

    m_customWidget = ipatch->customWidget();
    if(m_customWidget) {
      m_editPatch.verticalLayout->insertWidget(0, m_customWidget);
      m_customWidget->show();
      kDebug() << "got custom widget";
    }
    
    LocalPatchSource* lpatch = dynamic_cast<LocalPatchSource*>(ipatch.data());
    if(!lpatch) {
      m_editPatch.tabWidget->hide();
      m_editPatch.baseDir->hide();
      m_editPatch.label->hide();
      m_editPatch.depth->hide();
      m_editPatch.depthLabel->hide();
      m_editPatch.applied->hide();
      return;
    }else{
      m_editPatch.tabWidget->show();
      m_editPatch.baseDir->show();
      m_editPatch.label->show();
      m_editPatch.depth->show();
      m_editPatch.depthLabel->show();
      m_editPatch.applied->show();
    }
    
    m_editPatch.command->setText( lpatch->m_command );
    m_editPatch.filename->setUrl( lpatch->m_filename );
    m_editPatch.baseDir->setUrl( lpatch->m_baseDir );
    m_editPatch.depth->setValue( lpatch->m_depth );
    if (lpatch->isAlreadyApplied()) {
      m_editPatch.applied->setCheckState(Qt::Checked);
    } else {
      m_editPatch.applied->setCheckState(Qt::Unchecked);
    }

    if ( lpatch->m_command.isEmpty() )
        m_editPatch.tabWidget->setCurrentIndex( m_editPatch.tabWidget->indexOf( m_editPatch.fileTab ) );
    else
        m_editPatch.tabWidget->setCurrentIndex( m_editPatch.tabWidget->indexOf( m_editPatch.commandTab ) );
}

void PatchReviewToolView::patchSelectionChanged(int selection)
{
  m_editPatch.filesList->clear();
    if(selection >= 0 && selection < m_plugin->knownPatches().size()) {
      m_plugin->setPatch(m_plugin->knownPatches()[selection]);
    }
}

void PatchReviewToolView::slotDepthChanged(int newDepth)
{
    if (LocalPatchSource* lpatch = GetLocalPatchSource()) {
        lpatch->m_depth = newDepth;
        m_plugin->notifyPatchChanged();
    }
}

void PatchReviewToolView::slotAppliedChanged(int newState)
{
    if (LocalPatchSource* lpatch = GetLocalPatchSource()) {
        lpatch->setAlreadyApplied(newState == Qt::Checked);
        m_plugin->notifyPatchChanged();
    }
}

void PatchReviewToolView::slotEditCommandChanged() {
//     m_editPatch.filename->lineEdit()->setText( "" );
    updatePatchFromEdit();
}

void PatchReviewToolView::slotEditFileNameChanged() {
//     m_editPatch.command->setText( "" );
    updatePatchFromEdit();
}

void PatchReviewToolView::showEditDialog() {

    m_editPatch.setupUi( this );

    m_editPatch.filesList->header()->hide();
    m_editPatch.filesList->setRootIsDecorated(false);
    
    m_editPatch.previousHunk->setIcon(KIcon("arrow-up"));
    m_editPatch.nextHunk->setIcon(KIcon("arrow-down"));
    m_editPatch.cancelReview->setIcon(KIcon("dialog-cancel"));
    m_editPatch.finishReview->setIcon(KIcon("dialog-ok"));
    
    QMenu* exportMenu = new QMenu(m_editPatch.exportReview);
    StandardPatchExport* stdactions = new StandardPatchExport(m_plugin, this);
    stdactions->addActions(exportMenu);
    connect(exportMenu, SIGNAL(triggered(QAction*)), m_plugin, SLOT(exporterSelected(QAction*)));
    
    IPluginController* pluginManager = ICore::self()->pluginController();
    foreach( IPlugin* p, pluginManager->allPluginsForExtension( "org.kdevelop.IPatchExporter" ) )
    {
        KPluginInfo info=pluginManager->pluginInfo(p);
        QAction* action=exportMenu->addAction(KIcon(info.icon()), info.name());
        action->setData(qVariantFromValue<QObject*>(p));
    }
    
    m_editPatch.exportReview->setMenu(exportMenu);
    
    connect( m_editPatch.previousHunk, SIGNAL( clicked( bool ) ), this, SLOT( prevHunk() ) );
    connect( m_editPatch.nextHunk, SIGNAL( clicked( bool ) ), this, SLOT( nextHunk() ) );
    connect( m_editPatch.filesList, SIGNAL( doubleClicked( const QModelIndex& ) ), this, SLOT( fileDoubleClicked( const QModelIndex& ) ) );
    
    connect( m_editPatch.cancelReview, SIGNAL(clicked(bool)), m_plugin, SLOT(cancelReview()) );
    connect( m_editPatch.finishReview, SIGNAL(clicked(bool)), this, SLOT(finishReview()) );
    //connect( m_editPatch.cancelButton, SIGNAL( pressed() ), this, SLOT( slotEditCancel() ) );

    //connect( this, SIGNAL( finished( int ) ), this, SLOT( slotEditDialogFinished( int ) ) );

    connect( m_editPatch.depth, SIGNAL(valueChanged(int)), SLOT(slotDepthChanged(int)) );
    connect( m_editPatch.applied, SIGNAL(stateChanged(int)), SLOT(slotAppliedChanged(int)) );
    connect( m_editPatch.filename, SIGNAL( textChanged( const QString& ) ), SLOT(slotEditFileNameChanged()) );
    connect( m_editPatch.baseDir, SIGNAL(textChanged(QString)), SLOT(updatePatchFromEdit()) );

    
    
    m_editPatch.baseDir->setMode(KFile::Directory);

    connect( m_editPatch.command, SIGNAL( textChanged( const QString& ) ), this, SLOT(slotEditCommandChanged()) );
//   connect( m_editPatch.commandToFile, SIGNAL( clicked( bool ) ), this, SLOT( slotToFile() ) );

    connect( m_editPatch.filename->lineEdit(), SIGNAL( returnPressed() ), this, SLOT(slotEditFileNameChanged()) );
    connect( m_editPatch.filename->lineEdit(), SIGNAL( editingFinished() ), this, SLOT(slotEditFileNameChanged()) );
    connect( m_editPatch.filename, SIGNAL( urlSelected( const KUrl& ) ), this, SLOT(slotEditFileNameChanged()) );
    connect( m_editPatch.command, SIGNAL(textChanged(QString)), this, SLOT(slotEditCommandChanged()) );
//     connect( m_editPatch.commandToFile, SIGNAL(clicked(bool)), m_plugin, SLOT(commandToFile()) );

    connect( m_editPatch.patchSelection, SIGNAL(currentIndexChanged(int)), this, SLOT(patchSelectionChanged(int)));
    
    connect( m_editPatch.updateButton, SIGNAL(clicked(bool)), m_plugin, SLOT(forceUpdate()) );

    connect( m_editPatch.showButton, SIGNAL(clicked(bool)), m_plugin, SLOT(showPatch()) );
    
    bool blocked = blockSignals( true );

    blockSignals( blocked );
}

void PatchReviewToolView::nextHunk() {
//   updateKompareModel();
    m_plugin->seekHunk( true );
}

void PatchReviewToolView::prevHunk() {
//   updateKompareModel();
    m_plugin->seekHunk( false );
}

KUrl PatchReviewPlugin::diffFile()
{
    return m_patch->file();
}

void PatchReviewPlugin::seekHunk( bool forwards, const KUrl& fileName ) {
    try {
        if ( !m_modelList.get() )
            throw "no model";

        for (int a = 0; a < m_modelList->modelCount(); ++a) {

            const Diff2::DiffModel* model = m_modelList->modelAt(a);
            if ( !model || !model->differences() )
                continue;

            KUrl file = m_patch->baseDir();
            
            file.addPath( model->destinationPath() );
            file.addPath( model->destinationFile() );
            
            if ( !fileName.isEmpty() && fileName != file )
                continue;

            IDocument* doc = ICore::self()->documentController()->documentForUrl( file );

            if ( doc && doc == ICore::self()->documentController()->activeDocument() && m_highlighters.contains(doc->url()) && m_highlighters[doc->url()] ) {
              
                ICore::self()->documentController()->activateDocument( doc );
                if ( doc->textDocument() ) {
                  
                    KTextEditor::MovingInterface* moving = dynamic_cast<KTextEditor::MovingInterface*>( doc->textDocument() );
                    Q_ASSERT(moving);
                    const QList< KTextEditor::MovingRange* > ranges = m_highlighters[doc->url()]->ranges();
                    
                    KTextEditor::View * v = doc->textDocument() ->activeView();
                    int bestLine = -1;
                    if ( v ) {
                        KTextEditor::Cursor c = v->cursorPosition();
                        for ( QList< KTextEditor::MovingRange* >::const_iterator it = ranges.begin(); it != ranges.end(); ++it ) {
                            int line;
                            
                            line = (*it)->start().line();

                            if ( forwards ) {
                                if ( line > c.line() && ( bestLine == -1 || line < bestLine ) )
                                    bestLine = line;
                            } else {
                                if ( line < c.line() && ( bestLine == -1 || line > bestLine ) )
                                    bestLine = line;
                            }
                        }
                        if ( bestLine != -1 ) {
                            v->setCursorPosition( KTextEditor::Cursor( bestLine, 0 ) );
                            return ;
                        }
                    }
                }
            }
        }

    } catch ( const QString & str ) {
        kDebug() << "seekHunk():" << str;
    } catch ( const char * str ) {
        kDebug() << "seekHunk():" << str;
    }
    kDebug() << "no matching hunk found";
}



void PatchReviewPlugin::addHighlighting(const KUrl& highlightFile, IDocument* document)
{
    try {
        if ( !modelList() )
            throw "no model";

        for (int a = 0; a < modelList()->modelCount(); ++a) {
            Diff2::DiffModel* model = modelList()->modelAt(a);
            if ( !model )
                continue;

            KUrl file = m_patch->baseDir();
            
            file.addPath( model->destinationPath() );
            file.addPath( model->destinationFile() );

            if (file != highlightFile)
                continue;

            kDebug() << "highlighting" << file.prettyUrl();

            IDocument* doc = document;
            if(!doc)
              doc = ICore::self()->documentController()->documentForUrl( file );

            kDebug() << "highlighting file" << file << "with doc" << doc;
            
            if ( !doc || !doc->textDocument() )
                continue;

            removeHighlighting( file );

            m_highlighters[ file ] = new PatchHighlighter( model, doc, this );
        }

    } catch ( const QString & str ) {
        kDebug() << "highlightFile():" << str;
    } catch ( const char * str ) {
        kDebug() << "highlightFile():" << str;
    }
}

void PatchReviewPlugin::highlightPatch() {
    try {
        if ( !modelList() )
            throw "no model";

        for (int a = 0; a < modelList()->modelCount(); ++a) {
            const Diff2::DiffModel* model = modelList()->modelAt(a);
            if ( !model )
                continue;

            KUrl file = m_patch->baseDir();
            
            file.addPath( model->destinationPath() );
            file.addPath( model->destinationFile() );

            addHighlighting(file);
        }

    } catch ( const QString & str ) {
        kDebug() << "highlightFile():" << str;
    } catch ( const char * str ) {
        kDebug() << "highlightFile():" << str;
    }
}


void PatchReviewToolView::finishReview()
{
    QList<KUrl> selectedUrls;
    for(int a = 0; a< m_editPatch.filesList->topLevelItemCount(); ++a) {
      QTreeWidgetItem* item = m_editPatch.filesList->topLevelItem(a);
      if(item && item->checkState(0) == Qt::Checked) {
        QVariant v = item->data(0, Qt::UserRole);
        
        if( v.canConvert<KUrl>() ) {
          selectedUrls << v.value<KUrl>();
        }else if ( v.canConvert<const Diff2::DiffModel*>() ) {
          const Diff2::DiffModel* model = v.value<const Diff2::DiffModel*>();

          KUrl file = m_plugin->patch()->baseDir();
          
          file.addPath( model->destinationPath() );
          file.addPath( model->destinationFile() );
          
          selectedUrls << file;
        }
      }
    }
    kDebug() << "finishing review with" << selectedUrls;
    m_plugin->finishReview(selectedUrls);
}

void PatchReviewToolView::fileDoubleClicked( const QModelIndex& i ) {
    try {
        if ( !m_plugin->modelList() )
            throw "no model";
        
        QVariant v = i.data( Qt::UserRole );
        
        if( v.canConvert<KUrl>() ) {
          KUrl u = v.value<KUrl>();
          ICore::self()->documentController()->openDocument( u, KTextEditor::Cursor() );
          return;
        }
        
        if ( !v.canConvert<const Diff2::DiffModel*>() )
            throw "cannot convert";
        const Diff2::DiffModel* model = v.value<const Diff2::DiffModel*>();
        if ( !model )
            throw "bad model-value";

        KUrl file = m_plugin->patch()->baseDir();
        
        file.addPath( model->destinationPath() );
        file.addPath( model->destinationFile() );

        kDebug() << "opening" << file.toLocalFile();

        ICore::self()->documentController()->openDocument( file, KTextEditor::Cursor() );

        m_plugin->seekHunk( true, file );
    } catch ( const QString & str ) {
        kDebug() << "fileDoubleClicked():" << str;
    } catch ( const char * str ) {
        kDebug() << "fileDoubleClicked():" << str;
    }
}

KUrl PatchReviewToolView::urlForFileModel(const Diff2::DiffModel* model)
{
  KUrl file = m_plugin->patch()->baseDir();
  
  file.addPath( model->destinationPath() );
  file.addPath( model->destinationFile() );
  
  return file;
}

static QString stateToString(KDevelop::VcsStatusInfo::State state)
{
    switch(state)
    {
      case KDevelop::VcsStatusInfo::ItemAdded:
          return i18nc("VCS file status", "Added");
      case KDevelop::VcsStatusInfo::ItemDeleted:
          return i18nc("VCS file status", "Deleted");
      case KDevelop::VcsStatusInfo::ItemHasConflicts:
          return i18nc("VCS file status", "Has Conflicts");
      case KDevelop::VcsStatusInfo::ItemModified:
          return i18nc("VCS file status", "Modified");
      case KDevelop::VcsStatusInfo::ItemUpToDate:
          return i18nc("VCS file status", "Up To Date");
      case KDevelop::VcsStatusInfo::ItemUnknown:
      case KDevelop::VcsStatusInfo::ItemUserState:
          return i18nc("VCS file status", "Unknown");
    }
    return i18nc("Unknown VCS file status, probably a backend error", "?");
}

static KIcon stateToIcon(KDevelop::VcsStatusInfo::State state)
{
    switch(state)
    {
      case KDevelop::VcsStatusInfo::ItemAdded:
          return KIcon("vcs-added");
      case KDevelop::VcsStatusInfo::ItemDeleted:
          return KIcon("vcs-removed");
      case KDevelop::VcsStatusInfo::ItemHasConflicts:
          return KIcon("vcs-conflicting");
      case KDevelop::VcsStatusInfo::ItemModified:
          return KIcon("vcs-locally-modified");
      case KDevelop::VcsStatusInfo::ItemUpToDate:
          return KIcon("vcs-normal");
      case KDevelop::VcsStatusInfo::ItemUnknown:
      case KDevelop::VcsStatusInfo::ItemUserState:
          return KIcon("unknown");
    }
    return KIcon("dialog-error");
}

void PatchReviewToolView::kompareModelChanged()
{
    m_editPatch.filesList->clear();
    m_editPatch.filesList->setColumnCount(1);

    if (!m_plugin->modelList())
        return;

    QMap<KUrl, KDevelop::VcsStatusInfo::State> additionalUrls = m_plugin->patch()->additionalSelectableFiles();

    QSet<KUrl> haveUrls;
    
    const Diff2::DiffModelList* models = m_plugin->modelList()->models();
    if( models )
    {
      Diff2::DiffModelList::const_iterator it = models->constBegin();
      for(; it != models->constEnd(); ++it) {
          Diff2::DifferenceList * diffs = ( *it ) ->differences();
          int cnt = 0;
          if ( diffs )
              cnt = diffs->count();

          KUrl file = urlForFileModel(*it);
          haveUrls.insert(file);

          if(!QFileInfo(file.toLocalFile()).isReadable())
            continue;
            
          QTreeWidgetItem* item = new QTreeWidgetItem(m_editPatch.filesList);
          
          m_editPatch.filesList->insertTopLevelItem(0, item);

          const QString filenameArgument = ICore::self()->projectController()->prettyFileName(file, KDevelop::IProjectController::FormatPlain);

          QString text;
          QIcon icon;
          if(additionalUrls.contains(file)) {
              text = i18ncp("%1: number of changed hunks, %2: file name, %3: vcs file state",
                "%2 (1 hunk, %3)", "%2 (%1 hunks, %3)", cnt, filenameArgument, stateToString(additionalUrls[file]));
              icon = stateToIcon(additionalUrls[file]);
          } else {
              text = i18ncp("%1: number of changed hunks, %2: file name",
                "%2 (1 hunk)", "%2 (%1 hunks)", cnt, filenameArgument);
          }

          item->setData( 0, Qt::DisplayRole, text );
          item->setIcon( 0, icon );
          item->setData( 0, Qt::UserRole, qVariantFromValue<const Diff2::DiffModel*>(*it));
          item->setCheckState( 0, Qt::Checked );
      }
    }
    
    // Maps the _really_ useful items (with VCS state) to index 0,
    // the items that have at least a project found to 1,
    // and the probably really useless items without project found to 2.
    // The project-manager filters useless stuff like backups out so they get index 2.
    QMap<int, QList< QPair<KUrl, KDevelop::VcsStatusInfo::State> > > newItems;
    
    for(QMap<KUrl, KDevelop::VcsStatusInfo::State>::const_iterator it = additionalUrls.constBegin(); it != additionalUrls.constEnd(); ++it)
    {
      KUrl url = it.key();
      
      if(!haveUrls.contains(url))
      {
        haveUrls.insert(url);
        
        if(*it != KDevelop::VcsStatusInfo::ItemUnknown)
        {
          newItems[0] << qMakePair(url, *it);
        }else{
          if(((bool)ICore::self()->projectController()->findProjectForUrl(url)))
          {
            newItems[1] << qMakePair(url, *it);
          }else{
            newItems[2] << qMakePair(url, *it);
          }
        }
      }
    }
    
    for(int a = 0; a < 3; ++a)
    {
      for(QList< QPair< KUrl, KDevelop::VcsStatusInfo::State > >::iterator itemIt = newItems[a].begin(); itemIt != newItems[a].end(); ++itemIt)
      {
        KUrl url = itemIt->first;
        KDevelop::VcsStatusInfo::State state = itemIt->second;
        
        QTreeWidgetItem* item = new QTreeWidgetItem(m_editPatch.filesList);
        
        QString text = ICore::self()->projectController()->prettyFileName(url, KDevelop::IProjectController::FormatPlain);
        text += " (" + stateToString(state) + ")";
        
        item->setData( 0, Qt::DisplayRole, text );
        QVariant v;
        v.setValue<KUrl>( url );
        item->setData( 0, Qt::UserRole, v );
        item->setIcon( 0, stateToIcon(state) );
        item->setCheckState( 0, Qt::Unchecked );

        if(a == 0)
          item->setCheckState( 0, Qt::Checked );
        
        m_editPatch.filesList->addTopLevelItem(item);
      }
    }
}


void PatchReviewToolView::documentActivated(IDocument* doc)
{
    QModelIndexList i = m_editPatch.filesList->selectionModel() ->selectedIndexes();
    if ( !m_plugin->modelList() )
        return ;
    for(int a = 0; a < m_editPatch.filesList->topLevelItemCount(); ++a) {
      
        QTreeWidgetItem* item = m_editPatch.filesList->topLevelItem(a);
      
        QVariant v = item->data( 0, Qt::UserRole );
        if ( v.canConvert<const Diff2::DiffModel*>() ) {
            const Diff2::DiffModel * model = v.value<const Diff2::DiffModel*>();
            
            KUrl file = urlForFileModel(model);
            
            if(file == doc->url()) {
              m_editPatch.filesList->setCurrentItem(item);
              return;
            }
        }
    }
    m_editPatch.filesList->setCurrentIndex(QModelIndex());
}

void PatchHighlighter::aboutToDeleteMovingInterfaceContent(KTextEditor::Document* )
{
    kDebug() << "about to delete";
    clear();
}

QSize sizeHintForHtml(QString html, QSize maxSize) {
  QTextDocument doc;
  doc.setHtml(html);

  QSize ret;
  if(doc.idealWidth() > maxSize.width()) {
    doc.setPageSize( QSize(maxSize.width(), 30) );
    ret.setWidth(maxSize.width());
  }else{
    ret.setWidth(doc.idealWidth());    
  }
  ret.setHeight(doc.size().height());
  if(ret.height() > maxSize.height())
    ret.setHeight(maxSize.height());
  return ret;
}

namespace {
  QPointer<QWidget> currentTooltip;
  KTextEditor::MovingRange* currentTooltipMark;
}

void PatchHighlighter::showToolTipForMark(QPoint pos, KTextEditor::MovingRange* markRange, QPair< int, int > highlightMark)
{
  if(currentTooltipMark == markRange && currentTooltip)
    return;
  delete currentTooltip;
  
  //Got the difference
  Diff2::Difference* diff = m_differencesForRanges[markRange];
  
  QString html;
#if 0
  if(diff->hasConflict())
    html += i18n("<b><span style=\"color:red\">Conflict</span></b><br/>");
#endif
  
  Diff2::DifferenceStringList lines;
  
  if(m_plugin->patch()->isAlreadyApplied() && !diff->applied())
    html += i18n("<b>Reverted.</b><br/>");
  else if(!m_plugin->patch()->isAlreadyApplied() && diff->applied())
    html += i18n("<b>Applied.</b><br/>");
  
  if(diff->applied()) {
    if(isInsertion(diff))
    {
      html += i18n("<b>Insertion</b><br/>");
    }else{
      if(isRemoval(diff))
        html += i18n("<b>Removal</b><br/>");
      html += i18n("<b>Previous:</b><br/>");
      lines = diff->sourceLines();
    }
  }else{
    if(isRemoval(diff)) {
      html += i18n("<b>Removal</b><br/>");
    }else{
      if(isInsertion(diff))
        html += i18n("<b>Insertion</b><br/>");
      
      html += i18n("<b>Alternative:</b><br/>");
      
      lines = diff->destinationLines();
    }
  }

  for(int a = 0; a < lines.size(); ++a) {
    Diff2::DifferenceString* line = lines[a];
    uint currentPos = 0;
    QString string = line->string();
    
    Diff2::MarkerList markers = line->markerList();

    for(int b = 0; b < markers.size(); ++b) {
      QString spanText = Qt::escape(string.mid(currentPos, markers[b]->offset() - currentPos));
      if(markers[b]->type() == Diff2::Marker::End && (currentPos != 0 || markers[b]->offset() != string.size()))
      {
        if(a == highlightMark.first && b == highlightMark.second)
          html += "<b><span style=\"background:#FF5555\">" + spanText + "</span></b>";
        else
          html += "<b><span style=\"background:#FFBBBB\">" + spanText + "</span></b>";
      }else{
        html += spanText;
      }
      currentPos = markers[b]->offset();
    }

    html += Qt::escape(string.mid(currentPos, string.length()-currentPos));
    html += "<br/>";
  }

  KTextBrowser* browser = new KTextBrowser;
  browser->setPalette( QApplication::palette() );
  browser->setHtml(html);
  
  int maxHeight = 500;
  
  browser->setMinimumSize(sizeHintForHtml(html, QSize((ICore::self()->uiController()->activeMainWindow()->width()*2)/3, maxHeight)));
  browser->setMaximumSize(browser->minimumSize() + QSize(10, 10));
  if(browser->minimumHeight() != maxHeight)
    browser->setVerticalScrollBarPolicy(Qt::ScrollBarAlwaysOff);
  
  QVBoxLayout* layout = new QVBoxLayout;
  layout->setMargin(0);
  layout->addWidget(browser);

  KDevelop::ActiveToolTip* tooltip = new KDevelop::ActiveToolTip(ICore::self()->uiController()->activeMainWindow(), pos + QPoint(5, -browser->sizeHint().height() - 30));
  tooltip->setLayout(layout);
  tooltip->resize( tooltip->sizeHint() + QSize(10, 10) );
  tooltip->move(pos - QPoint(0, 20 + tooltip->height()));
  tooltip->addExtendRect(QRect(pos - QPoint(15, 15), pos + QPoint(15, 15)));
  
  currentTooltip = tooltip;
  currentTooltipMark = markRange;
  
  ActiveToolTip::showToolTip(tooltip);
}

void PatchHighlighter::markClicked(KTextEditor::Document* doc, KTextEditor::Mark mark, bool& handled)
{
  m_applying = true;
  if(handled)
    return;
  
  handled = true;
  
  if(doc->activeView()) ///This is a workaround, if the cursor is somewhere else, the editor will always jump there when a mark was clicked
    doc->activeView()->setCursorPosition(KTextEditor::Cursor(mark.line, 0));

  KTextEditor::MovingRange* range = rangeForMark(mark);
  
  if(range) {
    KTextEditor::MovingInterface* moving = dynamic_cast<KTextEditor::MovingInterface*>( doc );
    Q_ASSERT(moving);
    
    QString currentText = doc->text(range->toRange());
    Diff2::Difference* diff = m_differencesForRanges[range];
    
    removeLineMarker(range);
    
    QString sourceText;
    QString targetText;
    
    for(int a = 0; a < diff->sourceLineCount(); ++a) {
      sourceText += diff->sourceLineAt(a)->string();
      if(!sourceText.endsWith("\n"))
        sourceText += "\n";
    }
    
    for(int a = 0; a < diff->destinationLineCount(); ++a) {
      targetText += diff->destinationLineAt(a)->string();
      if(!targetText.endsWith("\n"))
        targetText += "\n";
    }
    
    QString replace;
    QString replaceWith;
    
    if(!diff->applied()) {
      replace = sourceText;
      replaceWith = targetText;
    }else {
      replace = targetText;
      replaceWith = sourceText;
    }
    
    if(currentText.simplified() != replace.simplified()) {
      KMessageBox::error(ICore::self()->uiController()->activeMainWindow(), i18n("Could not apply the change: Text should be \"%1\", but is \"%2\".", replace, currentText));
      return;
    }
    
    diff->apply(!diff->applied());
    
    KTextEditor::Cursor start = range->start().toCursor();
    range->document()->replaceText(range->toRange(), replaceWith);
    KTextEditor::Range newRange(start, start);
    
    uint replaceWithLines = replaceWith.count('\n');
    newRange.end().setLine(newRange.end().line() +  replaceWithLines);
    range->setRange(newRange);
    
    addLineMarker(range, diff);
  }
  
  {
    // After applying the change, show the tooltip again, mainly to update an old tooltip
    delete currentTooltip;
    bool h = false;
    markToolTipRequested(doc, mark, QCursor::pos(), h);
  }
  m_applying = false;
}

KTextEditor::MovingRange* PatchHighlighter::rangeForMark(KTextEditor::Mark mark)
{
    for(QMap< KTextEditor::MovingRange*, Diff2::Difference* >::const_iterator it = m_differencesForRanges.constBegin(); it != m_differencesForRanges.constEnd(); ++it) {
      if(it.key()->start().line() == mark.line)
      {
        return it.key();
      }
    }
    
    return 0;
}

void PatchHighlighter::markToolTipRequested(KTextEditor::Document* , KTextEditor::Mark mark, QPoint pos, bool& handled)
{
  if(handled)
    return;
  
  handled = true;
  
  int myMarksPattern = KTextEditor::MarkInterface::markType22 | KTextEditor::MarkInterface::markType23 | KTextEditor::MarkInterface::markType24 | KTextEditor::MarkInterface::markType25 | KTextEditor::MarkInterface::markType26 | KTextEditor::MarkInterface::markType27;
  if(mark.type & myMarksPattern) {
    //There is a mark in this line. Show the old text.
    KTextEditor::MovingRange* range = rangeForMark(mark);
    if(range)
        showToolTipForMark(pos, range);
  }
}


bool PatchHighlighter::isInsertion(Diff2::Difference* diff)
{
    return diff->sourceLineCount() == 0;
}


bool PatchHighlighter::isRemoval(Diff2::Difference* diff)
{
    return diff->destinationLineCount() == 0;
}

QStringList PatchHighlighter::splitAndAddNewlines(const QString& text) const
{
  QStringList result = text.split('\n', QString::KeepEmptyParts);
  for(QStringList::iterator iter = result.begin(); iter != result.end(); ++iter) {
    iter->append('\n');
  }
  if (!result.isEmpty()) {
    QString & last = result.last();
    last.remove(last.size() - 1, 1);
  }
  return result;
}

void PatchHighlighter::performContentChange(KTextEditor::Document* doc, const QStringList& oldLines, const QStringList& newLines, int editLineNumber)
{
  QPair<QList<Diff2::Difference*>, QList<Diff2::Difference*> > diffChange = m_model->linesChanged(oldLines, newLines, editLineNumber);
  QList<Diff2::Difference*> inserted = diffChange.first;
  QList<Diff2::Difference*> removed = diffChange.second;

  // Remove all ranges that are in the same line (the line markers)
  foreach(KTextEditor::MovingRange* r, m_differencesForRanges.keys()) {
    Diff2::Difference* diff = m_differencesForRanges[r];
    if (removed.contains(diff)) {
      removeLineMarker(r);
      m_ranges.remove(r);
      m_differencesForRanges.remove(r);
      delete r;
      delete diff;
    }
  }

  KTextEditor::MovingInterface* moving = dynamic_cast<KTextEditor::MovingInterface*>( doc );
  if ( !moving )
      return;

  foreach(Diff2::Difference* diff, inserted) {
    int lineStart = diff->destinationLineNumber();
    if (lineStart > 0) {
      --lineStart;
    }
    int lineEnd = diff->destinationLineEnd();
    if (lineEnd > 0) {
      --lineEnd;
    }
    KTextEditor::Range newRange(lineStart, 0, lineEnd, 0);
    KTextEditor::MovingRange * r = moving->newMovingRange( newRange );

    m_differencesForRanges[r] = diff;
    m_ranges.insert(r);
    addLineMarker(r, diff);
  }
}

void PatchHighlighter::textRemoved(KTextEditor::Document* doc, const KTextEditor::Range& range, const QString& oldText)
{
  if (m_applying) {   // Do not interfere with patch application
    return;
  }
  kDebug() << "removal range" << range;
  kDebug() << "removed text" << oldText;
  QStringList removedLines = splitAndAddNewlines(oldText);
  int startLine = range.start().line();
  QString remainingLine = doc->line(startLine);
  remainingLine += '\n';
  QString prefix = remainingLine.mid(0, range.start().column());
  QString suffix = remainingLine.mid(range.start().column());
  if (!removedLines.empty()) {
    removedLines.first() = prefix + removedLines.first();
    removedLines.last() = removedLines.last() + suffix;
  }
  performContentChange(doc, removedLines, QStringList() << remainingLine, startLine + 1);
}

void PatchHighlighter::textInserted(KTextEditor::Document* doc, KTextEditor::Range range)
{
    if(range == doc->documentRange())
    {
      kDebug() << "re-doing";
      //The document was loaded / reloaded
    if ( !m_model->differences() )
        return ;
    KTextEditor::MovingInterface* moving = dynamic_cast<KTextEditor::MovingInterface*>( doc );
    if ( !moving )
        return;

    KTextEditor::MarkInterface* markIface = dynamic_cast<KTextEditor::MarkInterface*>( doc );
    if( !markIface )
      return;
    
    clear();
    
    QColor activeIconColor = QApplication::palette().color(QPalette::Active, QPalette::Highlight);
    QColor inActiveIconColor = QApplication::palette().color(QPalette::Active, QPalette::Base);
    
    KColorScheme scheme(QPalette::Active);
    
    QImage tintedInsertion = KIcon("insert-text").pixmap(16, 16).toImage();
    KIconEffect::colorize(tintedInsertion, scheme.foreground(KColorScheme::NegativeText).color(), 1.0);
    QImage tintedRemoval = KIcon("edit-delete").pixmap(16, 16).toImage();
    KIconEffect::colorize(tintedRemoval, scheme.foreground(KColorScheme::NegativeText).color(), 1.0);
    QImage tintedChange = KIcon("text-field").pixmap(16, 16).toImage();
    KIconEffect::colorize(tintedChange, scheme.foreground(KColorScheme::NegativeText).color(), 1.0);
    
    markIface->setMarkDescription(KTextEditor::MarkInterface::markType22, i18n("Insertion"));
    markIface->setMarkPixmap(KTextEditor::MarkInterface::markType22, QPixmap::fromImage(tintedInsertion));
    markIface->setMarkDescription(KTextEditor::MarkInterface::markType23, i18n("Removal"));
    markIface->setMarkPixmap(KTextEditor::MarkInterface::markType23, QPixmap::fromImage(tintedRemoval));
    markIface->setMarkDescription(KTextEditor::MarkInterface::markType24, i18n("Change"));
    markIface->setMarkPixmap(KTextEditor::MarkInterface::markType24, QPixmap::fromImage(tintedChange));
    
    markIface->setMarkDescription(KTextEditor::MarkInterface::markType25, i18n("Insertion"));
    markIface->setMarkPixmap(KTextEditor::MarkInterface::markType25, KIcon("insert-text").pixmap(16, 16));
    markIface->setMarkDescription(KTextEditor::MarkInterface::markType26, i18n("Removal"));
    markIface->setMarkPixmap(KTextEditor::MarkInterface::markType26, KIcon("edit-delete").pixmap(16, 16));
    markIface->setMarkDescription(KTextEditor::MarkInterface::markType27, i18n("Change"));
    markIface->setMarkPixmap(KTextEditor::MarkInterface::markType27, KIcon("text-field").pixmap(16, 16));

    for ( Diff2::DifferenceList::const_iterator it = m_model->differences() ->constBegin(); it != m_model->differences() ->constEnd(); ++it ) {
        Diff2::Difference* diff = *it;
        int line, lineCount;
        Diff2::DifferenceStringList lines ;
        
        if(diff->applied()) {
          line = diff->destinationLineNumber();
          lineCount = diff->destinationLineCount();
          lines = diff->destinationLines();
        } else {
          line = diff->sourceLineNumber();
          lineCount = diff->sourceLineCount();
          lines = diff->sourceLines();
        }

        if ( line > 0 )
            line -= 1;
        
        KTextEditor::Cursor c( line, 0 );
        KTextEditor::Cursor endC( line + lineCount, 0 );
        if ( doc->lines() <= c.line() )
            c.setLine( doc->lines() - 1 );
        if ( doc->lines() <= endC.line() )
            endC.setLine( doc->lines() );

        if ( endC.isValid() && c.isValid() ) {
            KTextEditor::MovingRange * r = moving->newMovingRange( KTextEditor::Range(c, endC) );
            m_ranges << r;
            
            m_differencesForRanges[r] = *it;

            addLineMarker(r, diff);
        }
    }

    } else {
      if (m_applying) {   // Do not interfere with patch application
        return;
      }
      kDebug() << "insertion range" << range;
      QString text = doc->text(range);
      kDebug() << "inserted text" << text;
      QStringList insertedLines = splitAndAddNewlines(text);
      int startLine = range.start().line();
      int endLine = range.end().line();
      QString prefix = doc->line(startLine).mid(0, range.start().column());
      QString suffix = doc->line(endLine).mid(range.end().column());
      suffix += '\n';
      QString removedLine = prefix + suffix;
      if (!insertedLines.empty()) {
        insertedLines.first() = prefix + insertedLines.first();
        insertedLines.last() = insertedLines.last() + suffix;
      }
      performContentChange(doc, QStringList() << removedLine, insertedLines, startLine + 1);
    }
}

PatchHighlighter::PatchHighlighter( Diff2::DiffModel* model, IDocument* kdoc, PatchReviewPlugin* plugin ) throw( QString )
  : m_doc( kdoc ), m_plugin(plugin), m_model(model), m_applying(false)
{
//     connect( kdoc, SIGNAL( destroyed( QObject* ) ), this, SLOT( documentDestroyed() ) );
    connect( kdoc->textDocument(), SIGNAL(textInserted(KTextEditor::Document*,KTextEditor::Range)), this, SLOT(textInserted(KTextEditor::Document*,KTextEditor::Range)) );
    connect( kdoc->textDocument(), SIGNAL(textChanged(KTextEditor::Document*, const KTextEditor::Range&, const KTextEditor::Range&)), this, SLOT(textChanged(KTextEditor::Document*, const KTextEditor::Range&, const KTextEditor::Range&)) );
    connect( kdoc->textDocument(), SIGNAL(textRemoved(KTextEditor::Document*, const KTextEditor::Range&, const QString&)), this, SLOT(textRemoved(KTextEditor::Document*, const KTextEditor::Range&, const QString&)) );
    connect( kdoc->textDocument(), SIGNAL( destroyed( QObject* ) ), this, SLOT( documentDestroyed() ) );

    KTextEditor::Document* doc = kdoc->textDocument();
    if ( doc->lines() == 0 )
        return ;

    connect(doc, SIGNAL(markToolTipRequested(KTextEditor::Document*,KTextEditor::Mark,QPoint,bool&)), this, SLOT(markToolTipRequested(KTextEditor::Document*,KTextEditor::Mark,QPoint,bool&)));
    connect(doc, SIGNAL(markClicked(KTextEditor::Document*,KTextEditor::Mark,bool&)), this, SLOT(markClicked(KTextEditor::Document*,KTextEditor::Mark,bool&)));
    connect(doc, SIGNAL(aboutToDeleteMovingInterfaceContent (KTextEditor::Document*)), this, SLOT(aboutToDeleteMovingInterfaceContent(KTextEditor::Document*)));
    
    textInserted(kdoc->textDocument(), kdoc->textDocument()->documentRange());
}

void PatchHighlighter::removeLineMarker(KTextEditor::MovingRange* range)
{
    KTextEditor::MovingInterface* moving = dynamic_cast<KTextEditor::MovingInterface*>( range->document() );
    if ( !moving )
        return;

    KTextEditor::MarkInterface* markIface = dynamic_cast<KTextEditor::MarkInterface*>( range->document() );
    if( !markIface )
      return;
    
    markIface->removeMark(range->start().line(), KTextEditor::MarkInterface::markType22);
    markIface->removeMark(range->start().line(), KTextEditor::MarkInterface::markType23);
    markIface->removeMark(range->start().line(), KTextEditor::MarkInterface::markType24);
    markIface->removeMark(range->start().line(), KTextEditor::MarkInterface::markType25);
    markIface->removeMark(range->start().line(), KTextEditor::MarkInterface::markType26);
    markIface->removeMark(range->start().line(), KTextEditor::MarkInterface::markType27);
    
    // Remove all ranges that are in the same line (the line markers)
    foreach(KTextEditor::MovingRange* r, m_ranges)
    {
      if(r != range && range->contains(r->toRange()))
      {
        delete r;
        m_ranges.remove(r);
        m_differencesForRanges.remove(r);
      }
    }
}

void PatchHighlighter::addLineMarker(KTextEditor::MovingRange* range, Diff2::Difference* diff)
{
    KTextEditor::MovingInterface* moving = dynamic_cast<KTextEditor::MovingInterface*>( range->document() );
    if ( !moving )
        return;

    KTextEditor::MarkInterface* markIface = dynamic_cast<KTextEditor::MarkInterface*>( range->document() );
    if( !markIface )
      return;
    
    KSharedPtr<KTextEditor::Attribute> t( new KTextEditor::Attribute() );
    
    bool isOriginalState = diff->applied() == m_plugin->patch()->isAlreadyApplied();
    
    if(isOriginalState) {
      t->setProperty( QTextFormat::BackgroundBrush, QBrush( ColorCache::self()->blendBackground( QColor( 0, 255, 255), 20 ) ) );
    }else{
      t->setProperty( QTextFormat::BackgroundBrush, QBrush( ColorCache::self()->blendBackground( QColor( 255, 0, 255), 20 ) ) );
    }
    range->setAttribute( t );
    range->setZDepth( -500 );
    
    
    KTextEditor::MarkInterface::MarkTypes mark;
    
    if(isOriginalState) {
      mark = KTextEditor::MarkInterface::markType27;
      
      if(isInsertion(diff))
        mark = KTextEditor::MarkInterface::markType25;
      if(isRemoval(diff))
        mark = KTextEditor::MarkInterface::markType26;
    }else{
      mark = KTextEditor::MarkInterface::markType24;
      
      if(isInsertion(diff))
        mark = KTextEditor::MarkInterface::markType22;
      if(isRemoval(diff))
        mark = KTextEditor::MarkInterface::markType23;
    }
    
    markIface->addMark(range->start().line(), mark);
    
    
    Diff2::DifferenceStringList lines;
    if(diff->applied())
      lines = diff->destinationLines();
    else
      lines = diff->sourceLines();
    
    for(int a = 0; a < lines.size(); ++a) {
      Diff2::DifferenceString* line = lines[a];
      int currentPos = 0;
      QString string = line->string();
      
      Diff2::MarkerList markers = line->markerList();

      for(int b = 0; b < markers.size(); ++b) { 
        if(markers[b]->type() == Diff2::Marker::End)
        {
          if(currentPos != 0 || markers[b]->offset() != string.size())
          {
            KTextEditor::MovingRange * r2 = moving->newMovingRange( KTextEditor::Range( KTextEditor::Cursor(a + range->start().line(), currentPos), KTextEditor::Cursor(a + range->start().line(), markers[b]->offset()) ) );
            m_ranges << r2;
            
            KSharedPtr<KTextEditor::Attribute> t( new KTextEditor::Attribute() );

            t->setProperty( QTextFormat::BackgroundBrush, QBrush( ColorCache::self()->blendBackground( QColor( 255, 0, 0), 70 ) ) );
            r2->setAttribute( t );
            r2->setZDepth( -600 );
          }
        }
        currentPos = markers[b]->offset();
      }
    }
}

void PatchHighlighter::clear()
{
    if(m_ranges.empty())
      return;

    KTextEditor::MovingInterface* moving = dynamic_cast<KTextEditor::MovingInterface*>( m_doc->textDocument() );
    if ( !moving )
        return;

    KTextEditor::MarkInterface* markIface = dynamic_cast<KTextEditor::MarkInterface*>( m_doc->textDocument() );
    if( !markIface )
      return;

    QHash< int, KTextEditor::Mark* > marks = markIface->marks();
    foreach(int line, marks.keys()) {
      markIface->removeMark(line, KTextEditor::MarkInterface::markType22);
      markIface->removeMark(line, KTextEditor::MarkInterface::markType23);
      markIface->removeMark(line, KTextEditor::MarkInterface::markType24);
      markIface->removeMark(line, KTextEditor::MarkInterface::markType25);
      markIface->removeMark(line, KTextEditor::MarkInterface::markType26);
      markIface->removeMark(line, KTextEditor::MarkInterface::markType27);
    }
    
    qDeleteAll(m_ranges);
    m_ranges.clear();
    m_differencesForRanges.clear();
}

PatchHighlighter::~PatchHighlighter()
{
    clear();
}

IDocument* PatchHighlighter::doc() {
    return m_doc;
}

void PatchHighlighter::documentDestroyed() {
    kDebug() << "document destroyed";
    m_ranges.clear();
    m_differencesForRanges.clear();
}

void PatchReviewPlugin::removeHighlighting( const KUrl& file ) {
    if ( file.isEmpty() ) {
        ///Remove all highlighting
        qDeleteAll(m_highlighters);
        m_highlighters.clear();
    } else {
        HighlightMap::iterator it = m_highlighters.find( file );
        if ( it != m_highlighters.end() ) {
            delete * it;
            m_highlighters.erase( it );
        }
    }
}

void PatchReviewPlugin::notifyPatchChanged()
{
    kDebug() << "notifying patch change: " << m_patch->file();
    m_updateKompareTimer->start(500);
}

void PatchReviewPlugin::showPatch()
{
    startReview(m_patch, OpenAndRaise);
}

void PatchReviewPlugin::forceUpdate()
{
  m_patch->update();
  
  notifyPatchChanged();
}

void PatchReviewPlugin::updateKompareModel() {
    if (!m_patch) {
      ///TODO: this method should be cleaned up, it can be called by the timer and
      ///      e.g. https://bugs.kde.org/show_bug.cgi?id=267187 shows how it could
      ///      lead to asserts before...
      return;
    }

    kDebug() << "updating model";
    try {
      Q_ASSERT(m_patch);
        removeHighlighting();
        m_modelList.reset( 0 );
        delete m_diffSettings;
        
        emit patchChanged();

        {
            IDocument* patchDoc = ICore::self()->documentController()->documentForUrl(m_patch->file());
            if(patchDoc)
              patchDoc->reload();
        }

        qRegisterMetaType<const Diff2::DiffModel*>( "const Diff2::DiffModel*" );
        m_diffSettings = new DiffSettings( 0 );
        m_kompareInfo.reset( new Kompare::Info() );
        m_kompareInfo->localDestination=m_patch->file().toLocalFile();
        m_kompareInfo->localSource=m_patch->baseDir().toLocalFile();
        m_kompareInfo->depth = m_patch->depth();
        m_kompareInfo->applied = m_patch->isAlreadyApplied();
        
        m_modelList.reset(new Diff2::KompareModelList( m_diffSettings.data(), new QWidget, this ));
        m_modelList->slotKompareInfo(m_kompareInfo.get());
        
        try {
            if ( !m_modelList->openDirAndDiff() )
            {
#if 0
                // Don't error out on empty files, as those are valid diffs too
                if(QFileInfo(m_patch->file().toLocalFile()).size() != 0)
                    throw "could not open diff " + m_patch->file().prettyUrl() + " on " + m_patch->baseDir().prettyUrl();
#endif
            }
         } catch ( const QString & str ) {
            throw;
        } catch ( ... ) {
            throw QString( "lib/libdiff2 crashed, memory may be corrupted. Please restart kdevelop." );
        }

        emit patchChanged();
        
        for(int i=0; i<m_modelList->modelCount(); i++) {
            const Diff2::DiffModel* model=m_modelList->modelAt(i);
            for(int j=0; j<model->differences()->count(); j++) {
                model->differences()->at(j)->apply(m_patch->isAlreadyApplied());
            }
        }

        highlightPatch();

        return;
    } catch ( const QString & str ) {
        KMessageBox::error(0, str, i18n("Kompare Model Update"));
    } catch ( const char * str ) {
        KMessageBox::error(0, str, i18n("Kompare Model Update"));
    }
    removeHighlighting();
    m_modelList.reset( 0 );
    m_kompareInfo.reset( 0 );
    delete m_diffSettings;
    
    emit patchChanged();
}

K_PLUGIN_FACTORY(KDevProblemReporterFactory, registerPlugin<PatchReviewPlugin>(); )
K_EXPORT_PLUGIN(KDevProblemReporterFactory(KAboutData("kdevpatchreview","kdevpatchreview", ki18n("Patch Review"), "0.1", ki18n("Highlights code affected by a patch"), KAboutData::License_GPL)))

class PatchReviewToolViewFactory : public KDevelop::IToolViewFactory
{
public:
    PatchReviewToolViewFactory(PatchReviewPlugin *plugin): m_plugin(plugin) {}

    virtual QWidget* create(QWidget *parent = 0)
    {
        return m_plugin->createToolView(parent);
    }

    virtual Qt::DockWidgetArea defaultPosition()
    {
        return Qt::BottomDockWidgetArea;
    }

    virtual QString id() const
    {
        return "org.kdevelop.PatchReview";
    }

private:
    PatchReviewPlugin *m_plugin;
};

PatchReviewPlugin::~PatchReviewPlugin()
{
    removeHighlighting();
    delete m_patch;
}

void PatchReviewPlugin::registerPatch(IPatchSource::Ptr patch)
{
  if(!m_knownPatches.contains(patch)) {
    m_knownPatches << patch;
    connect(patch, SIGNAL(destroyed(QObject*)), SLOT(clearPatch(QObject*)));
  }
}

void PatchReviewPlugin::clearPatch(QObject* _patch)
{
  kDebug() << "clearing patch" << _patch << "current:" << (QObject*)m_patch;
  IPatchSource::Ptr patch((IPatchSource*)_patch);
  m_knownPatches.removeAll(patch);
  m_knownPatches.removeAll(0);
  
  if(patch == m_patch) {
    kDebug() << "is current patch";
    if(!m_knownPatches.empty())
      setPatch(m_knownPatches.first());
    else
      setPatch(IPatchSource::Ptr(new LocalPatchSource));
  }
}

#if 0
#if HAVE_KOMPARE
void showDiff(const KDevelop::VcsDiff& d)
{
    ICore::self()->uiController()->switchToArea("review", KDevelop::IUiController::ThisWindow);
    foreach(const VcsLocation& l, d.leftTexts().keys())
    {
        KUrl to;
        if(d.rightTexts().contains(l))
        {
            KTemporaryFile temp2;
            temp2.setSuffix("2.patch");
            //FIXME: don't leak
            temp2.setAutoRemove(false);
            temp2.open();
            QTextStream t2(&temp2);
            t2 << d.rightTexts()[l];
            temp2.close();
            to=temp2.fileName();
        }
        else
            to=l.localUrl();
        
        KUrl fakeUrl(to);
        fakeUrl.setScheme("kdevpatch");
        
        IDocumentFactory* docf=ICore::self()->documentController()->factory("text/x-patch");
        IDocument* doc=docf->create(fakeUrl, ICore::self());
        IPatchDocument* pdoc=dynamic_cast<IPatchDocument*>(doc);
        
        Q_ASSERT(pdoc);
        ICore::self()->documentController()->openDocument(doc);
        pdoc->setDiff(d.leftTexts()[l], to);
    }
}
#endif
#endif

void PatchReviewPlugin::cancelReview()
{
  if(m_patch) {
    removeHighlighting();
    m_modelList.reset( 0 );
    m_patch->cancelReview();

    emit patchChanged();
    
    delete m_patch;
    
    Sublime::MainWindow* w = dynamic_cast<Sublime::MainWindow*>(ICore::self()->uiController()->activeMainWindow());
    if(w->area()->objectName() == "review") {
      setUniqueWorkingSet(); // Make the working-set unique, so that we don't affect other areas
      w->area()->clearViews();
      ICore::self()->uiController()->switchToArea("code", KDevelop::IUiController::ThisWindow);
    }
  }
}

void PatchReviewPlugin::finishReview(QList< KUrl > selection)
{
  if(m_patch) {
    if(!m_patch->finishReview(selection))
      return;
    removeHighlighting();
    m_modelList.reset( 0 );
    
    emit patchChanged();
    
    if(!dynamic_cast<LocalPatchSource*>(m_patch.data())) {
      delete m_patch;
      // make sure "show" button still openes the file dialog to open a custom patch file
      setPatch(new LocalPatchSource);
    }
    
    Sublime::MainWindow* w = dynamic_cast<Sublime::MainWindow*>(ICore::self()->uiController()->activeMainWindow());
    if(w->area()->objectName() == "review") {
      w->area()->clearViews();
      ICore::self()->uiController()->switchToArea("code", KDevelop::IUiController::ThisWindow);
    }
  }
}

void PatchReviewPlugin::startReview(IPatchSource* patch, IPatchReview::ReviewMode mode)
{
  Q_UNUSED(mode);
  setPatch(patch);
  QMetaObject::invokeMethod(this, "updateReview", Qt::QueuedConnection);
}

void PatchReviewPlugin::switchAreaAndMakeWorkingSetUique()
{
  Sublime::MainWindow* w = dynamic_cast<Sublime::MainWindow*>(ICore::self()->uiController()->activeMainWindow());
  if (w->area()->objectName() != "review")
    ICore::self()->uiController()->switchToArea("review", KDevelop::IUiController::ThisWindow);

  setUniqueWorkingSet();
}

bool PatchReviewPlugin::isWorkingSetUnique() const
{
  Sublime::MainWindow* w = dynamic_cast<Sublime::MainWindow*>(ICore::self()->uiController()->activeMainWindow());
  foreach(Sublime::Area* area, w->areas())
    if(area != w->area() && area->workingSet() == w->area()->workingSet())
      return false;
  return true;
}

void PatchReviewPlugin::setUniqueWorkingSet()
{
  Sublime::MainWindow* w = dynamic_cast<Sublime::MainWindow*>(ICore::self()->uiController()->activeMainWindow());
  
  if(!w->area()->workingSet().startsWith("review"))
    w->area()->setWorkingSet("review");
  
  while(!isWorkingSetUnique())
    w->area()->setWorkingSet(QString("review_%1").arg(rand() % 10000));
}

void PatchReviewPlugin::updateReview()
{
  if(!m_patch)
    return;
  
  m_updateKompareTimer->stop();
  updateKompareModel();

  switchAreaAndMakeWorkingSetUique();
  
  if(!m_modelList.get())
    return;

  // list of opened documents to prevent flicker
  QMap<KUrl, IDocument*> documents;
  foreach(IDocument* doc, ICore::self()->documentController()->openDocuments()) {
    documents[doc->url()] = doc;
  }
  
  IDocument* futureActiveDoc = 0;
  //Open the diff itself
#ifdef HAVE_KOMPARE
  KUrl fakeUrl(m_patch->file());
  fakeUrl.setScheme("kdevpatch");
  IDocumentFactory* docf=ICore::self()->documentController()->factory("text/x-patch");
  IDocument* doc=docf->create(fakeUrl, ICore::self());
  IPatchDocument* pdoc=dynamic_cast<IPatchDocument*>(doc);
  
  Q_ASSERT(pdoc);
  futureActiveDoc = ICore::self()->documentController()->openDocument(doc);
  //TODO: close kompare doc if available
#else
  if (!documents.contains(m_patch->file())) {
    futureActiveDoc = ICore::self()->documentController()->openDocument(m_patch->file());
  } else {
    futureActiveDoc = documents.take(m_patch->file());
  }
  futureActiveDoc->textDocument()->setReadWrite(false);
#endif
<<<<<<< HEAD
  futureActiveDoc->setPrettyName(i18n("Overview"));
=======
  if (!futureActiveDoc || !futureActiveDoc->textDocument()) {
    // might happen if e.g. openDocument dialog was cancelled by user
    // or under the theoretic possibility of a non-text document getting opened
    return;
  }
>>>>>>> 9244f20e

  if(m_modelList->modelCount() < maximumFilesToOpenDirectly) {
    //Open all relates files
    for(int a = 0; a < m_modelList->modelCount(); ++a) {
      
      KUrl absoluteUrl = m_patch->baseDir();
      KUrl url(m_modelList->modelAt(a)->destination());
      
      if(url.isRelative())
        absoluteUrl.addPath(url.path());
      else
        absoluteUrl = url;
      
      if(QFileInfo(absoluteUrl.path()).exists() && absoluteUrl.path() != "/dev/null")
      {
        ICore::self()->documentController()->openDocument(absoluteUrl);
        if (documents.contains(absoluteUrl)) {
          documents.remove(absoluteUrl);
        }
        seekHunk(true, absoluteUrl); //Jump to the first changed position
      }else{
        // Maybe the file was deleted
        kDebug() << "could not open" << absoluteUrl << "because it doesn't exist";
      }
    }
  }

  Sublime::MainWindow* w = dynamic_cast<Sublime::MainWindow*>(ICore::self()->uiController()->activeMainWindow());
  // Close views for documents that were loaded from the working set, but are not in the patch
  QList<IDocument*> documentsList = documents.values();
  foreach(Sublime::View* view, w->area()->views()) {
    IDocument* doc = dynamic_cast<IDocument*>(view->document());
    if(doc && documentsList.contains(doc)) {
      w->area()->closeView(view);
    }
  }

  Q_ASSERT(futureActiveDoc);
  ICore::self()->documentController()->activateDocument(futureActiveDoc);

  bool b = ICore::self()->uiController()->findToolView(i18n("Patch Review"), m_factory);
  Q_ASSERT(b);
}

void PatchReviewPlugin::setPatch(IPatchSource* patch)
{
  if (patch == m_patch) {
    return;
  }

  if(m_patch) {
    disconnect(m_patch, SIGNAL(patchChanged()), this, SLOT(notifyPatchChanged()));
    if (qobject_cast<LocalPatchSource*>(m_patch)) {
      // make sure we don't leak this
      // TODO: what about other patch sources?
      delete m_patch;
    }
  }
  m_patch = patch;

  if(m_patch) {
    kDebug() << "setting new patch" << patch->name() << "with file" << patch->file();
    registerPatch(patch);

    connect(m_patch, SIGNAL(patchChanged()), this, SLOT(notifyPatchChanged()));
  }
  
  notifyPatchChanged();
}

PatchReviewPlugin::PatchReviewPlugin(QObject *parent, const QVariantList &)
: KDevelop::IPlugin(KDevProblemReporterFactory::componentData(), parent), 
  m_patch(0), m_factory(new PatchReviewToolViewFactory(this))
{
    KDEV_USE_EXTENSION_INTERFACE( KDevelop::IPatchReview )
  
    core()->uiController()->addToolView(i18n("Patch Review"), m_factory);
    setXMLFile("kdevpatchreview.rc");

    connect(ICore::self()->documentController(), SIGNAL(documentClosed(KDevelop::IDocument*)), this, SLOT(documentClosed(KDevelop::IDocument*)));
    connect(ICore::self()->documentController(), SIGNAL(textDocumentCreated(KDevelop::IDocument*)), this, SLOT(textDocumentCreated(KDevelop::IDocument*)));

    m_updateKompareTimer = new QTimer( this );
    m_updateKompareTimer->setSingleShot( true );
    connect( m_updateKompareTimer, SIGNAL( timeout() ), this, SLOT( updateKompareModel() ) );
    
    setPatch(IPatchSource::Ptr(new LocalPatchSource));
}

void PatchReviewPlugin::documentClosed(IDocument* doc)
{
    removeHighlighting(doc->url());
}

void PatchReviewPlugin::textDocumentCreated(IDocument* doc)
{
    addHighlighting( doc->url(), doc );
}

void PatchReviewPlugin::unload()
{
    core()->uiController()->removeToolView(m_factory);

    KDevelop::IPlugin::unload();
}

QWidget* PatchReviewPlugin::createToolView(QWidget* parent)
{
    return new PatchReviewToolView(parent, this);
}

void PatchReviewPlugin::exporterSelected(QAction* action)
{
    IPlugin* exporter = qobject_cast<IPlugin*>(action->data().value<QObject*>());
    
    if(exporter) {
        qDebug() << "exporting patch" << exporter << action->text();
        exporter->extension<IPatchExporter>()->exportPatch(patch());
    }
}


#if 0
void PatchReviewPlugin::determineState() {
    LocalPatchSourcePointer lpatch = m_patch;
    if ( !lpatch ) {
        kDebug() <<"determineState(..) could not lock patch";
    }
    try {
        if ( lpatch->filename.isEmpty() )
            throw "state can only be determined for file-patches";

        KUrl fileUrl = lpatch->filename;

        {
            K3Process proc;                                                                                                        
            ///Try to apply, if it works, the patch is not applied                                                                 
            QString cmd =  "patch --dry-run -s -f -i " + fileUrl.toLocalFile();                                                    
            proc << splitArgs( cmd );                                                                                              
                                                                                                                                   
            kDebug() << "calling " << cmd;                                                                                         
                                                                                                                                   
            if ( !proc.start( K3Process::Block ) )                                                                                 
                throw "could not start process";                                                                                   
                                                                                                                                   
            if ( !proc.normalExit() )                                                                                              
                throw "process did not exit normally";                                                                             
                                                                                                                                   
            kDebug() << "exit-status:" << proc.exitStatus();                                                                       

            if ( proc.exitStatus() == 0 ) {
//                 lpatch->state = LocalPatchSource::NotApplied;
                return;
            }
        }

        {
            ///Try to revert, of it works, the patch is applied
            K3Process proc;
            QString cmd =  "patch --dry-run -s -f -i --reverse " + fileUrl.toLocalFile();
            proc << splitArgs( cmd );

            kDebug() << "calling " << cmd;

            if ( !proc.start( K3Process::Block ) )
                throw "could not start process";

            if ( !proc.normalExit() )
                throw "process did not exit normally";

            kDebug() << "exit-status:" << proc.exitStatus();

            if ( proc.exitStatus() == 0 ) {
//                 lpatch->state = LocalPatchSource::Applied;
                return;
            }
        }
    } catch ( const QString& str ) {
        kWarning() <<"Error:" << str;
    } catch ( const char* str ) {
        kWarning() << "Error:" << str;
    }

//     lpatch->state = LocalPatchSource::Unknown;
}
#endif
#include "patchreview.moc"

// kate: space-indent on; indent-width 2; tab-width 2; replace-tabs on<|MERGE_RESOLUTION|>--- conflicted
+++ resolved
@@ -1597,17 +1597,14 @@
   } else {
     futureActiveDoc = documents.take(m_patch->file());
   }
-  futureActiveDoc->textDocument()->setReadWrite(false);
 #endif
-<<<<<<< HEAD
-  futureActiveDoc->setPrettyName(i18n("Overview"));
-=======
   if (!futureActiveDoc || !futureActiveDoc->textDocument()) {
     // might happen if e.g. openDocument dialog was cancelled by user
     // or under the theoretic possibility of a non-text document getting opened
     return;
   }
->>>>>>> 9244f20e
+  futureActiveDoc->textDocument()->setReadWrite(false);
+  futureActiveDoc->setPrettyName(i18n("Overview"));
 
   if(m_modelList->modelCount() < maximumFilesToOpenDirectly) {
     //Open all relates files

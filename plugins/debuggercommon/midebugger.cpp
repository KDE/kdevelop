/*
 * Low level GDB interface.
 *
 * Copyright 1999 John Birch <jbb@kdevelop.org >
 * Copyright 2007 Vladimir Prus <ghost@cs.msu.su>
 * Copyright 2016 Aetf <aetf@unlimitedcodeworks.xyz>
 *
 * This program is free software; you can redistribute it and/or modify
 * it under the terms of the GNU General Public License as
 * published by the Free Software Foundation; either version 2 of the
 * License, or (at your option) any later version.
 *
 * This program is distributed in the hope that it will be useful,
 * but WITHOUT ANY WARRANTY; without even the implied warranty of
 * MERCHANTABILITY or FITNESS FOR A PARTICULAR PURPOSE.  See the
 * GNU General Public License for more details.
 *
 * You should have received a copy of the GNU General Public
 * License along with this program; if not, write to the
 * Free Software Foundation, Inc.,
 * 51 Franklin Street, Fifth Floor, Boston, MA 02110-1301, USA.
 */

#include "midebugger.h"

#include "debuglog.h"
#include "mi/micommand.h"

#include <KLocalizedString>
#include <KMessageBox>

#include <QApplication>
#include <QString>
#include <QStringList>

#include <signal.h>

#include <memory>
#include <stdexcept>
#include <sstream>

#ifdef Q_OS_WIN
#include <Windows.h>
#endif

// #define DEBUG_NO_TRY //to get a backtrace to where the exception was thrown

using namespace KDevMI;
using namespace KDevMI::MI;

MIDebugger::MIDebugger(QObject* parent)
    : QObject(parent)
    , m_process(nullptr)
    , m_currentCmd(nullptr)
{
    m_process = new KProcess(this);
    m_process->setOutputChannelMode(KProcess::SeparateChannels);
    connect(m_process, &KProcess::readyReadStandardOutput,
            this, &MIDebugger::readyReadStandardOutput);
    connect(m_process, &KProcess::readyReadStandardError,
            this, &MIDebugger::readyReadStandardError);
    connect(m_process,
            static_cast<void(KProcess::*)(int,QProcess::ExitStatus)>(&KProcess::finished),
            this, &MIDebugger::processFinished);
    connect(m_process, static_cast<void(KProcess::*)(QProcess::ProcessError)>(&KProcess::error),
            this, &MIDebugger::processErrored);
}

MIDebugger::~MIDebugger()
{
    // prevent Qt warning: QProcess: Destroyed while process is still running.
    if (m_process && m_process->state() == QProcess::Running) {
        disconnect(m_process, static_cast<void(KProcess::*)(QProcess::ProcessError)>(&KProcess::error),
                    this, &MIDebugger::processErrored);
        m_process->kill();
        m_process->waitForFinished(10);
    }
}

void MIDebugger::execute(MICommand* command)
{
    m_currentCmd = command;
    QString commandText = m_currentCmd->cmdToSend();

    qCDebug(DEBUGGERCOMMON) << "SEND:" << commandText.trimmed();

    QByteArray commandUtf8 = commandText.toUtf8();

    m_process->write(commandUtf8, commandUtf8.length());
    command->markAsSubmitted();

    QString prettyCmd = m_currentCmd->cmdToSend();
    prettyCmd.remove( QRegExp("set prompt \032.\n") );
    prettyCmd = "(gdb) " + prettyCmd;

    if (m_currentCmd->isUserCommand())
        emit userCommandOutput(prettyCmd);
    else
        emit internalCommandOutput(prettyCmd);
}

bool MIDebugger::isReady() const
{
    return m_currentCmd == nullptr;
}

void MIDebugger::interrupt()
{
<<<<<<< HEAD
#ifndef Q_OS_WIN
=======
    //TODO:win32 Porting needed
>>>>>>> c92a8f17
    int pid = m_process->pid();
    if (pid != 0) {
        ::kill(pid, SIGINT);
    }
#else
    SetConsoleCtrlHandler(nullptr, true);
    GenerateConsoleCtrlEvent(0, 0);
    SetConsoleCtrlHandler(nullptr, false);
#endif
}

MICommand* MIDebugger::currentCommand() const
{
    return m_currentCmd;
}

void MIDebugger::kill()
{
    m_process->kill();
}

void MIDebugger::readyReadStandardOutput()
{
    m_process->setReadChannel(QProcess::StandardOutput);

    m_buffer += m_process->readAll();
    for (;;)
    {
        /* In MI mode, all messages are exactly one line.
           See if we have any complete lines in the buffer. */
        int i = m_buffer.indexOf('\n');
        if (i == -1)
            break;
        QByteArray reply(m_buffer.left(i));
        m_buffer = m_buffer.mid(i+1);

        processLine(reply);
    }
}

void MIDebugger::readyReadStandardError()
{
    m_process->setReadChannel(QProcess::StandardError);
    emit debuggerInternalOutput(QString::fromUtf8(m_process->readAll()));
}

void MIDebugger::processLine(const QByteArray& line)
{
    qCDebug(DEBUGGERCOMMON) << "Debugger (" << m_process->pid() <<") output: " << line;

    FileSymbol file;
    file.contents = line;

    std::unique_ptr<MI::Record> r(m_parser.parse(&file));

    if (!r)
    {
        // simply ignore the invalid MI message because both gdb and lldb
        // sometimes produces invalid messages that can be safely ignored.
        qCDebug(DEBUGGERCOMMON) << "Invalid MI message:" << line;
        // We don't consider the current command done.
        // So, if a command results in unparseable reply,
        // we'll just wait for the "right" reply, which might
        // never come.  However, marking the command as
        // done in this case is even more risky.
        // It's probably possible to get here if we're debugging
        // natively without PTY, though this is uncommon case.
        return;
    }

    #ifndef DEBUG_NO_TRY
    try
    {
    #endif
        switch(r->kind)
        {
        case MI::Record::Result: {
            MI::ResultRecord& result = static_cast<MI::ResultRecord&>(*r);

            // it's still possible for the user to issue a MI command,
            // emit correct signal
            if (m_currentCmd && m_currentCmd->isUserCommand()) {
                emit userCommandOutput(QString::fromUtf8(line) + '\n');
            } else {
                emit internalCommandOutput(QString::fromUtf8(line) + '\n');
            }

            // protect against wild replies that sometimes returned from gdb without a pending command
            if (!m_currentCmd)
            {
                qCWarning(DEBUGGERCOMMON) << "Received a result without a pending command";
                throw std::runtime_error("Received a result without a pending command");
            }
            else if (m_currentCmd->token() != result.token)
            {
                std::stringstream ss;
                ss << "Received a result with token not matching pending command. "
                   << "Pending: " << m_currentCmd->token() << "Received: " << result.token;
                qCWarning(DEBUGGERCOMMON) << ss.str().c_str();
                throw std::runtime_error(ss.str());
            }

            // GDB doc: "running" and "exit" are status codes equivalent to "done"
            if (result.reason == QLatin1String("done") || result.reason == QLatin1String("running") || result.reason == QLatin1String("exit"))
            {
                qCDebug(DEBUGGERCOMMON) << "Result token is" << result.token;
                m_currentCmd->markAsCompleted();
                qCDebug(DEBUGGERCOMMON) << "Command successful, times "
                                        << m_currentCmd->totalProcessingTime()
                                        << m_currentCmd->queueTime()
                                        << m_currentCmd->gdbProcessingTime();
                m_currentCmd->invokeHandler(result);
            }
            else if (result.reason == QLatin1String("error"))
            {
                qCDebug(DEBUGGERCOMMON) << "Handling error";
                m_currentCmd->markAsCompleted();
                qCDebug(DEBUGGERCOMMON) << "Command error, times"
                                        << m_currentCmd->totalProcessingTime()
                                        << m_currentCmd->queueTime()
                                        << m_currentCmd->gdbProcessingTime();
                // Some commands want to handle errors themself.
                if (m_currentCmd->handlesError() &&
                    m_currentCmd->invokeHandler(result))
                {
                    qCDebug(DEBUGGERCOMMON) << "Invoked custom handler\n";
                    // Done, nothing more needed
                }
                else
                    emit error(result);
            }
            else
            {
                qCDebug(DEBUGGERCOMMON) << "Unhandled result code: " << result.reason;
            }

            delete m_currentCmd;
            m_currentCmd = nullptr;
            emit ready();
            break;
        }

        case MI::Record::Async: {
            MI::AsyncRecord& async = static_cast<MI::AsyncRecord&>(*r);

            switch (async.subkind) {
            case MI::AsyncRecord::Exec: {
                // Prefix '*'; asynchronous state changes of the target
                if (async.reason == QLatin1String("stopped"))
                {
                    emit programStopped(async);
                }
                else if (async.reason == QLatin1String("running"))
                {
                    emit programRunning();
                }
                else
                {
                    qCDebug(DEBUGGERCOMMON) << "Unhandled exec notification: " << async.reason;
                }
                break;
            }

            case MI::AsyncRecord::Notify: {
                // Prefix '='; supplementary information that we should handle (new breakpoint etc.)
                emit notification(async);
                break;
            }

            case MI::AsyncRecord::Status: {
                // Prefix '+'; GDB documentation:
                // On-going status information about progress of a slow operation; may be ignored
                break;
            }

            default:
                Q_ASSERT(false);
            }
            break;
        }

        case MI::Record::Stream: {

            MI::StreamRecord& s = static_cast<MI::StreamRecord&>(*r);

            if (s.subkind == MI::StreamRecord::Target) {
                emit applicationOutput(s.message);
            } else if (s.subkind == MI::StreamRecord::Console) {
                if (m_currentCmd && m_currentCmd->isUserCommand())
                    emit userCommandOutput(s.message);
                else
                    emit internalCommandOutput(s.message);

                if (m_currentCmd)
                    m_currentCmd->newOutput(s.message);
            } else {
                emit debuggerInternalOutput(s.message);
            }

            emit streamRecord(s);

            break;
        }

        case MI::Record::Prompt:
            break;
        }
    #ifndef DEBUG_NO_TRY
    }
    catch(const std::exception& e)
    {
        KMessageBox::detailedSorry(
            qApp->activeWindow(),
            i18nc("<b>Internal debugger error</b>",
                    "<p>The debugger component encountered internal error while "
                    "processing reply from gdb. Please submit a bug report. "
                    "The debug session will now end to prevent potential crash"),
            i18n("The exception is: %1\n"
                "The MI response is: %2", e.what(),
                QString::fromLatin1(line)),
            i18n("Internal debugger error"));
        emit exited(true, e.what());
    }
    #endif
}

void MIDebugger::processFinished(int exitCode, QProcess::ExitStatus exitStatus)
{
    qCDebug(DEBUGGERCOMMON) << "Debugger FINISHED\n";

    bool abnormal = exitCode != 0 || exitStatus != QProcess::NormalExit;
    emit userCommandOutput(QStringLiteral("Process exited\n"));
    emit exited(abnormal, i18n("Process exited"));
}

void MIDebugger::processErrored(QProcess::ProcessError error)
{
    qCDebug(DEBUGGERCOMMON) << "Debugger ERRORED" << error;
    if(error == QProcess::FailedToStart)
    {
        KMessageBox::information(
            qApp->activeWindow(),
            i18n("<b>Could not start debugger.</b>"
                 "<p>Could not run '%1'. "
                 "Make sure that the path name is specified correctly.",
                 m_debuggerExecutable),
            i18n("Could not start debugger"));

        emit userCommandOutput(QStringLiteral("Process failed to start\n"));
        emit exited(true, i18n("Process failed to start"));

    } else if (error == QProcess::Crashed) {
        KMessageBox::error(
            qApp->activeWindow(),
            i18n("<b>Debugger crashed.</b>"
                 "<p>The debugger process '%1' crashed.<br>"
                 "Because of that the debug session has to be ended.<br>"
                 "Try to reproduce the crash without KDevelop and report a bug.<br>",
                 m_debuggerExecutable),
            i18n("Debugger crashed"));

        emit userCommandOutput(QStringLiteral("Process crashed\n"));
        emit exited(true, i18n("Process crashed"));
    }
}<|MERGE_RESOLUTION|>--- conflicted
+++ resolved
@@ -106,11 +106,7 @@
 
 void MIDebugger::interrupt()
 {
-<<<<<<< HEAD
 #ifndef Q_OS_WIN
-=======
-    //TODO:win32 Porting needed
->>>>>>> c92a8f17
     int pid = m_process->pid();
     if (pid != 0) {
         ::kill(pid, SIGINT);

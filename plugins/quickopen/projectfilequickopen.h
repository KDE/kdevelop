--- conflicted
+++ resolved
@@ -37,28 +37,15 @@
  */
 struct ProjectFile
 {
-<<<<<<< HEAD
+    ProjectFile()
+    : outsideOfProject(false)
+    {}
     KDevelop::Path path;
     // project root folder url
     KDevelop::Path projectPath;
-    // project name
-    QString project;
-=======
-    ProjectFile()
-    : outsideOfProject(false)
-    {}
-    // string representation of the url
-    QString pathOrUrl;
-    // project root folder url
-    // NOTE: this is using a QUrl to save memory
-    //       if you want a string representation of
-    //       this url, use the non-broken KUrl api via:
-    //       KUrl(QUrl).pathOrUrl() or similar.
-    QUrl projectUrl;
->>>>>>> 922eb8c3
     // indexed url - only set for project files
     // currently open documents don't use this!
-    KDevelop::IndexedString indexedUrl;
+    KDevelop::IndexedString indexedPath;
     // true for files which reside outside of the project root
     // this happens e.g. for generated files in out-of-source build folders
     bool outsideOfProject;
@@ -69,7 +56,7 @@
     if (left.outsideOfProject != right.outsideOfProject) {
         return !left.outsideOfProject;
     }
-    return left.pathOrUrl < right.pathOrUrl;
+    return left.path < right.path;
 }
 
 Q_DECLARE_TYPEINFO(ProjectFile, Q_MOVABLE_TYPE);
@@ -139,11 +126,7 @@
     // project files sorted by their url
     // this is done so we can limit ourselves to a relatively fast
     // filtering without any expensive sorting in reset().
-<<<<<<< HEAD
-    QMap<KDevelop::Path, ProjectFile> m_projectFiles;
-=======
     QList<ProjectFile> m_projectFiles;
->>>>>>> 922eb8c3
 };
 
 /**

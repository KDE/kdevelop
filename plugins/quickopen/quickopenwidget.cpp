--- conflicted
+++ resolved
@@ -419,7 +419,6 @@
                 }
             }
         }
-<<<<<<< HEAD
 
         switch (keyEvent->key()) {
         case Qt::Key_Tab:
@@ -454,37 +453,8 @@
                     return true;
                 }
                 return false;
-=======
-        Q_FALLTHROUGH();
-      }
-      case Qt::Key_PageUp:
-      case Qt::Key_PageDown:
-        if(watched == ui.list )
-          return false;
-        QApplication::sendEvent( ui.list, event );
-      //callRowSelected();
-        return true;
-
-      case Qt::Key_Left: {
-        //Expand/unexpand
-        if( keyEvent->modifiers() == Qt::AltModifier ) {
-          //Eventually Send action to the widget
-          QWidget* w = m_model->expandingWidget(ui.list->selectionModel()->currentIndex());
-          if( KDevelop::QuickOpenEmbeddedWidgetInterface* interface =
-              dynamic_cast<KDevelop::QuickOpenEmbeddedWidgetInterface*>( w ) ){
-            interface->previous();
-            return true;
-          }
-        } else {
-          QModelIndex row = ui.list->selectionModel()->currentIndex();
-          if( row.isValid() ) {
-            row = row.sibling( row.row(), 0 );
-
-            if( m_model->isExpanded( row ) ) {
-              m_model->setExpanded( row, false );
-              return true;
->>>>>>> 5911dad2
-            }
+            }
+            Q_FALLTHROUGH();
         }
         case Qt::Key_PageUp:
         case Qt::Key_PageDown:

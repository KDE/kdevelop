/* This file is part of the KDE libraries
   Copyright (C) 2007 David Nolden <david.nolden.kdevelop@art-master.de>

   This library is free software; you can redistribute it and/or
   modify it under the terms of the GNU Library General Public
   License version 2 as published by the Free Software Foundation.

   This library is distributed in the hope that it will be useful,
   but WITHOUT ANY WARRANTY; without even the implied warranty of
   MERCHANTABILITY or FITNESS FOR A PARTICULAR PURPOSE.  See the GNU
   Library General Public License for more details.

   You should have received a copy of the GNU Library General Public License
   along with this library; see the file COPYING.LIB.  If not, write to
   the Free Software Foundation, Inc., 51 Franklin Street, Fifth Floor,
   Boston, MA 02110-1301, USA.
*/

#include "projectfilequickopen.h"

#include <QIcon>
#include <QTextBrowser>
#include <QApplication>

#include <KLocale>

#include <interfaces/iprojectcontroller.h>
#include <interfaces/idocumentcontroller.h>
#include <interfaces/iproject.h>
#include <interfaces/icore.h>

#include <language/duchain/topducontext.h>
#include <language/duchain/duchain.h>
#include <language/duchain/duchainlock.h>
#include <language/duchain/indexedstring.h>
#include <language/duchain/parsingenvironment.h>

#include <project/projectmodel.h>

#include "../openwith/iopenwith.h"

using namespace KDevelop;

ProjectFileData::ProjectFileData( const ProjectFile& file )
: m_file(file)
{
}

QString ProjectFileData::text() const
{
    return m_file.projectPath.relativePath(m_file.path);
}

QString ProjectFileData::htmlDescription() const
{
  return "<small><small>" + i18nc("%1: project name", "Project %1", m_file.project)  + "</small></small>";
}

bool ProjectFileData::execute( QString& filterText )
{
    const KUrl url = m_file.path.toUrl();
    IOpenWith::openFiles(KUrl::List() << url);
    QString path;
    uint lineNumber;
    if (extractLineNumber(filterText, path, lineNumber)) {
        IDocument* doc = ICore::self()->documentController()->documentForUrl(url);
        if (doc) {
            doc->setCursorPosition(KTextEditor::Cursor(lineNumber - 1, 0));
        }
    }
    return true;
}

bool ProjectFileData::isExpandable() const
{
    return true;
}

QList<QVariant> ProjectFileData::highlighting() const
{
    QTextCharFormat boldFormat;
    boldFormat.setFontWeight(QFont::Bold);
    QTextCharFormat normalFormat;

    QString txt = text();

    QList<QVariant> ret;

    int fileNameLength = m_file.path.lastPathSegment().length();

    ret << 0;
    ret << txt.length() - fileNameLength;
    ret << QVariant(normalFormat);
    ret << txt.length() - fileNameLength;
    ret << fileNameLength;
    ret << QVariant(boldFormat);

    return ret;
}

QWidget* ProjectFileData::expandingWidget() const
{
    const KUrl url = m_file.path.toUrl();
    DUChainReadLocker lock;

    ///Find a du-chain for the document
    QList<TopDUContext*> contexts = DUChain::self()->chainsForDocument(url);

    ///Pick a non-proxy context
    TopDUContext* chosen = 0;
    foreach( TopDUContext* ctx, contexts ) {
        if( !(ctx->parsingEnvironmentFile() && ctx->parsingEnvironmentFile()->isProxyContext()) ) {
            chosen = ctx;
        }
    }

    if( chosen ) {
        return chosen->createNavigationWidget(0, 0,
            "<small><small>"
            + i18nc("%1: project name", "Project %1", m_file.project)
            + "</small></small>");
    } else {
        QTextBrowser* ret = new QTextBrowser();
        ret->resize(400, 100);
        ret->setText(
                "<small><small>"
                + i18nc("%1: project name", "Project %1", m_file.project)
                + "<br>" + i18n("Not parsed yet") + "</small></small>");
        return ret;
    }

    return 0;
}

static QString iconNameForUrl(const IndexedString& url)
{
    if (url.isEmpty()) {
        return QString("tab-duplicate");
    }
    ProjectBaseItem* item = ICore::self()->projectController()->projectModel()->itemForPath(url);
    if (item) {
        return item->iconName();
    }
    return QString("unknown");
}

QIcon ProjectFileData::icon() const
{
    const QString& iconName = iconNameForUrl(m_file.indexedUrl);

    /**
     * FIXME: Move this cache into a more central place and reuse it elsewhere.
     *        The project model e.g. could reuse this as well.
     *
     * Note: We cache here since otherwise displaying and esp. scrolling
     *       in a large list of quickopen items becomes very slow.
     */
    static QHash<QString, QPixmap> iconCache;
    QHash< QString, QPixmap >::const_iterator it = iconCache.constFind(iconName);
    if (it != iconCache.constEnd()) {
        return it.value();
    }

    const QPixmap& pixmap = KIconLoader::global()->loadIcon(iconName, KIconLoader::Small);
    iconCache.insert(iconName, pixmap);
    return pixmap;
}

BaseFileDataProvider::BaseFileDataProvider()
{
}

void BaseFileDataProvider::setFilterText( const QString& text )
{
    QString path(text);
    uint lineNumber;
    extractLineNumber(text, path, lineNumber);
    if ( path.startsWith(QLatin1String("./")) || path.startsWith(QLatin1String("../")) ) {
        // assume we want to filter relative to active document's url
        IDocument* doc = ICore::self()->documentController()->activeDocument();
        if (doc) {
            KUrl url = doc->url().upUrl();
            url.addPath( path);
            url.cleanPath();
            url.adjustPath(KUrl::RemoveTrailingSlash);
            path = url.pathOrUrl();
        }
    }
    setFilter( path.split('/', QString::SkipEmptyParts) );
}

uint BaseFileDataProvider::itemCount() const
{
    return filteredItems().count();
}

uint BaseFileDataProvider::unfilteredItemCount() const
{
    return items().count();
}

QuickOpenDataPointer BaseFileDataProvider::data(uint row) const
{
    return QuickOpenDataPointer(new ProjectFileData( filteredItems().at(row) ));
}

ProjectFileDataProvider::ProjectFileDataProvider()
{
    connect(ICore::self()->projectController(), SIGNAL(projectClosing(KDevelop::IProject*)),
            this, SLOT(projectClosing(KDevelop::IProject*)));
    connect(ICore::self()->projectController(), SIGNAL(projectOpened(KDevelop::IProject*)),
            this, SLOT(projectOpened(KDevelop::IProject*)));
}

void ProjectFileDataProvider::projectClosing( IProject* project )
{
    foreach(ProjectFileItem* file, project->files()) {
        fileRemovedFromSet(file);
    }
}

void ProjectFileDataProvider::projectOpened( IProject* project )
{
    const int processAfter = 1000;
    int processed = 0;
    foreach(ProjectFileItem* file, project->files()) {
        fileAddedToSet(file);
        if (++processed == processAfter) {
            // prevent UI-lockup when a huge project was imported
            QApplication::processEvents();
            processed = 0;
        }
    }

    connect(project, SIGNAL(fileAddedToSet(KDevelop::ProjectFileItem*)),
            this, SLOT(fileAddedToSet(KDevelop::ProjectFileItem*)));
    connect(project, SIGNAL(fileRemovedFromSet(KDevelop::ProjectFileItem*)),
            this, SLOT(fileRemovedFromSet(KDevelop::ProjectFileItem*)));
}

void ProjectFileDataProvider::fileAddedToSet( ProjectFileItem* file )
{
    ProjectFile f;
    f.project = file->project()->name();
    f.projectPath = file->project()->path();
    f.path = file->path();
    f.indexedUrl = file->indexedPath();
    m_projectFiles.insert(f.path, f);
}

void ProjectFileDataProvider::fileRemovedFromSet( ProjectFileItem* file )
{
    m_projectFiles.remove( file->path() );
}

namespace
{
QSet<IndexedString> openFiles()
{
    QSet<IndexedString> openFiles;
    const QList<IDocument*>& docs = ICore::self()->documentController()->openDocuments();
    openFiles.reserve(docs.size());
    foreach( IDocument* doc, docs ) {
        openFiles << IndexedString(doc->url().pathOrUrl());
    }
    return openFiles;
}
<<<<<<< HEAD
=======

QSet<QString> openFilesPathsOrUrls()
{
    QSet<QString> openFiles;
    const QList<IDocument*>& docs = ICore::self()->documentController()->openDocuments();
    openFiles.reserve(docs.size());
    foreach( IDocument* doc, docs ) {
        openFiles << doc->url().pathOrUrl();
    }
    return openFiles;
>>>>>>> 10996251
}

bool sortProjectFiles(const ProjectFile& left, const ProjectFile& right)
{
    return left.path < right.path;
}
}

void ProjectFileDataProvider::reset()
{
    clearFilter();

    QSet<IndexedString> openFiles = ::openFiles();
    QList<ProjectFile> projectFiles;
    projectFiles.reserve(m_projectFiles.size());

    for(QMap<Path, ProjectFile>::const_iterator it = m_projectFiles.constBegin();
        it != m_projectFiles.constEnd(); ++it)
    {
        if (!openFiles.contains(it.value().indexedUrl)) {
            projectFiles << *it;
        }
    }

    setItems(projectFiles);
}

QSet<IndexedString> ProjectFileDataProvider::files() const
{
    QSet<IndexedString> ret;

    foreach( IProject* project, ICore::self()->projectController()->projects() )
        ret += project->fileSet();

    return ret - openFiles();
}

void OpenFilesDataProvider::reset()
{
<<<<<<< HEAD
    clearFilter();
    QList<ProjectFile> currentFiles;
=======
    Base::clearFilter();
>>>>>>> 10996251
    IProjectController* projCtrl = ICore::self()->projectController();
    IDocumentController* docCtrl = ICore::self()->documentController();
    const QList<IDocument*>& docs = docCtrl->openDocuments();

    QList<ProjectFile> currentFiles;
    currentFiles.reserve(docs.size());
    foreach( IDocument* doc, docs ) {
        ProjectFile f;
        f.path = Path(doc->url());
        IProject* project = projCtrl->findProjectForUrl(doc->url());
        if (project) {
            f.projectPath = project->path();
            f.project = project->name();
        } else {
            f.project = i18n("none");
        }
        currentFiles << f;
    }

    qSort(currentFiles.begin(), currentFiles.end(), sortProjectFiles);

    setItems(currentFiles);
}

QSet<IndexedString> OpenFilesDataProvider::files() const
{
    return openFiles();
}

#include "projectfilequickopen.moc"<|MERGE_RESOLUTION|>--- conflicted
+++ resolved
@@ -265,20 +265,6 @@
     }
     return openFiles;
 }
-<<<<<<< HEAD
-=======
-
-QSet<QString> openFilesPathsOrUrls()
-{
-    QSet<QString> openFiles;
-    const QList<IDocument*>& docs = ICore::self()->documentController()->openDocuments();
-    openFiles.reserve(docs.size());
-    foreach( IDocument* doc, docs ) {
-        openFiles << doc->url().pathOrUrl();
-    }
-    return openFiles;
->>>>>>> 10996251
-}
 
 bool sortProjectFiles(const ProjectFile& left, const ProjectFile& right)
 {
@@ -317,12 +303,7 @@
 
 void OpenFilesDataProvider::reset()
 {
-<<<<<<< HEAD
     clearFilter();
-    QList<ProjectFile> currentFiles;
-=======
-    Base::clearFilter();
->>>>>>> 10996251
     IProjectController* projCtrl = ICore::self()->projectController();
     IDocumentController* docCtrl = ICore::self()->documentController();
     const QList<IDocument*>& docs = docCtrl->openDocuments();

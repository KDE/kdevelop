--- conflicted
+++ resolved
@@ -770,14 +770,7 @@
 //     quickOpenLine->setShortcut( Qt::CTRL | Qt::ALT | Qt::Key_E );
 //     connect(quickOpenLine, SIGNAL(triggered(bool)), this, SLOT(quickOpenLine(bool)));
     quickOpenLine->setDefaultWidget(createQuickOpenLineWidget());
-<<<<<<< HEAD
     actions.addAction("quick_open_line", quickOpenLine);
-//     QAction* quickOpenNavigate = actions.addAction("quick_open_navigate");
-//     quickOpenNavigate->setText( i18n("Navigate Declaration") );
-//     quickOpenNavigate->setShortcut( Qt::ALT | Qt::Key_Space );
-//     connect(quickOpenNavigate, SIGNAL(triggered(bool)), this, SLOT(quickOpenNavigate()));
-=======
->>>>>>> f4f421f4
 
     QAction* quickOpenNextFunction = actions.addAction("quick_open_next_function");
     quickOpenNextFunction->setText( i18n("Next Function") );

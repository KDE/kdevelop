/*
    This plugin is part of KDevelop.

    Copyright (C) 2010 Milian Wolff <mail@milianw.de>

    This library is free software; you can redistribute it and/or
    modify it under the terms of the GNU Lesser General Public
    License as published by the Free Software Foundation; either
    version 2.1 of the License, or (at your option) any later version.

    This library is distributed in the hope that it will be useful,
    but WITHOUT ANY WARRANTY; without even the implied warranty of
    MERCHANTABILITY or FITNESS FOR A PARTICULAR PURPOSE.  See the GNU
    Lesser General Public License for more details.

    You should have received a copy of the GNU Lesser General Public
    License along with this library; if not, write to the Free Software
    Foundation, Inc., 51 Franklin Street, Fifth Floor, Boston, MA  02110-1301  USA

*/

#include "externalscriptplugin.h"

#include "externalscriptview.h"
#include "externalscriptitem.h"
#include "externalscriptjob.h"
#include "externalscriptdebug.h"

#include <interfaces/icore.h>
#include <interfaces/iuicontroller.h>
#include <interfaces/iruncontroller.h>
#include <interfaces/idocumentcontroller.h>
#include <interfaces/contextmenuextension.h>
#include <interfaces/context.h>
#include <interfaces/isession.h>

#include <outputview/outputjob.h>
#include <outputview/outputmodel.h>

#include <project/projectmodel.h>
#include <project/path.h>

#include <language/interfaces/editorcontext.h>

#include <KPluginFactory>
#include <KAboutData>
#include <KAction>
#include <KProcess>

#include <QStandardItemModel>
#include <QDBusConnection>
#include <QMenu>


K_PLUGIN_FACTORY( ExternalScriptFactory, registerPlugin<ExternalScriptPlugin>(); )
K_EXPORT_PLUGIN( ExternalScriptFactory( KAboutData( "kdevexternalscript", "kdevexternalscript", ki18n( "External Scripts" ),
                                        "0.1", ki18n( "Run external scripts or applications to manipulate the editor contents or do other arbitrary actions." ),
                                        KAboutData::License_GPL ) ) )

class ExternalScriptViewFactory: public KDevelop::IToolViewFactory
{
public:
  ExternalScriptViewFactory( ExternalScriptPlugin *plugin ): m_plugin( plugin ) {}

  virtual QWidget* create( QWidget *parent = 0 ) {
    return new ExternalScriptView( m_plugin, parent );
  }

  virtual Qt::DockWidgetArea defaultPosition() {
    return Qt::RightDockWidgetArea;
  }

  virtual QString id() const {
    return "org.kdevelop.ExternalScriptView";
  }

private:
  ExternalScriptPlugin *m_plugin;
};

ExternalScriptPlugin* ExternalScriptPlugin::m_self = 0;

ExternalScriptPlugin::ExternalScriptPlugin( QObject* parent, const QVariantList& /*args*/ )
    : IPlugin( ExternalScriptFactory::componentData(), parent ),
    m_model( new QStandardItemModel( this ) ), m_factory( new ExternalScriptViewFactory( this ) )
{
  Q_ASSERT( !m_self );
  m_self = this;

  QDBusConnection::sessionBus().registerObject( "/org/kdevelop/ExternalScriptPlugin", this, QDBusConnection::ExportScriptableSlots );
  
  setXMLFile( "kdevexternalscript.rc" );

  //BEGIN load config
  KConfigGroup config = getConfig();
  foreach( const QString group, config.groupList() ) {
    KConfigGroup script = config.group( group );
    if ( script.hasKey( "name" ) && script.hasKey( "command" ) ) {
      ExternalScriptItem* item = new ExternalScriptItem;
      item->setText( script.readEntry( "name" ) );
      item->setCommand( script.readEntry( "command" ));
      item->setInputMode( static_cast<ExternalScriptItem::InputMode>( script.readEntry( "inputMode", 0u ) ) );
      item->setOutputMode( static_cast<ExternalScriptItem::OutputMode>( script.readEntry( "outputMode", 0u ) ) );
      item->setErrorMode( static_cast<ExternalScriptItem::ErrorMode>( script.readEntry( "errorMode", 0u ) ) );
      item->setSaveMode( static_cast<ExternalScriptItem::SaveMode>( script.readEntry( "saveMode", 0u ) ) );
      item->setFilterMode( script.readEntry( "filterMode", 0u ));
      item->action()->setShortcut( KShortcut( script.readEntry( "shortcuts" ) ) );
      item->setShowOutput( script.readEntry( "showOutput", true ) );
      m_model->appendRow( item );
    }
  }
  //END load config

  core()->uiController()->addToolView( i18n( "External Scripts" ), m_factory );

  connect( m_model, SIGNAL(rowsRemoved(QModelIndex,int,int)),
           this, SLOT(rowsRemoved(QModelIndex,int,int)) );
  connect( m_model, SIGNAL(rowsInserted(QModelIndex,int,int)),
           this, SLOT(rowsInserted(QModelIndex,int,int)) );

  const bool firstUse = config.readEntry( "firstUse", true );
  if ( firstUse ) {
    // some example scripts
    ExternalScriptItem* item = new ExternalScriptItem;
    item->setText( i18n("Quick Compile") );
    item->setCommand( "g++ -o %b %f && ./%b" );
    m_model->appendRow( item );

    item = new ExternalScriptItem;
    item->setText( i18n("Google Selection") );
    item->setCommand( "xdg-open \"http://www.google.de/search?q=%s\"" );
    item->setShowOutput( false );
    m_model->appendRow( item );

    item = new ExternalScriptItem;
    item->setText( i18n("Sort Selection") );
    item->setCommand( "sort" );
    item->setInputMode( ExternalScriptItem::InputSelectionOrDocument );
    item->setOutputMode( ExternalScriptItem::OutputReplaceSelectionOrDocument );
    item->setShowOutput( false );
    m_model->appendRow( item );

    config.writeEntry( "firstUse", false );
    config.sync();
  }
}

ExternalScriptPlugin* ExternalScriptPlugin::self()
{
  return m_self;
}

ExternalScriptPlugin::~ExternalScriptPlugin()
{
  m_self = 0;
}

KDevelop::ContextMenuExtension ExternalScriptPlugin::contextMenuExtension( KDevelop::Context* context )
{
  m_urls.clear();

  int folderCount = 0;

  if ( context->type() == KDevelop::Context::FileContext ) {
    KDevelop::FileContext* filectx = dynamic_cast<KDevelop::FileContext*>( context );
    m_urls = filectx->urls();
  } else if ( context->type() == KDevelop::Context::ProjectItemContext ) {
    KDevelop::ProjectItemContext* projctx = dynamic_cast<KDevelop::ProjectItemContext*>( context );
    foreach( KDevelop::ProjectBaseItem* item, projctx->items() ) {
      if ( item->file() ) {
<<<<<<< HEAD
        m_urls << item->file()->path().toUrl();
=======
        m_urls << item->file()->url();
      } else if ( item->folder() ) {
        m_urls << item->folder()->url();
        folderCount++;
>>>>>>> 922eb8c3
      }
    }
  } else if ( context->type() == KDevelop::Context::EditorContext ) {
      KDevelop::EditorContext *econtext = dynamic_cast<KDevelop::EditorContext*>(context);
      m_urls << econtext->url();
  }

  if ( !m_urls.isEmpty() ) {
    KDevelop::ContextMenuExtension ext;
    QMenu* menu = new QMenu();
    menu->setTitle( i18n("External Scripts") );

    for ( int row = 0; row < m_model->rowCount(); ++row ) {
      ExternalScriptItem* item = dynamic_cast<ExternalScriptItem*>( m_model->item( row ) );
      Q_ASSERT( item );

      if (context->type() != KDevelop::Context::EditorContext) {
        // filter scripts that depend on an opened document
        // if the context menu was not requested inside the editor
        if (item->performParameterReplacement() && item->command().contains("%s")) {
          continue;
        } else if (item->inputMode() == ExternalScriptItem::InputSelectionOrNone) {
          continue;
        }
      }

      if ( folderCount == m_urls.count() ) {
        // when only folders filter items that don't have %d parameter (or another parameter)
        if (item->performParameterReplacement() &&
          (!item->command().contains("%d") ||
            item->command().contains("%s") ||
            item->command().contains("%u") ||
            item->command().contains("%f") ||
            item->command().contains("%b") ||
            item->command().contains("%n")
          )
        ) {
          continue;
        }
      }

      KAction* scriptAction = new KAction( item->text(), this );
      scriptAction->setData( QVariant::fromValue<ExternalScriptItem*>( item ));
      connect( scriptAction, SIGNAL( triggered() ), SLOT( executeScriptFromContextMenu() ) );
      menu->addAction( scriptAction );
    }

    ext.addAction( KDevelop::ContextMenuExtension::ExtensionGroup, menu->menuAction() );

    return ext;
  }

  return KDevelop::IPlugin::contextMenuExtension( context );
}

void ExternalScriptPlugin::unload()
{
  core()->uiController()->removeToolView( m_factory );
  KDevelop::IPlugin::unload();
}

KConfigGroup ExternalScriptPlugin::getConfig() const
{
  return KGlobal::config()->group("External Scripts");
}

QStandardItemModel* ExternalScriptPlugin::model() const
{
  return m_model;
}

void ExternalScriptPlugin::execute( ExternalScriptItem* item, const KUrl& url ) const
{
  ExternalScriptJob* job = new ExternalScriptJob( item, url, const_cast<ExternalScriptPlugin*>(this) );

  KDevelop::ICore::self()->runController()->registerJob( job );
}

void ExternalScriptPlugin::execute(ExternalScriptItem* item) const
{
  execute( item, KDevelop::ICore::self()->documentController()->activeDocument()->url() );
}

bool ExternalScriptPlugin::executeCommand ( QString command, QString workingDirectory ) const
{
  // We extend ExternalScriptJob so that it deletes the temporarily created item on destruction
  class ExternalScriptJobOwningItem : public ExternalScriptJob {
  public:
    ExternalScriptJobOwningItem( ExternalScriptItem* item, const KUrl &url, ExternalScriptPlugin* parent ) : ExternalScriptJob(item, url, parent), m_item(item) {
    }
    ~ExternalScriptJobOwningItem() {
      delete m_item;
    }
  private:
    ExternalScriptItem* m_item;
  };
  ExternalScriptItem* item = new ExternalScriptItem;
  item->setCommand(command);
  item->setWorkingDirectory(workingDirectory);
  item->setPerformParameterReplacement(false);
  debug() << "executing command " << command << " in dir " << workingDirectory << " as external script";
  ExternalScriptJobOwningItem* job = new ExternalScriptJobOwningItem( item, KUrl(), const_cast<ExternalScriptPlugin*>(this) );
  // When a command is executed, for example through the terminal, we don't want the command output to be risen
  job->setVerbosity(KDevelop::OutputJob::Silent);
  
  KDevelop::ICore::self()->runController()->registerJob( job );
  return true;
}

QString ExternalScriptPlugin::executeCommandSync ( QString command, QString workingDirectory ) const
{
  debug() << "executing command " << command << " in working-dir " << workingDirectory;
  KProcess process;
  process.setWorkingDirectory( workingDirectory );
  process.setShellCommand( command );
  process.setOutputChannelMode( KProcess::OnlyStdoutChannel );
  process.execute();
  return QString::fromLocal8Bit(process.readAll());
}

void ExternalScriptPlugin::executeScriptFromActionData() const
{
  KAction* action = dynamic_cast<KAction*>( sender() );
  Q_ASSERT( action );

  ExternalScriptItem* item = action->data().value<ExternalScriptItem*>();
  Q_ASSERT( item );

  execute( item );
}

void ExternalScriptPlugin::executeScriptFromContextMenu() const
{
  KAction* action = dynamic_cast<KAction*>( sender() );
  Q_ASSERT( action );

  ExternalScriptItem* item = action->data().value<ExternalScriptItem*>();
  Q_ASSERT( item );

  foreach( const KUrl& url, m_urls) {
    KDevelop::ICore::self()->documentController()->openDocument( url );
    execute( item, url );
  }
}

void ExternalScriptPlugin::rowsInserted( const QModelIndex& /*parent*/, int start, int end )
{
  for ( int i = start; i <= end; ++i ) {
    saveItemForRow( i );
  }
}

void ExternalScriptPlugin::rowsRemoved( const QModelIndex& /*parent*/, int start, int end )
{
  KConfigGroup config = getConfig();
  for ( int i = start; i <= end; ++i ) {
    KConfigGroup child = config.group( QString("script %1").arg(i) );
    debug() << "removing config group:" << child.name();
    child.deleteGroup();
  }
  config.sync();
}

void ExternalScriptPlugin::saveItem( const ExternalScriptItem* item )
{
  const QModelIndex index = m_model->indexFromItem( item );
  Q_ASSERT( index.isValid() );
  saveItemForRow( index.row() );
}

void ExternalScriptPlugin::saveItemForRow( int row )
{
  const QModelIndex idx = m_model->index( row, 0 );
  Q_ASSERT( idx.isValid() );

  ExternalScriptItem* item = dynamic_cast<ExternalScriptItem*>( m_model->item( row ) );
  Q_ASSERT( item );

  debug() << "save extern script:" << item << idx;
  KConfigGroup config = getConfig().group( QString("script %1").arg( row ) );
  config.writeEntry( "name", item->text() );
  config.writeEntry( "command", item->command() );
  config.writeEntry( "inputMode", (uint) item->inputMode() );
  config.writeEntry( "outputMode", (uint) item->outputMode() );
  config.writeEntry( "errorMode", (uint) item->errorMode() );
  config.writeEntry( "saveMode", (uint) item->saveMode() );
  config.writeEntry( "shortcuts", item->action()->shortcut().toString() );
  config.writeEntry( "showOutput", item->showOutput() );
  config.writeEntry( "filterMode", item->filterMode());
  config.sync();
}

#include "externalscriptplugin.moc"

// kate: indent-mode cstyle; space-indent on; indent-width 2; replace-tabs on; <|MERGE_RESOLUTION|>--- conflicted
+++ resolved
@@ -168,14 +168,10 @@
     KDevelop::ProjectItemContext* projctx = dynamic_cast<KDevelop::ProjectItemContext*>( context );
     foreach( KDevelop::ProjectBaseItem* item, projctx->items() ) {
       if ( item->file() ) {
-<<<<<<< HEAD
         m_urls << item->file()->path().toUrl();
-=======
-        m_urls << item->file()->url();
       } else if ( item->folder() ) {
-        m_urls << item->folder()->url();
+        m_urls << item->folder()->path().toUrl();
         folderCount++;
->>>>>>> 922eb8c3
       }
     }
   } else if ( context->type() == KDevelop::Context::EditorContext ) {

--- conflicted
+++ resolved
@@ -1,11 +1,4 @@
 add_subdirectory(p4clientstub)
-<<<<<<< HEAD
-=======
-if(BUILD_TESTING)
-    add_subdirectory(tests)
-endif()
->>>>>>> 7af7e188
-
 ecm_qt_declare_logging_category(kdevperforce_LOG_PART_SRCS
     HEADER debug.h
     IDENTIFIER PLUGIN_PERFORCE
@@ -24,4 +17,6 @@
    KDev::Vcs
 )
 
-add_subdirectory(test)+if(BUILD_TESTING)
+    add_subdirectory(tests)
+endif()
{
    "KPlugin": {
        "Description": "Provides the welcome page visible in an empty session",
        "Description[ca@valencia]": "Proporciona la visibilitat de la pàgina de benvinguda en una sessió buida",
        "Description[ca]": "Proporciona la visibilitat de la pàgina de benvinguda en una sessió buida",
        "Description[cs]": "Poskytuje uvítací obrazovku viditelnou v prázdném sezení",
        "Description[es]": "Proporciona la página de bienvenida visible en una sesión vacía",
        "Description[fr]": "Fournit la page d'accueil visible dans une session vide",
        "Description[gl]": "Fornece a páxina de benvida visíbel nunha sesión baleira.",
        "Description[it]": "Fornisce la pagina di benvenuto visibile in una sessione vuota",
        "Description[nl]": "Biedt de welkomst pagina zichtbaar in een lege sessie",
        "Description[pl]": "Dostarcza stronę powitania widoczną przy pustych sesjach",
        "Description[pt]": "Oferece a página de boas-vindas visível numa sessão vazia",
        "Description[sk]": "Poskytuje uvítaciu stránku viditeľnú v prázdnom sedení",
        "Description[sl]": "Ponuja pozdravni zaslon, ki je viden v prazni seji",
        "Description[sv]": "Tillhandahåller välkomstsidan synlig i en tom session",
        "Description[tr]": "Boş oturumda görünen hoşgeldin sayfasını sağlar",
        "Description[uk]": "Забезпечує роботу сторінки вітання, яку програма показує, якщо сеанс порожній",
        "Description[x-test]": "xxProvides the welcome page visible in an empty sessionxx",
        "Icon": "kdevelop",
        "Id": "KDevWelcomePage",
        "Name": "KDevelop Welcome Page",
        "Name[ar]": "صفحة ترحيب مطوّرك",
        "Name[ca@valencia]": "Pàgina de benvinguda del KDevelop",
        "Name[ca]": "Pàgina de benvinguda del KDevelop",
        "Name[cs]": "Uvítací stránka KDevelop",
        "Name[de]": "KDevelop-Startseite",
        "Name[es]": "Página de bienvenida de KDevelop",
        "Name[et]": "KDevelopi tervituslehekülg",
        "Name[fi]": "KDevelopin tervetulosivu",
        "Name[fr]": "Page d'accueil de KDevelop",
        "Name[gl]": "Páxina de benvida de KDevelop",
<<<<<<< HEAD
        "Name[hu]": "KDevelop üdvözlőképernyő",
=======
>>>>>>> be15d465
        "Name[it]": "Pagina di benvenuto di KDevelop",
        "Name[nl]": "Welkomstpagina van KDevelop",
        "Name[pl]": "Strona powitalna KDevelop",
        "Name[pt]": "Página de Boas-Vindas do KDevelop",
        "Name[pt_BR]": "Página de boas-vindas do KDevelop",
        "Name[sk]": "Uvítacia stránka KDevelop",
        "Name[sl]": "Pozdravna stran za KDevelop",
        "Name[sv]": "KDevelop välkomstsida",
        "Name[tr]": "KDevelop Karşılama Sayfası",
        "Name[uk]": "Сторінка вітання KDevelop",
        "Name[x-test]": "xxKDevelop Welcome Pagexx",
        "Name[zh_CN]": "KDevelop 欢迎页面",
        "ServiceTypes": [
            "KDevelop/Plugin"
        ]
    },
    "X-KDevelop-Category": "Global",
    "X-KDevelop-Mode": "GUI"
}<|MERGE_RESOLUTION|>--- conflicted
+++ resolved
@@ -30,10 +30,7 @@
         "Name[fi]": "KDevelopin tervetulosivu",
         "Name[fr]": "Page d'accueil de KDevelop",
         "Name[gl]": "Páxina de benvida de KDevelop",
-<<<<<<< HEAD
         "Name[hu]": "KDevelop üdvözlőképernyő",
-=======
->>>>>>> be15d465
         "Name[it]": "Pagina di benvenuto di KDevelop",
         "Name[nl]": "Welkomstpagina van KDevelop",
         "Name[pl]": "Strona powitalna KDevelop",

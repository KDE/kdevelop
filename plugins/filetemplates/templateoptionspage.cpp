/*  This file is part of KDevelop
    Copyright 2012 Miha Čančula <miha@noughmad.eu>

    This library is free software; you can redistribute it and/or
    modify it under the terms of the GNU Library General Public
    License as published by the Free Software Foundation; either
    version 2 of the License, or (at your option) any later version.

    This library is distributed in the hope that it will be useful,
    but WITHOUT ANY WARRANTY; without even the implied warranty of
    MERCHANTABILITY or FITNESS FOR A PARTICULAR PURPOSE.  See the GNU
    Library General Public License for more details.

    You should have received a copy of the GNU Library General Public License
    along with this library; see the file COPYING.LIB.  If not, write to
    the Free Software Foundation, Inc., 51 Franklin Street, Fifth Floor,
    Boston, MA 02110-1301, USA.
*/

#include "templateoptionspage.h"
#include "templateclassassistant.h"
#include "debug.h"

#include <language/codegen/templateclassgenerator.h>
#include <language/codegen/sourcefiletemplate.h>

#include <KLocalizedString>

#include <QLineEdit>
#include <QSpinBox>
#include <QDomElement>
#include <QGroupBox>
#include <QVBoxLayout>
#include <QFormLayout>
#include <QLabel>
#include <QCheckBox>
#include <QComboBox>

using namespace KDevelop;

class KDevelop::TemplateOptionsPagePrivate
{
public:
    QVector<SourceFileTemplate::ConfigOption> entries;
    QHash<QString, QWidget*> controls;
    QHash<QString, QByteArray> typeProperties;
<<<<<<< HEAD
    QWidget *firstEditWidget;
=======
    QList<QWidget*> groupBoxes;
>>>>>>> 8ec0ea56
};

TemplateOptionsPage::TemplateOptionsPage(QWidget* parent, Qt::WindowFlags f)
: QWidget(parent, f)
, d(new TemplateOptionsPagePrivate)
{
    d->firstEditWidget = nullptr;

    d->typeProperties.insert(QStringLiteral("String"), "text");
    d->typeProperties.insert(QStringLiteral("Enum"), "currentText");
    d->typeProperties.insert(QStringLiteral("Int"), "value");
    d->typeProperties.insert(QStringLiteral("Bool"), "checked");
}

TemplateOptionsPage::~TemplateOptionsPage()
{
    delete d;
}

void TemplateOptionsPage::load(const SourceFileTemplate& fileTemplate, TemplateRenderer* renderer)
{
    // TODO: keep any old changed values, as it comes by surprise to have them lost
    // when going back and forward

    // clear anything as there is on reentering the page
    d->entries.clear();
    d->controls.clear();
<<<<<<< HEAD
    d->firstEditWidget = nullptr;
=======
    // clear any old option group boxes & the base layout
    qDeleteAll(d->groupBoxes);
    d->groupBoxes.clear();
    delete layout();
>>>>>>> 8ec0ea56

    QVBoxLayout* layout = new QVBoxLayout();

    for (const auto& optionGroup : fileTemplate.customOptions(renderer)) {
        QGroupBox* box = new QGroupBox(this);
<<<<<<< HEAD
        box->setTitle(optionGroup.name);
=======
        d->groupBoxes.append(box);

        box->setTitle(it.key());
>>>>>>> 8ec0ea56

        QFormLayout* formLayout = new QFormLayout;

        d->entries << optionGroup.options;
        for (const auto& entry : optionGroup.options) {
            QWidget* control = nullptr;
            const QString type = entry.type;
            if (type == QLatin1String("String"))
            {
                control = new QLineEdit(entry.value.toString(), box);
            }
            else if (type == QLatin1String("Enum"))
            {
                auto input = new QComboBox(box);
                input->addItems(entry.values);
                input->setCurrentText(entry.value.toString());
                control = input;
            }
            else if (type == QLatin1String("Int"))
            {
                auto input = new QSpinBox(box);
                input->setValue(entry.value.toInt());
                if (!entry.minValue.isEmpty())
                {
                    input->setMinimum(entry.minValue.toInt());
                }
                if (!entry.maxValue.isEmpty())
                {
                    input->setMaximum(entry.maxValue.toInt());
                }
                control = input;
            }
            else if (type == QLatin1String("Bool"))
            {
                bool checked = (QString::compare(entry.value.toString(), QStringLiteral("true"), Qt::CaseInsensitive) == 0);
                QCheckBox* checkBox = new QCheckBox(box);
                checkBox->setCheckState(checked ? Qt::Checked : Qt::Unchecked);
                control = checkBox;
            }
            else
            {
                qCDebug(PLUGIN_FILETEMPLATES) << "Unrecognized option type" << entry.type;
            }
            if (control)
            {
                const QString entryLabelText = i18n("%1:", entry.label);
                QLabel* label = new QLabel(entryLabelText, box);
                formLayout->addRow(label, control);
                d->controls.insert(entry.name, control);
                if (d->firstEditWidget == nullptr) {
                    d->firstEditWidget = control;
                }
            }
        }

        box->setLayout(formLayout);
        layout->addWidget(box);
    }

    layout->addStretch();

    setLayout(layout);
}

QVariantHash TemplateOptionsPage::templateOptions() const
{
    QVariantHash values;

    foreach (const SourceFileTemplate::ConfigOption& entry, d->entries)
    {
        Q_ASSERT(d->controls.contains(entry.name));
        Q_ASSERT(d->typeProperties.contains(entry.type));

        values.insert(entry.name, d->controls[entry.name]->property(d->typeProperties[entry.type]));
    }

    qCDebug(PLUGIN_FILETEMPLATES) << values.size() << d->entries.size();

    return values;
}

void TemplateOptionsPage::setFocusToFirstEditWidget()
{
    if (d->firstEditWidget) {
        d->firstEditWidget->setFocus();
    }
}<|MERGE_RESOLUTION|>--- conflicted
+++ resolved
@@ -44,11 +44,8 @@
     QVector<SourceFileTemplate::ConfigOption> entries;
     QHash<QString, QWidget*> controls;
     QHash<QString, QByteArray> typeProperties;
-<<<<<<< HEAD
     QWidget *firstEditWidget;
-=======
     QList<QWidget*> groupBoxes;
->>>>>>> 8ec0ea56
 };
 
 TemplateOptionsPage::TemplateOptionsPage(QWidget* parent, Qt::WindowFlags f)
@@ -76,26 +73,19 @@
     // clear anything as there is on reentering the page
     d->entries.clear();
     d->controls.clear();
-<<<<<<< HEAD
+    // clear any old option group boxes & the base layout
     d->firstEditWidget = nullptr;
-=======
-    // clear any old option group boxes & the base layout
     qDeleteAll(d->groupBoxes);
     d->groupBoxes.clear();
     delete layout();
->>>>>>> 8ec0ea56
 
     QVBoxLayout* layout = new QVBoxLayout();
 
     for (const auto& optionGroup : fileTemplate.customOptions(renderer)) {
         QGroupBox* box = new QGroupBox(this);
-<<<<<<< HEAD
-        box->setTitle(optionGroup.name);
-=======
         d->groupBoxes.append(box);
 
-        box->setTitle(it.key());
->>>>>>> 8ec0ea56
+        box->setTitle(optionGroup.name);
 
         QFormLayout* formLayout = new QFormLayout;
 

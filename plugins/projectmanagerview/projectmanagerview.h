/* This file is part of KDevelop
    Copyright 2005 Roberto Raggi <roberto@kdevelop.org>
    Copyright 2007 Andreas Pakulat <apaku@gmx.de>

    This library is free software; you can redistribute it and/or
    modify it under the terms of the GNU Library General Public
    License as published by the Free Software Foundation; either
    version 2 of the License, or (at your option) any later version.

    This library is distributed in the hope that it will be useful,
    but WITHOUT ANY WARRANTY; without even the implied warranty of
    MERCHANTABILITY or FITNESS FOR A PARTICULAR PURPOSE.  See the GNU
    Library General Public License for more details.

    You should have received a copy of the GNU Library General Public License
    along with this library; see the file COPYING.LIB.  If not, write to
    the Free Software Foundation, Inc., 51 Franklin Street, Fifth Floor,
    Boston, MA 02110-1301, USA.
*/

#ifndef KDEVPLATFORM_PLUGIN_PROJECTMANAGERVIEW_H
#define KDEVPLATFORM_PLUGIN_PROJECTMANAGERVIEW_H

#include <QtGui/QWidget>
#include <KAction>
#include <interfaces/context.h>

class QModelIndex;

class KUrl;

namespace Ui
{
class ProjectManagerView;
}

class ProjectProxyModel;
class VcsOverlayProxyModel;

namespace KDevelop
{
class ProjectBaseItem;
class Path;
}

class ProjectManagerView;
class ProjectManagerViewPlugin;

//own subclass to the current view can be passed from ProjectManagetView to ProjectManagerViewPlugin
class ProjectManagerViewItemContext : public KDevelop::ProjectItemContext
{
public:
    ProjectManagerViewItemContext(const QList< KDevelop::ProjectBaseItem* >& items, ProjectManagerView *view);
    ProjectManagerView *view() const;
private:
    ProjectManagerView *m_view;
};

class ProjectManagerView: public QWidget
{
    Q_OBJECT
public:
    ProjectManagerView( ProjectManagerViewPlugin*, QWidget *parent );
    virtual ~ProjectManagerView();

    ProjectManagerViewPlugin* plugin() const { return m_plugin; }
    QList<KDevelop::ProjectBaseItem*> selectedItems() const;
    void selectItems(const QList<KDevelop::ProjectBaseItem*> &items);
    void expandItem(KDevelop::ProjectBaseItem *item);

protected:
    virtual bool eventFilter(QObject* obj, QEvent* event);

private slots:
    void selectionChanged();
    void locateCurrentDocument();
    void updateSyncAction();
<<<<<<< HEAD
    void open( const KDevelop::Path& );
    void setFilterString(const QString&);
=======
    void openUrl( const KUrl& );
>>>>>>> 10996251

private:
    QModelIndex indexFromView(const QModelIndex& index) const;
    QModelIndex indexToView(const QModelIndex& index) const;

    QAction* m_syncAction;
    Ui::ProjectManagerView* m_ui;
    QStringList m_cachedFileList;
    ProjectProxyModel* m_modelFilter;
    VcsOverlayProxyModel* m_overlayProxy;
    ProjectManagerViewPlugin* m_plugin;
};

#endif // KDEVPLATFORM_PLUGIN_PROJECTMANAGERVIEW_H
<|MERGE_RESOLUTION|>--- conflicted
+++ resolved
@@ -26,8 +26,6 @@
 #include <interfaces/context.h>
 
 class QModelIndex;
-
-class KUrl;
 
 namespace Ui
 {
@@ -75,12 +73,7 @@
     void selectionChanged();
     void locateCurrentDocument();
     void updateSyncAction();
-<<<<<<< HEAD
     void open( const KDevelop::Path& );
-    void setFilterString(const QString&);
-=======
-    void openUrl( const KUrl& );
->>>>>>> 10996251
 
 private:
     QModelIndex indexFromView(const QModelIndex& index) const;

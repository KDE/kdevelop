--- conflicted
+++ resolved
@@ -3,14 +3,9 @@
 Name[bs]=Testiranje C++ Temp predloška
 Name[ca]=Plantilla C++ de prova
 Name[ca@valencia]=Plantilla C++ de prova
-<<<<<<< HEAD
 Name[da]=Tester C++-skabelon
 Name[de]=Testvorlage für C++
 Name[el]=Δοκιμή C++ Template
-=======
-Name[de]=Testvorlage für C++
-Name[el]=Δοκιμή C++ template
->>>>>>> 37fd40ec
 Name[es]=Prueba de plantilla C++
 Name[et]=C++ malli testimine
 Name[fi]=Testi-C++-malli
@@ -22,13 +17,8 @@
 Name[nb]=Mal for C++-testing
 Name[nl]=C++-sjabloon testen
 Name[pl]=Szablon testowy C++
-<<<<<<< HEAD
 Name[pt]=Modelo de Testes em C++
 Name[pt_BR]=Modelo de testes em C++
-=======
-Name[pt]=Modelo de C++ de Testes
-Name[pt_BR]=Testando o modelo em C++
->>>>>>> 37fd40ec
 Name[ru]=Тестовый шаблон C++
 Name[sk]=Testovanie C++ šablóny
 Name[sl]=Preizkusna predloga C++
@@ -91,11 +81,6 @@
 Name[nl]=Kop
 Name[pl]=Nagłówek
 Name[pt]=Inclusão
-<<<<<<< HEAD
-Name[pt_BR]=Cabeçalho
-=======
-Name[pt_BR]=Inclusão
->>>>>>> 37fd40ec
 Name[ru]=Заголовок
 Name[sk]=Hlavička
 Name[sl]=Glava

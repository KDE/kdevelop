/* This file is part of KDevelop
    Copyright 2010 Niko Sams <niko.sams@gmail.com>

    This library is free software; you can redistribute it and/or
    modify it under the terms of the GNU Library General Public
    License as published by the Free Software Foundation; either
    version 2 of the License, or (at your option) any later version.

    This library is distributed in the hope that it will be useful,
    but WITHOUT ANY WARRANTY; without even the implied warranty of
    MERCHANTABILITY or FITNESS FOR A PARTICULAR PURPOSE.  See the GNU
    Library General Public License for more details.

    You should have received a copy of the GNU Library General Public License
    along with this library; see the file COPYING.LIB.  If not, write to
    the Free Software Foundation, Inc., 51 Franklin Street, Fifth Floor,
    Boston, MA 02110-1301, USA.
*/

#include "reloadtest.h"

#include <QtTest/QTest>
#include <QSignalSpy>
#include <QProcess>
#include <KDebug>
#include <KTempDir>

#include <tests/autotestshell.h>
#include <tests/testcore.h>

#include <interfaces/icore.h>
#include <interfaces/iprojectcontroller.h>
#include <interfaces/iproject.h>
#include <interfaces/ilanguagecontroller.h>

#include <project/interfaces/iprojectfilemanager.h>
#include <project/projectmodel.h>
#include <language/backgroundparser/backgroundparser.h>

QTEST_MAIN(ProjectLoadTest)

Q_DECLARE_METATYPE(KDevelop::IProject*);

using namespace KDevelop;

///FIXME: get rid of this, use temporary dir+file classes!
void exec(const QString &cmd)
{
    QProcess proc;
    proc.setProcessChannelMode(QProcess::ForwardedChannels);
    proc.start(cmd);
    proc.waitForFinished();
    Q_ASSERT(proc.exitStatus() == QProcess::NormalExit);
    Q_ASSERT(proc.exitStatus() == 0);
}

void ProjectLoadTest::initTestCase()
{
    AutoTestShell::init();
    TestCore::initialize();
    ICore::self()->languageController()->backgroundParser()->disableProcessing();

    qRegisterMetaType<IProject*>();

    foreach(IProject* p, ICore::self()->projectController()->projects()) {
        ICore::self()->projectController()->closeProject(p);
    }
}

void ProjectLoadTest::cleanupTestCase()
{
    TestCore::shutdown();
}

void ProjectLoadTest::init()
{
    Q_ASSERT(ICore::self()->projectController()->projects().isEmpty());
}

struct TestProject
{
    // temp directory of project
    KTempDir* dir;
    // name of the project (random)
    QString name;
    // project file (*.kdev4)
    KUrl file;
    ~TestProject() {
        IProject* p = ICore::self()->projectController()->findProjectByName(name);
        if (p) {
            ICore::self()->projectController()->closeProject(p);
        }
        delete dir;
    }
};

TestProject makeProject()
{
    TestProject ret;
    ret.dir = new KTempDir();
    QFileInfo dir(ret.dir->name().left(ret.dir->name().length() - 1));
    Q_ASSERT(dir.exists());
    ret.name = dir.fileName();

    QStringList projectFileContents;
    projectFileContents
    << "[Project]"
    << QString("Name=") + ret.name
    << "Manager=KDevGenericManager";

    KUrl projecturl( dir.absoluteFilePath() + "/simpleproject.kdev4" );
    QFile projectFile(projecturl.toLocalFile());
    projectFile.open(QIODevice::WriteOnly);
    projectFile.write(projectFileContents.join("\n").toLatin1());
    projectFile.close();
    ret.file = projecturl;

    Q_ASSERT(ret.dir->exists());
    Q_ASSERT(projecturl.upUrl().toLocalFile() == ret.dir->name());

    return ret;
}

void ProjectLoadTest::addRemoveFiles()
{
    const TestProject p = makeProject();

    QFile f(p.dir->name()+"/sdf");
    f.open(QIODevice::WriteOnly);
    f.close();

<<<<<<< HEAD
    KDevelop::ICore::self()->projectController()->openProject(p.file);
    QSignalSpy spy(KDevelop::ICore::self()->projectController(), SIGNAL(projectOpened(KDevelop::IProject*)));
    QVERIFY(spy.wait(2000));
    KDevelop::IProject* project = KDevelop::ICore::self()->projectController()->projects().first();
    QCOMPARE(project->projectFileUrl(), p.file);
=======
    ICore::self()->projectController()->openProject(p.file);
    QVERIFY(QTest::kWaitForSignal(ICore::self()->projectController(),
                                  SIGNAL(projectOpened(KDevelop::IProject*)), 2000));
    IProject* project = ICore::self()->projectController()->projects().first();
    QCOMPARE(project->projectFile().toUrl(), p.file);
>>>>>>> b69ef4a1

    //KDirWatch adds/removes the file automatically
    for (int i=0; i<100; ++i) {
        QFile f2(p.dir->name()+"/blub"+QString::number(i));
        f2.open(QIODevice::WriteOnly);
        f2.close();
    }
    for (int i=0; i<50; ++i) {
        QFile f2(p.dir->name()+"/blub"+QString::number(i));
        QVERIFY(f2.exists());
        f2.remove();
    }
    QTest::qWait(500);

    KUrl url(p.dir->name()+"/blub"+QString::number(50));
    url.cleanPath();
    QCOMPARE(project->filesForPath(IndexedString(url)).count(), 1);
    ProjectFileItem* file = project->filesForPath(IndexedString(url)).first();
    project->projectFileManager()->removeFilesAndFolders(QList<ProjectBaseItem*>() << file ); //message box has to be accepted manually :(
    for (int i=51; i<100; ++i) {
        QFile f2(p.dir->name()+"/blub"+QString::number(i));
        f2.remove();
    }

    QTest::qWait(2000);
    QCOMPARE(project->fileCount(), 1);
}

void ProjectLoadTest::removeDirRecursive()
{
    const TestProject p = makeProject();

    {
        QFile f(p.dir->name()+"/sdf");
        f.open(QIODevice::WriteOnly);
        f.close();
    }
    {
        QDir(p.dir->name()).mkdir("blub");
        for (int i=0; i<10; ++i) {
            QFile f(p.dir->name()+"/blub/file"+QString::number(i));
            f.open(QIODevice::WriteOnly);
            f.close();
        }
    }

    //close previously opened projects
    QTest::qWait(1000); //wait for projects to load
    foreach ( IProject* p, ICore::self()->projectController()->projects()) {
        ICore::self()->projectController()->closeProject(p);
        QTest::qWait(100);
    }
    QVERIFY(ICore::self()->projectController()->projects().isEmpty());

<<<<<<< HEAD
    KDevelop::ICore::self()->projectController()->openProject(p.file);
    QSignalSpy spy(KDevelop::ICore::self()->projectController(), SIGNAL(projectOpened(KDevelop::IProject*)));
    QVERIFY(spy.wait(20000));
    KDevelop::IProject* project = KDevelop::ICore::self()->projectController()->projects().first();
    QCOMPARE(project->projectFileUrl(), p.file);
=======
    ICore::self()->projectController()->openProject(p.file);
    QVERIFY(QTest::kWaitForSignal(ICore::self()->projectController(),
                                  SIGNAL(projectOpened(KDevelop::IProject*)), 20000));
    IProject* project = ICore::self()->projectController()->projects().first();
    QCOMPARE(project->projectFile().toUrl(), p.file);
>>>>>>> b69ef4a1

    for (int i=0; i<1; ++i) {
        KUrl url(p.dir->name()+"/blub");
        url.cleanPath();
        QCOMPARE(project->foldersForPath(IndexedString(url)).count(), 1);

        ProjectFolderItem* file = project->foldersForPath(IndexedString(url)).first();
        project->projectFileManager()->removeFilesAndFolders(QList<ProjectBaseItem*>() << file );
    }

    QTest::qWait(2000);
    QCOMPARE(project->fileCount(), 1);
}

void createFile(const QString& path)
{
    QFile f(path);
    f.open(QIODevice::WriteOnly);
    f.write(QByteArray::number(qrand()));
    f.write(QByteArray::number(qrand()));
    f.write(QByteArray::number(qrand()));
    f.write(QByteArray::number(qrand()));
    f.close();
}

void _writeRandomStructure(QString path, int files)
{
    QDir p(path);
    QString name = QString::number(qrand());
    if (qrand() < RAND_MAX / 5) {
        p.mkdir(name);
        path += '/' + name;
//         kDebug() << "wrote path" << path;
    } else {
        createFile(path+'/'+name);
//         kDebug() << "wrote file" << path+"/"+name;
    }
    files--;
    if (files > 0) {
        _writeRandomStructure(path, files);
    }
}

void fillProject(int filesPerDir, int dirs, const TestProject& project, bool wait)
{
    for(int i=0; i < dirs; ++i) {
        const QString name = "foox" + QString::number(i);
        QDir(project.dir->name()).mkdir(name);
        _writeRandomStructure(project.dir->name() + name, filesPerDir);
        if (wait) {
            QTest::qWait(100);
        }
    }
}

void ProjectLoadTest::addLotsOfFiles()
{
    TestProject p = makeProject();

<<<<<<< HEAD
    KDevelop::ICore::self()->projectController()->openProject(p.file);
    QVERIFY(QSignalSpy(KDevelop::ICore::self()->projectController(), SIGNAL(projectOpened(KDevelop::IProject*))).wait(2000));
    QCOMPARE(KDevelop::ICore::self()->projectController()->projects().size(), 1);
    KDevelop::IProject* project = KDevelop::ICore::self()->projectController()->projects().first();
    QCOMPARE(project->projectFileUrl(), p.file);
=======
    ICore::self()->projectController()->openProject(p.file);
    QVERIFY(QTest::kWaitForSignal(ICore::self()->projectController(),
                                  SIGNAL(projectOpened(KDevelop::IProject*)), 2000));
    QCOMPARE(ICore::self()->projectController()->projects().size(), 1);
    IProject* project = ICore::self()->projectController()->projects().first();
    QCOMPARE(project->projectFile().toUrl(), p.file);
>>>>>>> b69ef4a1

    fillProject(50, 25, p, true);

    QTest::qWait(2000);
}

void ProjectLoadTest::addMultipleJobs()
{
    const TestProject p1 = makeProject();
    fillProject(10, 25, p1, false);
    const TestProject p2 = makeProject();
    fillProject(10, 25, p2, false);

    QSignalSpy spy(ICore::self()->projectController(),
                   SIGNAL(projectOpened(KDevelop::IProject*)));
    ICore::self()->projectController()->openProject(p1.file);
    ICore::self()->projectController()->openProject(p2.file);

    const int wait = 25;
    const int maxWait = 2000;
    int waited = 0;
    while(waited < maxWait && spy.count() != 2) {
        QTest::qWait(wait);
        waited += wait;
    }

    QCOMPARE(ICore::self()->projectController()->projects().size(), 2);
}

void ProjectLoadTest::raceJob()
{
    // our goal here is to try to reproduce https://bugs.kde.org/show_bug.cgi?id=260741
    // my idea is that this can be triggered by the following:
    // - list dir foo/bar containing lots of files
    // - remove dir foo while listjob is still running
    TestProject p = makeProject();
    QDir dir(p.dir->name());
    QVERIFY(dir.mkpath("test/zzzzz"));
    for(int i = 0; i < 1000; ++i) {
        createFile(QString(p.dir->name() + "/test/zzzzz/%1").arg(i));
        createFile(QString(p.dir->name() + "/test/%1").arg(i));
    }

<<<<<<< HEAD
    KDevelop::ICore::self()->projectController()->openProject(p.file);
    QVERIFY(QSignalSpy(KDevelop::ICore::self()->projectController(), SIGNAL(projectOpened(KDevelop::IProject*))).wait(2000));
=======
    ICore::self()->projectController()->openProject(p.file);
    QVERIFY(QTest::kWaitForSignal(ICore::self()->projectController(),
                                  SIGNAL(projectOpened(KDevelop::IProject*)), 2000));
>>>>>>> b69ef4a1

    QCOMPARE(ICore::self()->projectController()->projectCount(), 1);
    IProject *project = ICore::self()->projectController()->projectAt(0);
    QCOMPARE(project->projectFile().toUrl(), p.file);
    ProjectFolderItem* root = project->projectItem();
    QCOMPARE(root->rowCount(), 1);
    ProjectBaseItem* testItem = root->child(0);
    QVERIFY(testItem->folder());
    QCOMPARE(testItem->baseName(), QString("test"));
    QCOMPARE(testItem->rowCount(), 1001);
    ProjectBaseItem* asdfItem = testItem->children().last();
    QVERIFY(asdfItem->folder());

    // move dir
    dir.rename("test", "test2");
    // move sub dir
    dir.rename("test2/zzzzz", "test2/bla");

    QTest::qWait(500);
    QCOMPARE(root->rowCount(), 1);
    testItem = root->child(0);
    QVERIFY(testItem->folder());
    QCOMPARE(testItem->baseName(), QString("test2"));
}

void ProjectLoadTest::addDuringImport()
{
    // our goal here is to try to reproduce an issue in the optimized filesForPath implementation
    // which requires the project to be associated to the model to function properly
    // to trigger this we create a big project, import it and then call filesForPath during
    // the import action
    TestProject p = makeProject();
    QDir dir(p.dir->name());
    QVERIFY(dir.mkpath("test/zzzzz"));
    for(int i = 0; i < 1000; ++i) {
        createFile(QString(p.dir->name() + "/test/zzzzz/%1").arg(i));
        createFile(QString(p.dir->name() + "/test/%1").arg(i));
    }

    QSignalSpy spy(ICore::self()->projectController(),
                   SIGNAL(projectAboutToBeOpened(KDevelop::IProject*)));
    ICore::self()->projectController()->openProject(p.file);
    // not yet ready
    QCOMPARE(ICore::self()->projectController()->projectCount(), 0);
    // but about to be opened
    QCOMPARE(spy.count(), 1);
    IProject* project = spy.value(0).first().value<IProject*>();
    QVERIFY(project);
    QCOMPARE(project->path(), Path(p.file.upUrl()));
    KUrl file(p.file, "test/zzzzz/999");
    QVERIFY(QFile::exists(file.toLocalFile()));
    // this most probably is not yet loaded
    // and this should not crash
    QCOMPARE(project->itemsForPath(IndexedString(file)).size(), 0);
    // now delete that file and don't crash
    QFile::remove(file.toLocalFile());
    // now create another file
    KUrl file2 = file;
    file2.setFileName("999v2");
    createFile(file2.toLocalFile());
    QVERIFY(!project->isReady());
    // now wait for finish
<<<<<<< HEAD
    QVERIFY(QSignalSpy(KDevelop::ICore::self()->projectController(), SIGNAL(projectOpened(KDevelop::IProject*))).wait(2000));
=======
    QVERIFY(QTest::kWaitForSignal(ICore::self()->projectController(),
                                  SIGNAL(projectOpened(KDevelop::IProject*)), 2000));
>>>>>>> b69ef4a1
    QVERIFY(project->isReady());
    // make sure our file removal + addition was properly tracked
    QCOMPARE(project->filesForPath(IndexedString(file)).size(), 0);
    QCOMPARE(project->filesForPath(IndexedString(file2)).size(), 1);

    //NOTE: this test is probabably incomplete, I bet there are some race conditions left,
    //      esp. when adding a file at a point where the parent folder was already imported
    //      or removing a file that was already imported
}<|MERGE_RESOLUTION|>--- conflicted
+++ resolved
@@ -129,19 +129,11 @@
     f.open(QIODevice::WriteOnly);
     f.close();
 
-<<<<<<< HEAD
-    KDevelop::ICore::self()->projectController()->openProject(p.file);
+    ICore::self()->projectController()->openProject(p.file);
     QSignalSpy spy(KDevelop::ICore::self()->projectController(), SIGNAL(projectOpened(KDevelop::IProject*)));
     QVERIFY(spy.wait(2000));
-    KDevelop::IProject* project = KDevelop::ICore::self()->projectController()->projects().first();
-    QCOMPARE(project->projectFileUrl(), p.file);
-=======
-    ICore::self()->projectController()->openProject(p.file);
-    QVERIFY(QTest::kWaitForSignal(ICore::self()->projectController(),
-                                  SIGNAL(projectOpened(KDevelop::IProject*)), 2000));
     IProject* project = ICore::self()->projectController()->projects().first();
     QCOMPARE(project->projectFile().toUrl(), p.file);
->>>>>>> b69ef4a1
 
     //KDirWatch adds/removes the file automatically
     for (int i=0; i<100; ++i) {
@@ -196,19 +188,11 @@
     }
     QVERIFY(ICore::self()->projectController()->projects().isEmpty());
 
-<<<<<<< HEAD
-    KDevelop::ICore::self()->projectController()->openProject(p.file);
+    ICore::self()->projectController()->openProject(p.file);
     QSignalSpy spy(KDevelop::ICore::self()->projectController(), SIGNAL(projectOpened(KDevelop::IProject*)));
     QVERIFY(spy.wait(20000));
-    KDevelop::IProject* project = KDevelop::ICore::self()->projectController()->projects().first();
-    QCOMPARE(project->projectFileUrl(), p.file);
-=======
-    ICore::self()->projectController()->openProject(p.file);
-    QVERIFY(QTest::kWaitForSignal(ICore::self()->projectController(),
-                                  SIGNAL(projectOpened(KDevelop::IProject*)), 20000));
     IProject* project = ICore::self()->projectController()->projects().first();
     QCOMPARE(project->projectFile().toUrl(), p.file);
->>>>>>> b69ef4a1
 
     for (int i=0; i<1; ++i) {
         KUrl url(p.dir->name()+"/blub");
@@ -268,20 +252,12 @@
 {
     TestProject p = makeProject();
 
-<<<<<<< HEAD
-    KDevelop::ICore::self()->projectController()->openProject(p.file);
-    QVERIFY(QSignalSpy(KDevelop::ICore::self()->projectController(), SIGNAL(projectOpened(KDevelop::IProject*))).wait(2000));
-    QCOMPARE(KDevelop::ICore::self()->projectController()->projects().size(), 1);
-    KDevelop::IProject* project = KDevelop::ICore::self()->projectController()->projects().first();
-    QCOMPARE(project->projectFileUrl(), p.file);
-=======
-    ICore::self()->projectController()->openProject(p.file);
-    QVERIFY(QTest::kWaitForSignal(ICore::self()->projectController(),
-                                  SIGNAL(projectOpened(KDevelop::IProject*)), 2000));
+    ICore::self()->projectController()->openProject(p.file);
+    QVERIFY(QSignalSpy(KDevelop::ICore::self()->projectController(),
+                       SIGNAL(projectOpened(KDevelop::IProject*))).wait(2000));
     QCOMPARE(ICore::self()->projectController()->projects().size(), 1);
     IProject* project = ICore::self()->projectController()->projects().first();
     QCOMPARE(project->projectFile().toUrl(), p.file);
->>>>>>> b69ef4a1
 
     fillProject(50, 25, p, true);
 
@@ -325,14 +301,9 @@
         createFile(QString(p.dir->name() + "/test/%1").arg(i));
     }
 
-<<<<<<< HEAD
-    KDevelop::ICore::self()->projectController()->openProject(p.file);
-    QVERIFY(QSignalSpy(KDevelop::ICore::self()->projectController(), SIGNAL(projectOpened(KDevelop::IProject*))).wait(2000));
-=======
-    ICore::self()->projectController()->openProject(p.file);
-    QVERIFY(QTest::kWaitForSignal(ICore::self()->projectController(),
-                                  SIGNAL(projectOpened(KDevelop::IProject*)), 2000));
->>>>>>> b69ef4a1
+    ICore::self()->projectController()->openProject(p.file);
+    QVERIFY(QSignalSpy(KDevelop::ICore::self()->projectController(),
+                       SIGNAL(projectOpened(KDevelop::IProject*))).wait(2000));
 
     QCOMPARE(ICore::self()->projectController()->projectCount(), 1);
     IProject *project = ICore::self()->projectController()->projectAt(0);
@@ -395,12 +366,8 @@
     createFile(file2.toLocalFile());
     QVERIFY(!project->isReady());
     // now wait for finish
-<<<<<<< HEAD
-    QVERIFY(QSignalSpy(KDevelop::ICore::self()->projectController(), SIGNAL(projectOpened(KDevelop::IProject*))).wait(2000));
-=======
-    QVERIFY(QTest::kWaitForSignal(ICore::self()->projectController(),
-                                  SIGNAL(projectOpened(KDevelop::IProject*)), 2000));
->>>>>>> b69ef4a1
+    QVERIFY(QSignalSpy(KDevelop::ICore::self()->projectController(),\
+                       SIGNAL(projectOpened(KDevelop::IProject*))).wait(2000));
     QVERIFY(project->isReady());
     // make sure our file removal + addition was properly tracked
     QCOMPARE(project->filesForPath(IndexedString(file)).size(), 0);

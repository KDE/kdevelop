{
    "KPlugin": {
        "Category": "Utilities",
        "Description": "This plugin provides KDevelop with an embedded konsole for quick and easy command line access.",
        "Icon": "utilities-terminal",
        "Id": "kdevkonsoleview",
        "Name": "Konsole Integration",
<<<<<<< HEAD
        "Name[ar]": "تكامل كونسول",
        "Name[bg]": "Интегриране на конзола",
        "Name[bs]": "Integracija konzole",
        "Name[ca@valencia]": "Integració del Konsole",
        "Name[ca]": "Integració del Konsole",
        "Name[da]": "Integration af Konsole",
        "Name[el]": "Ενσωμάτωση Konsole",
        "Name[es]": "Integración de Konsole",
        "Name[et]": "Lõimimine Konsooliga",
        "Name[fr]": "Intégration de Konsole",
        "Name[hu]": "Konsole integráció",
        "Name[it]": "Integrazione di Konsole",
        "Name[kk]": "Konsole біріктіруі",
        "Name[nb]": "Konsole-integrering",
        "Name[nds]": "Konsool-Inbinnen",
        "Name[nl]": "Console-integratie",
        "Name[pt]": "Integração com o Konsole",
        "Name[ru]": "Интеграция Konsole",
        "Name[sv]": "Integrering av Konsole",
        "Name[tr]": "Konsole Bütünleşmesi",
        "Name[ug]": "Konsole يۈرۈشلەشتۈرۈلۈشى",
        "Name[uk]": "Інтеграція з Konsole",
        "Name[x-test]": "xxKonsole Integrationxx",
        "Name[zh_CN]": "Konsole 整合",
        "Name[zh_TW]": "Konsole 整合",
=======
>>>>>>> c042c454
        "ServiceTypes": [
            "KDevelop/Plugin"
        ]
    },
    "X-KDevelop-Category": "Global",
    "X-KDevelop-Mode": "GUI"
}<|MERGE_RESOLUTION|>--- conflicted
+++ resolved
@@ -5,34 +5,7 @@
         "Icon": "utilities-terminal",
         "Id": "kdevkonsoleview",
         "Name": "Konsole Integration",
-<<<<<<< HEAD
-        "Name[ar]": "تكامل كونسول",
-        "Name[bg]": "Интегриране на конзола",
-        "Name[bs]": "Integracija konzole",
-        "Name[ca@valencia]": "Integració del Konsole",
-        "Name[ca]": "Integració del Konsole",
-        "Name[da]": "Integration af Konsole",
-        "Name[el]": "Ενσωμάτωση Konsole",
-        "Name[es]": "Integración de Konsole",
-        "Name[et]": "Lõimimine Konsooliga",
-        "Name[fr]": "Intégration de Konsole",
-        "Name[hu]": "Konsole integráció",
         "Name[it]": "Integrazione di Konsole",
-        "Name[kk]": "Konsole біріктіруі",
-        "Name[nb]": "Konsole-integrering",
-        "Name[nds]": "Konsool-Inbinnen",
-        "Name[nl]": "Console-integratie",
-        "Name[pt]": "Integração com o Konsole",
-        "Name[ru]": "Интеграция Konsole",
-        "Name[sv]": "Integrering av Konsole",
-        "Name[tr]": "Konsole Bütünleşmesi",
-        "Name[ug]": "Konsole يۈرۈشلەشتۈرۈلۈشى",
-        "Name[uk]": "Інтеграція з Konsole",
-        "Name[x-test]": "xxKonsole Integrationxx",
-        "Name[zh_CN]": "Konsole 整合",
-        "Name[zh_TW]": "Konsole 整合",
-=======
->>>>>>> c042c454
         "ServiceTypes": [
             "KDevelop/Plugin"
         ]

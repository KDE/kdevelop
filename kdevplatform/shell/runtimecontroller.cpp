/*
   Copyright 2017 Aleix Pol Gonzalez <aleixpol@kde.org>

   This library is free software; you can redistribute it and/or
   modify it under the terms of the GNU Library General Public
   License version 2 as published by the Free Software Foundation.

   This library is distributed in the hope that it will be useful,
   but WITHOUT ANY WARRANTY; without even the implied warranty of
   MERCHANTABILITY or FITNESS FOR A PARTICULAR PURPOSE.  See the GNU
   Library General Public License for more details.

   You should have received a copy of the GNU Library General Public License
   along with this library; see the file COPYING.LIB.  If not, write to
   the Free Software Foundation, Inc., 51 Franklin Street, Fifth Floor,
   Boston, MA 02110-1301, USA.
*/

#include "runtimecontroller.h"
#include <QProcess>
#include <QComboBox>
#include <KActionCollection>
#include <KLocalizedString>
#include <KProcess>
#include <util/path.h>
#include "core.h"
#include "uicontroller.h"
#include "mainwindow.h"
#include "debug.h"

using namespace KDevelop;

class IdentityRuntime : public IRuntime
{
    QString name() const override { return i18n("Host System"); }

    void startProcess(KProcess *process) const override {
#if QT_VERSION < 0x050600
        connect(process, static_cast<void(QProcess::*)(QProcess::ProcessError)>(&QProcess::error),
#else
        connect(process, &QProcess::errorOccurred,
#endif
<<<<<<< HEAD
            this, [process](QProcess::ProcessError error) {
=======
            this, [](QProcess::ProcessError error) {
>>>>>>> a2a4632e
            qCWarning(SHELL) << "process finished with error:" << error;
        });
        process->start();
    }
    void startProcess(QProcess *process) const override {
#if QT_VERSION < 0x050600
        connect(process, static_cast<void(QProcess::*)(QProcess::ProcessError)>(&QProcess::error),
#else
        connect(process, &QProcess::errorOccurred,
#endif
<<<<<<< HEAD
            this, [process](QProcess::ProcessError error) {
=======
            this, [](QProcess::ProcessError error) {
>>>>>>> a2a4632e
            qCWarning(SHELL) << "process finished with error:" << error;
        });
        process->start();
    }
    KDevelop::Path pathInHost(const KDevelop::Path & runtimePath) const override { return runtimePath; }
    KDevelop::Path pathInRuntime(const KDevelop::Path & localPath) const override { return localPath; }
    void setEnabled(bool /*enabled*/) override {}
    QByteArray getenv(const QByteArray & varname) const override { return qgetenv(varname.constData()); }
};

KDevelop::RuntimeController::RuntimeController(KDevelop::Core* core)
    : m_core(core)
{
    const bool haveUI = (core->setupFlags() != Core::NoUi);
    if (haveUI) {
        m_runtimesMenu.reset(new QMenu());
    }

    addRuntimes(new IdentityRuntime);
    setCurrentRuntime(m_runtimes.first());

    if (haveUI) {
        setupActions();
    }
}

KDevelop::RuntimeController::~RuntimeController()
{
    m_currentRuntime->setEnabled(false);
    m_currentRuntime = nullptr;
}

void RuntimeController::setupActions()
{
    // TODO not multi-window friendly, FIXME
    KActionCollection* ac = m_core->uiControllerInternal()->defaultMainWindow()->actionCollection();

    auto action = new QAction(this);
    action->setStatusTip(i18n("Allows to select a runtime"));
    action->setMenu(m_runtimesMenu.data());
    action->setIcon(QIcon::fromTheme(QStringLiteral("file-library-symbolic")));
    auto updateActionText = [action](IRuntime* currentRuntime){
        action->setText(i18n("Runtime: %1", currentRuntime->name()));
    };
    connect(this, &RuntimeController::currentRuntimeChanged, action, updateActionText);
    updateActionText(m_currentRuntime);

    ac->addAction(QStringLiteral("switch_runtimes"), action);
}

void KDevelop::RuntimeController::initialize()
{
}

KDevelop::IRuntime * KDevelop::RuntimeController::currentRuntime() const
{
    Q_ASSERT(m_currentRuntime);
    return m_currentRuntime;
}

QVector<KDevelop::IRuntime *> KDevelop::RuntimeController::availableRuntimes() const
{
    return m_runtimes;
}

void KDevelop::RuntimeController::setCurrentRuntime(KDevelop::IRuntime* runtime)
{
    if (m_currentRuntime == runtime)
        return;

    Q_ASSERT(m_runtimes.contains(runtime));

    if (m_currentRuntime) {
        m_currentRuntime->setEnabled(false);
    }
    qCDebug(SHELL) << "setting runtime..." << runtime->name() << "was" << m_currentRuntime;
    m_currentRuntime = runtime;
    m_currentRuntime->setEnabled(true);
    Q_EMIT currentRuntimeChanged(runtime);
}

void KDevelop::RuntimeController::addRuntimes(KDevelop::IRuntime * runtime)
{
    if (!runtime->parent())
        runtime->setParent(this);

    if (m_core->setupFlags() != Core::NoUi) {
        QAction* runtimeAction = new QAction(runtime->name(), m_runtimesMenu.data());
        runtimeAction->setCheckable(true);
        connect(runtimeAction, &QAction::triggered, runtime, [this, runtime]() {
            setCurrentRuntime(runtime);
        });
        connect(this, &RuntimeController::currentRuntimeChanged, runtimeAction, [runtimeAction, runtime](IRuntime* currentRuntime) {
            runtimeAction->setChecked(runtime == currentRuntime);
        });

        connect(runtime, &QObject::destroyed, this, [this, runtimeAction](QObject* obj) {
            Q_ASSERT(m_currentRuntime != obj);
            m_runtimes.removeAll(qobject_cast<KDevelop::IRuntime *>(obj));
            delete runtimeAction;
        });
        m_runtimesMenu->addAction(runtimeAction);
    } else {
        connect(runtime, &QObject::destroyed, this, [this](QObject* obj) {
            Q_ASSERT(m_currentRuntime != obj);
            m_runtimes.removeAll(qobject_cast<KDevelop::IRuntime *>(obj));
        });
    }

    m_runtimes << runtime;
}<|MERGE_RESOLUTION|>--- conflicted
+++ resolved
@@ -40,11 +40,7 @@
 #else
         connect(process, &QProcess::errorOccurred,
 #endif
-<<<<<<< HEAD
-            this, [process](QProcess::ProcessError error) {
-=======
             this, [](QProcess::ProcessError error) {
->>>>>>> a2a4632e
             qCWarning(SHELL) << "process finished with error:" << error;
         });
         process->start();
@@ -55,11 +51,7 @@
 #else
         connect(process, &QProcess::errorOccurred,
 #endif
-<<<<<<< HEAD
-            this, [process](QProcess::ProcessError error) {
-=======
             this, [](QProcess::ProcessError error) {
->>>>>>> a2a4632e
             qCWarning(SHELL) << "process finished with error:" << error;
         });
         process->start();

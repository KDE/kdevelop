--- conflicted
+++ resolved
@@ -751,6 +751,8 @@
 
 void KDevelop::TextDocument::unpopulateContextMenu()
 {
+    Q_D(TextDocument);
+
     auto* menu = qobject_cast<QMenu*>(sender());
 
     disconnect(menu, &QMenu::aboutToHide, this, &TextDocument::unpopulateContextMenu);
@@ -763,16 +765,8 @@
     Q_D(TextDocument);
 
     if (d->addedContextMenu) {
-<<<<<<< HEAD
-        const auto actions = d->addedContextMenu->actions();
-        for (QAction* action : actions) {
-            menu->removeAction(action);
-        }
-        delete d->addedContextMenu;
-=======
         qCWarning(SHELL) << "populateContextMenu() called while we still handled another menu.";
         d->cleanContextMenu();
->>>>>>> d940a88e
     }
 
     d->currentContextMenu = menu;
